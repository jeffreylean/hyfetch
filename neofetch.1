.\" DO NOT MODIFY THIS FILE!  It was generated by help2man 1.47.3.
.TH NEOFETCH "1" "January 2017" "Neofetch 2.1.0" "User Commands"
.SH NAME
Neofetch \- A fast, highly customizable system info script
.SH SYNOPSIS
.B neofetch
\fI\,--option "value" --option "value"\/\fR
.SH DESCRIPTION
Neofetch is a CLI system information tool written in BASH. Neofetch
displays information about your system next to an image, your OS logo,
or any ASCII file of your choice.
.PP
NOTE: Every launch flag has a config option.
.SH OPTIONS
.SS "INFO:"
.TP
\fB\-\-disable\fR infoname
Allows you to disable an info line from appearing
in the output.
.IP
NOTE: You can supply multiple args. eg. 'neofetch \fB\-\-disable\fR cpu gpu disk shell'
.TP
\fB\-\-os_arch\fR on/off
Hide/Show OS architecture.
.TP
\fB\-\-speed_type\fR type
Change the type of cpu speed to display.
Possible values: current, min, max, bios,
scaling_current, scaling_min, scaling_max
.IP
NOTE: This only supports Linux with cpufreq.
.TP
\fB\-\-cpu_shorthand\fR type
Shorten the output of CPU
Possible values: name, speed, tiny, on, off
.TP
\fB\-\-cpu_cores\fR type
Whether or not to display the number of CPU cores
Possible values: logical, physical, off
.IP
NOTE: 'physical' doesn't work on BSD.
.TP
\fB\-\-cpu_speed\fR on/off
Hide/Show cpu speed.
.TP
\fB\-\-cpu_temp\fR C/F/off
Hide/Show cpu temperature.
.IP
NOTE: This only works on Linux and BSD.
.IP
NOTE: For FreeBSD\-based systems, you need to enable coretemp kernel module.
.TP
\fB\-\-distro_shorthand\fR on/off
Shorten the output of distro (tiny, on, off)
.IP
NOTE: This option won't work in Windows (Cygwin)
.TP
\fB\-\-kernel_shorthand\fR on/off
Shorten the output of kernel
.IP
NOTE: This option won't work in BSDs (except PacBSD and PC\-BSD)
.TP
\fB\-\-uptime_shorthand\fR on/off
Shorten the output of uptime (tiny, on, off)
.TP
\fB\-\-refresh_rate\fR on/off
Whether to display the refresh rate of each monitor
Unsupported on Windows
.TP
\fB\-\-gpu_brand\fR on/off
Enable/Disable GPU brand in output. (AMD/NVIDIA/Intel)
.TP
\fB\-\-gpu_type\fR type
Which GPU to display. (all, dedicated, integrated)
.IP
NOTE: This only supports Linux.
.TP
\fB\-\-gtk_shorthand\fR on/off
Shorten output of gtk theme/icons
.TP
\fB\-\-gtk2\fR on/off
Enable/Disable gtk2 theme/font/icons output
.TP
\fB\-\-gtk3\fR on/off
Enable/Disable gtk3 theme/font/icons output
.TP
\fB\-\-shell_path\fR on/off
Enable/Disable showing $SHELL path
.TP
\fB\-\-shell_version\fR on/off
Enable/Disable showing $SHELL version
.TP
\fB\-\-disk_show\fR value
Which disks to display.
Possible values: '/', '/dev/sdXX', '/path/to/mount point'
.IP
NOTE: Multiple values can be given. (\fB\-\-disk_show\fR '/' '/dev/sdc1')
.TP
\fB\-\-disk_subtitle\fR name/mount
What information to append to the Disk subtitle.
.IP
\&'name' shows the disk's name (sda1, sda2, etc)
.IP
\&'mount' shows the disk's mount point (/, \fI\,/mnt/Local\/\fP Disk, etc)
.TP
\fB\-\-ip_host\fR url
URL to query for public IP
.TP
\fB\-\-song_shorthand\fR on/off
Print the Artist/Title on separate lines
.TP
\fB\-\-install_time\fR on/off
Enable/Disable showing the time in Install Date output.
.TP
\fB\-\-install_time_format\fR 12h/24h
Set time format in Install Date to be 12 hour or 24 hour.
.SS "TEXT FORMATTING:"
.TP
\fB\-\-colors\fR x x x x x x
Changes the text colors in this order:
title, @, underline, subtitle, colon, info
.TP
\fB\-\-underline\fR on/off
Enable/Disable the underline.
.TP
\fB\-\-underline_char\fR char
Character to use when underlining title
.TP
\fB\-\-bold\fR on/off
Enable/Disable bold text
.SS "COLOR BLOCKS:"
.TP
\fB\-\-color_blocks\fR on/off
Enable/Disable the color blocks
.TP
\fB\-\-block_width\fR num
Width of color blocks in spaces
.TP
\fB\-\-block_height\fR num
Height of color blocks in lines
.TP
\fB\-\-block_range\fR num num
Range of colors to print as blocks
.SS "BARS:"
.TP
\fB\-\-bar_char\fR 'elapsed char' 'total char'
Characters to use when drawing bars.
.TP
\fB\-\-bar_border\fR on/off
Whether or not to surround the bar with '[]'
.TP
\fB\-\-bar_length\fR num
Length in spaces to make the bars.
.TP
\fB\-\-bar_colors\fR num num
Colors to make the bar.
Set in this order: elapsed, total
.TP
\fB\-\-cpu_display\fR mode
Bar mode.
Possible values: bar, infobar, barinfo, off
.TP
\fB\-\-memory_display\fR mode
Bar mode.
Possible values: bar, infobar, barinfo, off
.TP
\fB\-\-battery_display\fR mode
Bar mode.
Possible values: bar, infobar, barinfo, off
.TP
\fB\-\-disk_display\fR mode
Bar mode.
<<<<<<< HEAD
Takes: bar, infobar, barinfo, off
.SS "IMAGE BACKEND:"
=======
Possible values: bar, infobar, barinfo, off
.SS "IMAGE:"
>>>>>>> f7223423
.TP
\fB\-\-image_backend\fR backend
Which image backend to use.
Possible values: 'ascii', 'caca', 'catimg', 'jp2a', 'iterm2', 'off', 'tycat', 'w3m'
.TP
\fB\-\-image_source\fR source
Which image or ascii file to use.
Possible values: 'auto', 'ascii', 'wallpaper', '/path/to/img', '/path/to/ascii', '/path/to/dir/'
.TP
<<<<<<< HEAD
\fB\-\-ascii\fR
Shortcut to use 'ascii' backend.
=======
\fB\-\-crop_mode\fR mode
Which crop mode to use
Possible values: normal, fit, fill
>>>>>>> f7223423
.TP
\fB\-\-caca\fR
Shortcut to use 'caca' backend.
.TP
\fB\-\-catimg\fR
Shortcut to use 'catimg' backend.
.TP
\fB\-\-iterm2\fR
Shortcut to use 'iterm2' backend.
.TP
\fB\-\-off\fR
Shortcut to use 'off' backend.
.TP
\fB\-\-tycat\fR
Shortcut to use 'tycat' backend.
.TP
\fB\-\-w3m\fR
Shortcut to use 'w3m' backend.
.SS "ASCII:"
.TP
\fB\-\-ascii_colors\fR x x x x x x
Colors to print the ascii art
.TP
\fB\-\-ascii_distro\fR distro
Which Distro's ascii art to print
.IP
NOTE: Arch and Ubuntu have 'old' logo variants.
.IP
NOTE: Use 'arch_old' or 'ubuntu_old' to use the old logos.
.IP
NOTE: Ubuntu has flavor variants.
.IP
NOTE: Change this to 'Lubuntu', 'Xubuntu', 'Ubuntu\-GNOME', 'Ubuntu\-Studio' or 'Ubuntu\-Budgie' to use the flavors.
.IP
NOTE: Alpine, Arch, Crux, Gentoo, OpenBSD, and Void have a smaller logo variant.
.IP
NOTE: Change this to 'alpine_small', 'arch_small', 'crux_small', 'gentoo_small', 'openbsd_small', and 'void_small' to use the small logos.
.TP
\fB\-\-ascii_bold\fR on/off
Whether or not to bold the ascii logo.
.TP
\fB\-L\fR, \fB\-\-logo\fR
Hide the info text and only show the ascii logo.
.IP
Possible values: bar, infobar, barinfo, off
.SS "IMAGE:"
.TP
\fB\-\-size\fR 00px | \fB\-\-size\fR 00%
How to size the image.
Possible values: auto, 00px, 00%, none
.TP
\fB\-\-crop_mode\fR mode
Which crop mode to use
Takes the values: normal, fit, fill
.TP
\fB\-\-crop_offset\fR value
Change the crop offset for normal mode.
Possible values: northwest, north, northeast,
west, center, east, southwest, south, southeast
.TP
\fB\-\-xoffset\fR px
How close the image will be to the left edge of the
window. This only works with w3m.
.TP
\fB\-\-yoffset\fR px
How close the image will be to the top edge of the
window. This only works with w3m.
.TP
\fB\-\-bg_color\fR color
Background color to display behind transparent image.
This only works with w3m.
.TP
\fB\-\-gap\fR num
Gap between image and text.
.IP
NOTE: \fB\-\-gap\fR can take a negative value which will move the text closer to the left side.
.TP
\fB\-\-clean\fR
Delete cached files and thumbnails.
.SS "SCREENSHOT:"
.TP
\fB\-s\fR, \fB\-\-scrot\fR \fI\,/path/to/img\/\fP
Take a screenshot, if path is left empty the screenshot function will use $scrot_dir and $scrot_name.
.TP
\fB\-su\fR, \fB\-\-upload\fR \fI\,/path/to/img\/\fP
Same as \fB\-\-scrot\fR but uploads the scrot to a website.
.TP
\fB\-\-image_host\fR imgur/teknik
Website to upload scrots to.
.TP
\fB\-\-scrot_cmd\fR cmd
Screenshot program to launch
.SS "OTHER:"
.TP
\fB\-\-config\fR \fI\,/path/to/config\/\fP
Specify a path to a custom config file
.TP
\fB\-\-config\fR none
Launch the script without a config file
.TP
\fB\-\-help\fR
Print this text and exit
.TP
\fB\-\-version\fR
Show neofetch version
.TP
\fB\-v\fR
Display error messages.
.TP
\fB\-vv\fR
Display a verbose log for error reporting.
.SS "DEVELOPER:"
.TP
\fB\-\-gen\-man\fR
Generate a manpage for Neofetch in your PWD. (Requires GNU help2man)
.SH AUTHOR
Written by Dylan Araps with help from the following people:
.PP
https://github.com/dylanaraps/neofetch/contributors
.SH "REPORTING BUGS"
Report bugs to https://github.com/dylanaraps/neofetch/issues
.SH COPYRIGHT
Copyright \(co 2016\-2017 Dylan Araps
.PP
Permission is hereby granted, free of charge, to any person obtaining a copy
of this software and associated documentation files (the 'Software'), to deal
in the Software without restriction, including without limitation the rights
to use, copy, modify, merge, publish, distribute, sublicense, and/or sell
copies of the Software, and to permit persons to whom the Software is
furnished to do so, subject to the following conditions:
.PP
THE SOFTWARE IS PROVIDED 'AS IS', WITHOUT WARRANTY OF ANY KIND, EXPRESS OR
IMPLIED, INCLUDING BUT NOT LIMITED TO THE WARRANTIES OF MERCHANTABILITY,
FITNESS FOR A PARTICULAR PURPOSE AND NONINFRINGEMENT. IN NO EVENT SHALL THE
AUTHORS OR COPYRIGHT HOLDERS BE LIABLE FOR ANY CLAIM, DAMAGES OR OTHER
LIABILITY, WHETHER IN AN ACTION OF CONTRACT, TORT OR OTHERWISE, ARISING FROM,
OUT OF OR IN CONNECTION WITH THE SOFTWARE OR THE USE OR OTHER DEALINGS IN THE
SOFTWARE.<|MERGE_RESOLUTION|>--- conflicted
+++ resolved
@@ -170,13 +170,8 @@
 .TP
 \fB\-\-disk_display\fR mode
 Bar mode.
-<<<<<<< HEAD
-Takes: bar, infobar, barinfo, off
+Possible values: bar, infobar, barinfo, off
 .SS "IMAGE BACKEND:"
-=======
-Possible values: bar, infobar, barinfo, off
-.SS "IMAGE:"
->>>>>>> f7223423
 .TP
 \fB\-\-image_backend\fR backend
 Which image backend to use.
@@ -186,14 +181,8 @@
 Which image or ascii file to use.
 Possible values: 'auto', 'ascii', 'wallpaper', '/path/to/img', '/path/to/ascii', '/path/to/dir/'
 .TP
-<<<<<<< HEAD
 \fB\-\-ascii\fR
 Shortcut to use 'ascii' backend.
-=======
-\fB\-\-crop_mode\fR mode
-Which crop mode to use
-Possible values: normal, fit, fill
->>>>>>> f7223423
 .TP
 \fB\-\-caca\fR
 Shortcut to use 'caca' backend.
