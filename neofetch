#!/usr/bin/env bash
# vim: noai:ts=4:sw=4:expandtab
# shellcheck source=/dev/null
# shellcheck disable=2009
#
# Neofetch: A command-line system information tool written in bash 3.2+.
# https://github.com/dylanaraps/neofetch
#
# The MIT License (MIT)
#
# Copyright (c) 2015-2020 Dylan Araps
#
# Permission is hereby granted, free of charge, to any person obtaining a copy
# of this software and associated documentation files (the "Software"), to deal
# in the Software without restriction, including without limitation the rights
# to use, copy, modify, merge, publish, distribute, sublicense, and/or sell
# copies of the Software, and to permit persons to whom the Software is
# furnished to do so, subject to the following conditions:
#
# The above copyright notice and this permission notice shall be included in all
# copies or substantial portions of the Software.
#
# THE SOFTWARE IS PROVIDED "AS IS", WITHOUT WARRANTY OF ANY KIND, EXPRESS OR
# IMPLIED, INCLUDING BUT NOT LIMITED TO THE WARRANTIES OF MERCHANTABILITY,
# FITNESS FOR A PARTICULAR PURPOSE AND NONINFRINGEMENT. IN NO EVENT SHALL THE
# AUTHORS OR COPYRIGHT HOLDERS BE LIABLE FOR ANY CLAIM, DAMAGES OR OTHER
# LIABILITY, WHETHER IN AN ACTION OF CONTRACT, TORT OR OTHERWISE, ARISING FROM,
# OUT OF OR IN CONNECTION WITH THE SOFTWARE OR THE USE OR OTHER DEALINGS IN THE
# SOFTWARE.

version=7.1.0

# Fallback to a value of '5' for shells which support bash
# but do not set the 'BASH_' shell variables (osh).
bash_version=${BASH_VERSINFO[0]:-5}
shopt -s eval_unsafe_arith &>/dev/null

sys_locale=${LANG:-C}
XDG_CONFIG_HOME=${XDG_CONFIG_HOME:-${HOME}/.config}
PATH=$PATH:/usr/xpg4/bin:/usr/sbin:/sbin:/usr/etc:/usr/libexec
reset='\e[0m'
shopt -s nocasematch

# Speed up script by not using unicode.
LC_ALL=C
LANG=C

# Fix issues with gsettings.
export GIO_EXTRA_MODULES=/usr/lib/x86_64-linux-gnu/gio/modules/

# Neofetch default config.
read -rd '' config <<'EOF'
# See this wiki page for more info:
# https://github.com/dylanaraps/neofetch/wiki/Customizing-Info
print_info() {
    info title
    info underline

    info "OS" distro
    info "Host" model
    info "Kernel" kernel
    info "Uptime" uptime
    info "Packages" packages
    info "Shell" shell
    info "Resolution" resolution
    info "DE" de
    info "WM" wm
    info "WM Theme" wm_theme
    info "Theme" theme
    info "Icons" icons
    info "Terminal" term
    info "Terminal Font" term_font
    info "CPU" cpu
    info "GPU" gpu
    info "Memory" memory

    # info "GPU Driver" gpu_driver  # Linux/macOS only
    # info "Disk" disk
    # info "Battery" battery
    # info "Font" font
    # info "Song" song
    # [[ "$player" ]] && prin "Music Player" "$player"
    # info "Local IP" local_ip
    # info "Public IP" public_ip
    # info "Users" users
    # info "Locale" locale  # This only works on glibc systems.

    info cols
}

# Title


# Hide/Show Fully qualified domain name.
#
# Default:  'off'
# Values:   'on', 'off'
# Flag:     --title_fqdn
title_fqdn="off"


# Kernel


# Shorten the output of the kernel function.
#
# Default:  'on'
# Values:   'on', 'off'
# Flag:     --kernel_shorthand
# Supports: Everything except *BSDs (except PacBSD and PC-BSD)
#
# Example:
# on:  '4.8.9-1-ARCH'
# off: 'Linux 4.8.9-1-ARCH'
kernel_shorthand="on"


# Distro


# Shorten the output of the distro function
#
# Default:  'off'
# Values:   'on', 'tiny', 'off'
# Flag:     --distro_shorthand
# Supports: Everything except Windows and Haiku
distro_shorthand="off"

# Show/Hide OS Architecture.
# Show 'x86_64', 'x86' and etc in 'Distro:' output.
#
# Default: 'on'
# Values:  'on', 'off'
# Flag:    --os_arch
#
# Example:
# on:  'Arch Linux x86_64'
# off: 'Arch Linux'
os_arch="on"


# Uptime


# Shorten the output of the uptime function
#
# Default: 'on'
# Values:  'on', 'tiny', 'off'
# Flag:    --uptime_shorthand
#
# Example:
# on:   '2 days, 10 hours, 3 mins'
# tiny: '2d 10h 3m'
# off:  '2 days, 10 hours, 3 minutes'
uptime_shorthand="on"


# Memory


# Show memory pecentage in output.
#
# Default: 'off'
# Values:  'on', 'off'
# Flag:    --memory_percent
#
# Example:
# on:   '1801MiB / 7881MiB (22%)'
# off:  '1801MiB / 7881MiB'
memory_percent="off"

# Change memory output unit.
#
# Default: 'mib'
# Values:  'kib', 'mib', 'gib'
# Flag:    --memory_unit
#
# Example:
# kib  '1020928KiB / 7117824KiB'
# mib  '1042MiB / 6951MiB'
# gib: ' 0.98GiB / 6.79GiB'
memory_unit="mib"


# Packages


# Show/Hide Package Manager names.
#
# Default: 'tiny'
# Values:  'on', 'tiny' 'off'
# Flag:    --package_managers
#
# Example:
# on:   '998 (pacman), 8 (flatpak), 4 (snap)'
# tiny: '908 (pacman, flatpak, snap)'
# off:  '908'
package_managers="on"


# Shell


# Show the path to $SHELL
#
# Default: 'off'
# Values:  'on', 'off'
# Flag:    --shell_path
#
# Example:
# on:  '/bin/bash'
# off: 'bash'
shell_path="off"

# Show $SHELL version
#
# Default: 'on'
# Values:  'on', 'off'
# Flag:    --shell_version
#
# Example:
# on:  'bash 4.4.5'
# off: 'bash'
shell_version="on"


# CPU


# CPU speed type
#
# Default: 'bios_limit'
# Values: 'scaling_cur_freq', 'scaling_min_freq', 'scaling_max_freq', 'bios_limit'.
# Flag:    --speed_type
# Supports: Linux with 'cpufreq'
# NOTE: Any file in '/sys/devices/system/cpu/cpu0/cpufreq' can be used as a value.
speed_type="bios_limit"

# CPU speed shorthand
#
# Default: 'off'
# Values: 'on', 'off'.
# Flag:    --speed_shorthand
# NOTE: This flag is not supported in systems with CPU speed less than 1 GHz
#
# Example:
# on:    'i7-6500U (4) @ 3.1GHz'
# off:   'i7-6500U (4) @ 3.100GHz'
speed_shorthand="off"

# Enable/Disable CPU brand in output.
#
# Default: 'on'
# Values:  'on', 'off'
# Flag:    --cpu_brand
#
# Example:
# on:   'Intel i7-6500U'
# off:  'i7-6500U (4)'
cpu_brand="on"

# CPU Speed
# Hide/Show CPU speed.
#
# Default: 'on'
# Values:  'on', 'off'
# Flag:    --cpu_speed
#
# Example:
# on:  'Intel i7-6500U (4) @ 3.1GHz'
# off: 'Intel i7-6500U (4)'
cpu_speed="on"

# CPU Cores
# Display CPU cores in output
#
# Default: 'logical'
# Values:  'logical', 'physical', 'off'
# Flag:    --cpu_cores
# Support: 'physical' doesn't work on BSD.
#
# Example:
# logical:  'Intel i7-6500U (4) @ 3.1GHz' (All virtual cores)
# physical: 'Intel i7-6500U (2) @ 3.1GHz' (All physical cores)
# off:      'Intel i7-6500U @ 3.1GHz'
cpu_cores="logical"

# CPU Temperature
# Hide/Show CPU temperature.
# Note the temperature is added to the regular CPU function.
#
# Default: 'off'
# Values:  'C', 'F', 'off'
# Flag:    --cpu_temp
# Supports: Linux, BSD
# NOTE: For FreeBSD and NetBSD-based systems, you'll need to enable
#       coretemp kernel module. This only supports newer Intel processors.
#
# Example:
# C:   'Intel i7-6500U (4) @ 3.1GHz [27.2°C]'
# F:   'Intel i7-6500U (4) @ 3.1GHz [82.0°F]'
# off: 'Intel i7-6500U (4) @ 3.1GHz'
cpu_temp="off"


# GPU


# Enable/Disable GPU Brand
#
# Default: 'on'
# Values:  'on', 'off'
# Flag:    --gpu_brand
#
# Example:
# on:  'AMD HD 7950'
# off: 'HD 7950'
gpu_brand="on"

# Which GPU to display
#
# Default: 'all'
# Values:  'all', 'dedicated', 'integrated'
# Flag:    --gpu_type
# Supports: Linux
#
# Example:
# all:
#   GPU1: AMD HD 7950
#   GPU2: Intel Integrated Graphics
#
# dedicated:
#   GPU1: AMD HD 7950
#
# integrated:
#   GPU1: Intel Integrated Graphics
gpu_type="all"


# Resolution


# Display refresh rate next to each monitor
# Default: 'off'
# Values:  'on', 'off'
# Flag:    --refresh_rate
# Supports: Doesn't work on Windows.
#
# Example:
# on:  '1920x1080 @ 60Hz'
# off: '1920x1080'
refresh_rate="off"


# Gtk Theme / Icons / Font


# Shorten output of GTK Theme / Icons / Font
#
# Default: 'off'
# Values:  'on', 'off'
# Flag:    --gtk_shorthand
#
# Example:
# on:  'Numix, Adwaita'
# off: 'Numix [GTK2], Adwaita [GTK3]'
gtk_shorthand="off"


# Enable/Disable gtk2 Theme / Icons / Font
#
# Default: 'on'
# Values:  'on', 'off'
# Flag:    --gtk2
#
# Example:
# on:  'Numix [GTK2], Adwaita [GTK3]'
# off: 'Adwaita [GTK3]'
gtk2="on"

# Enable/Disable gtk3 Theme / Icons / Font
#
# Default: 'on'
# Values:  'on', 'off'
# Flag:    --gtk3
#
# Example:
# on:  'Numix [GTK2], Adwaita [GTK3]'
# off: 'Numix [GTK2]'
gtk3="on"


# IP Address


# Website to ping for the public IP
#
# Default: 'http://ident.me'
# Values:  'url'
# Flag:    --ip_host
public_ip_host="http://ident.me"

# Public IP timeout.
#
# Default: '2'
# Values:  'int'
# Flag:    --ip_timeout
public_ip_timeout=2

# Local IP interface
#
# Default: 'auto' (interface of default route)
# Values:  'auto', 'en0', 'en1'
# Flag:    --ip_interface
local_ip_interface=('auto')


# Desktop Environment


# Show Desktop Environment version
#
# Default: 'on'
# Values:  'on', 'off'
# Flag:    --de_version
de_version="on"


# Disk


# Which disks to display.
# The values can be any /dev/sdXX, mount point or directory.
# NOTE: By default we only show the disk info for '/'.
#
# Default: '/'
# Values:  '/', '/dev/sdXX', '/path/to/drive'.
# Flag:    --disk_show
#
# Example:
# disk_show=('/' '/dev/sdb1'):
#      'Disk (/): 74G / 118G (66%)'
#      'Disk (/mnt/Videos): 823G / 893G (93%)'
#
# disk_show=('/'):
#      'Disk (/): 74G / 118G (66%)'
#
disk_show=('/')

# Disk subtitle.
# What to append to the Disk subtitle.
#
# Default: 'mount'
# Values:  'mount', 'name', 'dir', 'none'
# Flag:    --disk_subtitle
#
# Example:
# name:   'Disk (/dev/sda1): 74G / 118G (66%)'
#         'Disk (/dev/sdb2): 74G / 118G (66%)'
#
# mount:  'Disk (/): 74G / 118G (66%)'
#         'Disk (/mnt/Local Disk): 74G / 118G (66%)'
#         'Disk (/mnt/Videos): 74G / 118G (66%)'
#
# dir:    'Disk (/): 74G / 118G (66%)'
#         'Disk (Local Disk): 74G / 118G (66%)'
#         'Disk (Videos): 74G / 118G (66%)'
#
# none:   'Disk: 74G / 118G (66%)'
#         'Disk: 74G / 118G (66%)'
#         'Disk: 74G / 118G (66%)'
disk_subtitle="mount"

# Disk percent.
# Show/Hide disk percent.
#
# Default: 'on'
# Values:  'on', 'off'
# Flag:    --disk_percent
#
# Example:
# on:  'Disk (/): 74G / 118G (66%)'
# off: 'Disk (/): 74G / 118G'
disk_percent="on"


# Song


# Manually specify a music player.
#
# Default: 'auto'
# Values:  'auto', 'player-name'
# Flag:    --music_player
#
# Available values for 'player-name':
#
# amarok
# audacious
# banshee
# bluemindo
# clementine
# cmus
# deadbeef
# deepin-music
# dragon
# elisa
# exaile
# gnome-music
# gmusicbrowser
# gogglesmm
# guayadeque
# io.elementary.music
# iTunes
# Music
# juk
# lollypop
# MellowPlayer
# mocp
# mopidy
# mpd
# muine
# netease-cloud-music
# olivia
# playerctl
# pogo
# pragha
# qmmp
# quodlibet
# rhythmbox
# sayonara
# smplayer
# spotify
# strawberry
# tauonmb
# tomahawk
# vlc
# xmms2d
# xnoise
# yarock
music_player="auto"

# Format to display song information.
#
# Default: '%artist% - %album% - %title%'
# Values:  '%artist%', '%album%', '%title%'
# Flag:    --song_format
#
# Example:
# default: 'Song: Jet - Get Born - Sgt Major'
song_format="%artist% - %album% - %title%"

# Print the Artist, Album and Title on separate lines
#
# Default: 'off'
# Values:  'on', 'off'
# Flag:    --song_shorthand
#
# Example:
# on:  'Artist: The Fratellis'
#      'Album: Costello Music'
#      'Song: Chelsea Dagger'
#
# off: 'Song: The Fratellis - Costello Music - Chelsea Dagger'
song_shorthand="off"

# 'mpc' arguments (specify a host, password etc).
#
# Default:  ''
# Example: mpc_args=(-h HOST -P PASSWORD)
mpc_args=()


# Text Colors


# Text Colors
#
# Default:  'distro'
# Values:   'distro', 'num' 'num' 'num' 'num' 'num' 'num'
# Flag:     --colors
#
# Each number represents a different part of the text in
# this order: 'title', '@', 'underline', 'subtitle', 'colon', 'info'
#
# Example:
# colors=(distro)      - Text is colored based on Distro colors.
# colors=(4 6 1 8 8 6) - Text is colored in the order above.
colors=(distro)


# Text Options


# Toggle bold text
#
# Default:  'on'
# Values:   'on', 'off'
# Flag:     --bold
bold="on"

# Enable/Disable Underline
#
# Default:  'on'
# Values:   'on', 'off'
# Flag:     --underline
underline_enabled="on"

# Underline character
#
# Default:  '-'
# Values:   'string'
# Flag:     --underline_char
underline_char="-"


# Info Separator
# Replace the default separator with the specified string.
#
# Default:  ':'
# Flag:     --separator
#
# Example:
# separator="->":   'Shell-> bash'
# separator=" =":   'WM = dwm'
separator=":"


# Color Blocks


# Color block range
# The range of colors to print.
#
# Default:  '0', '15'
# Values:   'num'
# Flag:     --block_range
#
# Example:
#
# Display colors 0-7 in the blocks.  (8 colors)
# neofetch --block_range 0 7
#
# Display colors 0-15 in the blocks. (16 colors)
# neofetch --block_range 0 15
block_range=(0 15)

# Toggle color blocks
#
# Default:  'on'
# Values:   'on', 'off'
# Flag:     --color_blocks
color_blocks="on"

# Color block width in spaces
#
# Default:  '3'
# Values:   'num'
# Flag:     --block_width
block_width=3

# Color block height in lines
#
# Default:  '1'
# Values:   'num'
# Flag:     --block_height
block_height=1

# Color Alignment
#
# Default: 'auto'
# Values: 'auto', 'num'
# Flag: --col_offset
#
# Number specifies how far from the left side of the terminal (in spaces) to
# begin printing the columns, in case you want to e.g. center them under your
# text.
# Example:
# col_offset="auto" - Default behavior of neofetch
# col_offset=7      - Leave 7 spaces then print the colors
col_offset="auto"

# Progress Bars


# Bar characters
#
# Default:  '-', '='
# Values:   'string', 'string'
# Flag:     --bar_char
#
# Example:
# neofetch --bar_char 'elapsed' 'total'
# neofetch --bar_char '-' '='
bar_char_elapsed="-"
bar_char_total="="

# Toggle Bar border
#
# Default:  'on'
# Values:   'on', 'off'
# Flag:     --bar_border
bar_border="on"

# Progress bar length in spaces
# Number of chars long to make the progress bars.
#
# Default:  '15'
# Values:   'num'
# Flag:     --bar_length
bar_length=15

# Progress bar colors
# When set to distro, uses your distro's logo colors.
#
# Default:  'distro', 'distro'
# Values:   'distro', 'num'
# Flag:     --bar_colors
#
# Example:
# neofetch --bar_colors 3 4
# neofetch --bar_colors distro 5
bar_color_elapsed="distro"
bar_color_total="distro"


# Info display
# Display a bar with the info.
#
# Default: 'off'
# Values:  'bar', 'infobar', 'barinfo', 'off'
# Flags:   --memory_display
#          --battery_display
#          --disk_display
#
# Example:
# bar:     '[---=======]'
# infobar: 'info [---=======]'
# barinfo: '[---=======] info'
# off:     'info'
memory_display="off"
battery_display="off"
disk_display="off"


# Backend Settings


# Image backend.
#
# Default:  'ascii'
# Values:   'ascii', 'caca', 'catimg', 'chafa', 'jp2a', 'iterm2', 'off',
#           'pot', 'termpix', 'pixterm', 'tycat', 'w3m', 'kitty', 'ueberzug',
#           'viu'

# Flag:     --backend
image_backend="ascii"

# Image Source
#
# Which image or ascii file to display.
#
# Default:  'auto'
# Values:   'auto', 'ascii', 'wallpaper', '/path/to/img', '/path/to/ascii', '/path/to/dir/'
#           'command output (neofetch --ascii "$(fortune | cowsay -W 30)")'
# Flag:     --source
#
# NOTE: 'auto' will pick the best image source for whatever image backend is used.
#       In ascii mode, distro ascii art will be used and in an image mode, your
#       wallpaper will be used.
image_source="auto"


# Ascii Options


# Ascii distro
# Which distro's ascii art to display.
#
# Default: 'auto'
# Values:  'auto', 'distro_name'
# Flag:    --ascii_distro
# NOTE: AIX, Hash, Alpine, AlterLinux, Amazon, Anarchy, Android, instantOS,
#       Antergos, antiX, "AOSC OS", "AOSC OS/Retro", Apricity, ArchCraft,
#       ArcoLinux, ArchBox, ARCHlabs, ArchStrike, XFerience, ArchMerge, Arch,
#       Artix, Arya, Bedrock, Bitrig, BlackArch, BLAG, BlankOn, BlueLight,
#       bonsai, BSD, BunsenLabs, Calculate, Carbs, CentOS, Chakra, ChaletOS,
#       Chapeau, Chrom*, Cleanjaro, ClearOS, Clear_Linux, Clover, Condres,
#       Container_Linux, CrystalUX, CRUX, Cucumber, dahlia, Debian, Deepin, 
#       DesaOS, Devuan, DracOS, DarkOs, Itc, DragonFly, Drauger, Elementary,
#       EndeavourOS, Endless, EuroLinux, Exherbo, Fedora, Feren, FreeBSD,
#       FreeMiNT, Frugalware, Funtoo, GalliumOS, Garuda, Gentoo, Pentoo,
#       gNewSense, GNOME, GNU, GoboLinux, Grombyang, Guix, Haiku, Huayra, HydroOS
#       Hyperbola, janus, Kali, KaOS, KDE_neon, Kibojoe, Kogaion, Korora,
#       KSLinux, Kubuntu, LEDE, LaxerOS, LibreELEC, LFS, Linux_Lite, LMDE,
#       Lubuntu, Lunar, macos, Mageia, MagpieOS, Mandriva, Manjaro, TeArch, Maui,
#       Mer, Minix, LinuxMint, Live_Raizo, MX_Linux, Namib, Neptune, NetBSD,
#       Netrunner, Nitrux, NixOS, Nurunner, NuTyX, OBRevenge, OpenBSD,
#       openEuler, OpenIndiana, openmamba, OpenMandriva, OpenStage, OpenWrt,
#       osmc, Oracle, OS Elbrus, PacBSD, Parabola, Pardus, Parrot, Parsix,
#       TrueOS, PCLinuxOS, Pengwin, Peppermint, popos, Porteus, PostMarketOS,
#       Proxmox, Puppy, PureOS, Qubes, Quibian, Radix, Raspbian, Reborn_OS,
#       Redstar, Redcore, Redhat, Refracted_Devuan, Regata, Regolith, Rocky,
#       Rosa, sabotage, Sabayon, Sailfish, SalentOS, Scientific, Septor,
#       SereneLinux, SharkLinux, Siduction, Slackware, SliTaz, SmartOS,
#       Solus, Source_Mage, Sparky, Star, SteamOS, SunOS, openSUSE_Leap, t2,
#       openSUSE_Tumbleweed, openSUSE, SwagArch, Tails, Trisquel,
#       Ubuntu-Cinnamon, Ubuntu-Budgie, Ubuntu-GNOME, Ubuntu-MATE,
#       Ubuntu-Studio, Ubuntu, Univention, Venom, Void, semc, Obarun,
#       windows10, Windows7, Xubuntu, Zorin, and IRIX have ascii logos.
# NOTE: Arch, Ubuntu, Redhat, Fedora and Dragonfly have 'old' logo variants.
#       Use '{distro name}_old' to use the old logos.
# NOTE: Ubuntu has flavor variants.
#       Change this to Lubuntu, Kubuntu, Xubuntu, Ubuntu-GNOME,
#       Ubuntu-Studio, Ubuntu-Mate  or Ubuntu-Budgie to use the flavors.
# NOTE: Arcolinux, Dragonfly, Fedora, Alpine, Arch, Ubuntu,
#       CRUX, Debian, Gentoo, FreeBSD, Mac, NixOS, OpenBSD, android,
#       Antrix, CentOS, Cleanjaro, ElementaryOS, GUIX, Hyperbola,
#       Manjaro, MXLinux, NetBSD, Parabola, POP_OS, PureOS,
#       Slackware, SunOS, LinuxLite, OpenSUSE, Raspbian,
#       postmarketOS, and Void have a smaller logo variant.
#       Use '{distro name}_small' to use the small variants.
ascii_distro="auto"

# Ascii Colors
#
# Default:  'distro'
# Values:   'distro', 'num' 'num' 'num' 'num' 'num' 'num'
# Flag:     --ascii_colors
#
# Example:
# ascii_colors=(distro)      - Ascii is colored based on Distro colors.
# ascii_colors=(4 6 1 8 8 6) - Ascii is colored using these colors.
ascii_colors=(distro)

# Bold ascii logo
# Whether or not to bold the ascii logo.
#
# Default: 'on'
# Values:  'on', 'off'
# Flag:    --ascii_bold
ascii_bold="on"


# Image Options


# Image loop
# Setting this to on will make neofetch redraw the image constantly until
# Ctrl+C is pressed. This fixes display issues in some terminal emulators.
#
# Default:  'off'
# Values:   'on', 'off'
# Flag:     --loop
image_loop="off"

# Thumbnail directory
#
# Default: '~/.cache/thumbnails/neofetch'
# Values:  'dir'
thumbnail_dir="${XDG_CACHE_HOME:-${HOME}/.cache}/thumbnails/neofetch"

# Crop mode
#
# Default:  'normal'
# Values:   'normal', 'fit', 'fill'
# Flag:     --crop_mode
#
# See this wiki page to learn about the fit and fill options.
# https://github.com/dylanaraps/neofetch/wiki/What-is-Waifu-Crop%3F
crop_mode="normal"

# Crop offset
# Note: Only affects 'normal' crop mode.
#
# Default:  'center'
# Values:   'northwest', 'north', 'northeast', 'west', 'center'
#           'east', 'southwest', 'south', 'southeast'
# Flag:     --crop_offset
crop_offset="center"

# Image size
# The image is half the terminal width by default.
#
# Default: 'auto'
# Values:  'auto', '00px', '00%', 'none'
# Flags:   --image_size
#          --size
image_size="auto"

# Catimg block size.
# Control the resolution of catimg.
#
# Default: '2'
# Values:  '1', '2'
# Flags:   --catimg_size
catimg_size="2"

# Gap between image and text
#
# Default: '3'
# Values:  'num', '-num'
# Flag:    --gap
gap=3

# Image offsets
# Only works with the w3m backend.
#
# Default: '0'
# Values:  'px'
# Flags:   --xoffset
#          --yoffset
yoffset=0
xoffset=0

# Image background color
# Only works with the w3m backend.
#
# Default: ''
# Values:  'color', 'blue'
# Flag:    --bg_color
background_color=


# Misc Options

# Stdout mode
# Turn off all colors and disables image backend (ASCII/Image).
# Useful for piping into another command.
# Default: 'off'
# Values: 'on', 'off'
stdout="off"
EOF

# DETECT INFORMATION

get_os() {
    # $kernel_name is set in a function called cache_uname and is
    # just the output of "uname -s".
    case $kernel_name in
        Darwin)   os=$darwin_name ;;
        SunOS)    os=Solaris ;;
        Haiku)    os=Haiku ;;
        MINIX)    os=MINIX ;;
        AIX)      os=AIX ;;
        IRIX*)    os=IRIX ;;
        FreeMiNT) os=FreeMiNT ;;

        Linux|GNU*)
            os=Linux
        ;;

        *BSD|DragonFly|Bitrig)
            os=BSD
        ;;

        CYGWIN*|MSYS*|MINGW*)
            os=Windows
        ;;

        *)
            printf '%s\n' "Unknown OS detected: '$kernel_name', aborting..." >&2
            printf '%s\n' "Open an issue on GitHub to add support for your OS." >&2
            exit 1
        ;;
    esac
}

get_distro() {
    [[ $distro ]] && return

    case $os in
        Linux|BSD|MINIX)
            if [[ -f /bedrock/etc/bedrock-release && -z $BEDROCK_RESTRICT ]]; then
                case $distro_shorthand in
                    on|tiny) distro="Bedrock Linux" ;;
                    *) distro=$(< /bedrock/etc/bedrock-release)
                esac

            elif [[ -f /etc/redstar-release ]]; then
                case $distro_shorthand in
                    on|tiny) distro="Red Star OS" ;;
                    *) distro="Red Star OS $(awk -F'[^0-9*]' '$0=$2' /etc/redstar-release)"
                esac

            elif [[ -f /etc/armbian-release ]]; then
                . /etc/armbian-release
                distro="Armbian $DISTRIBUTION_CODENAME (${VERSION:-})"

            elif [[ -f /etc/siduction-version ]]; then
                case $distro_shorthand in
                    on|tiny) distro=Siduction ;;
                    *) distro="Siduction ($(lsb_release -sic))"
                esac

            elif [[ -f /etc/mcst_version ]]; then
                case $distro_shorthand in
                    on|tiny) distro="OS Elbrus" ;;
                    *) distro="OS Elbrus $(< /etc/mcst_version)"
                esac

            elif type -p pveversion >/dev/null; then
                case $distro_shorthand in
                    on|tiny) distro="Proxmox VE" ;;
                    *)
                        distro=$(pveversion)
                        distro=${distro#pve-manager/}
                        distro="Proxmox VE ${distro%/*}"
                esac

            elif type -p lsb_release >/dev/null; then
                case $distro_shorthand in
                    on)   lsb_flags=-si ;;
                    tiny) lsb_flags=-si ;;
                    *)    lsb_flags=-sd ;;
                esac
                distro=$(lsb_release "$lsb_flags")

            elif [[ -f /etc/os-release || \
                    -f /usr/lib/os-release || \
                    -f /etc/openwrt_release || \
                    -f /etc/lsb-release ]]; then

                # Source the os-release file
                for file in /etc/lsb-release /usr/lib/os-release \
                            /etc/os-release  /etc/openwrt_release; do
                    source "$file" && break
                done

                # Format the distro name.
                case $distro_shorthand in
                    on)   distro="${NAME:-${DISTRIB_ID}} ${VERSION_ID:-${DISTRIB_RELEASE}}" ;;
                    tiny) distro="${NAME:-${DISTRIB_ID:-${TAILS_PRODUCT_NAME}}}" ;;
                    off)  distro="${PRETTY_NAME:-${DISTRIB_DESCRIPTION}} ${UBUNTU_CODENAME}" ;;
                esac

            elif [[ -f /etc/GoboLinuxVersion ]]; then
                case $distro_shorthand in
                    on|tiny) distro=GoboLinux ;;
                    *) distro="GoboLinux $(< /etc/GoboLinuxVersion)"
                esac

            elif [[ -f /etc/SDE-VERSION ]]; then
                distro="$(< /etc/SDE-VERSION)"
                case $distro_shorthand in
                    on|tiny) distro="${distro% *}" ;;
                esac

            elif type -p crux >/dev/null; then
                distro=$(crux)
                case $distro_shorthand in
                    on)   distro=${distro//version} ;;
                    tiny) distro=${distro//version*}
                esac

            elif type -p tazpkg >/dev/null; then
                distro="SliTaz $(< /etc/slitaz-release)"

            elif type -p kpt >/dev/null && \
                 type -p kpm >/dev/null; then
                distro=KSLinux

            elif [[ -d /system/app/ && -d /system/priv-app ]]; then
                distro="Android $(getprop ro.build.version.release)"

            # Chrome OS doesn't conform to the /etc/*-release standard.
            # While the file is a series of variables they can't be sourced
            # by the shell since the values aren't quoted.
            elif [[ -f /etc/lsb-release && $(< /etc/lsb-release) == *CHROMEOS* ]]; then
                distro='Chrome OS'

            elif type -p guix >/dev/null; then
                case $distro_shorthand in
                    on|tiny) distro="Guix System" ;;
                    *) distro="Guix System $(guix -V | awk 'NR==1{printf $4}')"
                esac

            # Display whether using '-current' or '-release' on OpenBSD.
            elif [[ $kernel_name = OpenBSD ]] ; then
                read -ra kernel_info <<< "$(sysctl -n kern.version)"
                distro=${kernel_info[*]:0:2}

            else
                for release_file in /etc/*-release; do
                    distro+=$(< "$release_file")
                done

                if [[ -z $distro ]]; then
                    case $distro_shorthand in
                        on|tiny) distro=$kernel_name ;;
                        *) distro="$kernel_name $kernel_version" ;;
                    esac

                    distro=${distro/DragonFly/DragonFlyBSD}

                    # Workarounds for some BSD based distros.
                    [[ -f /etc/pcbsd-lang ]]       && distro=PCBSD
                    [[ -f /etc/trueos-lang ]]      && distro=TrueOS
                    [[ -f /etc/pacbsd-release ]]   && distro=PacBSD
                    [[ -f /etc/hbsd-update.conf ]] && distro=HardenedBSD
                fi
            fi

            if [[ $(< /proc/version) == *Microsoft* || $kernel_version == *Microsoft* ]]; then
                case $distro_shorthand in
                    on)   distro+=" [Windows 10]" ;;
                    tiny) distro="Windows 10" ;;
                    *)    distro+=" on Windows 10" ;;
                esac

            elif [[ $(< /proc/version) == *chrome-bot* || -f /dev/cros_ec ]]; then
                [[ $distro != *Chrome* ]] &&
                    case $distro_shorthand in
                        on)   distro+=" [Chrome OS]" ;;
                        tiny) distro="Chrome OS" ;;
                        *)    distro+=" on Chrome OS" ;;
                    esac
            fi

            distro=$(trim_quotes "$distro")
            distro=${distro/NAME=}

            # Get Ubuntu flavor.
            if [[ $distro == "Ubuntu"* ]]; then
                case $XDG_CONFIG_DIRS in
                    *"plasma"*)   distro=${distro/Ubuntu/Kubuntu} ;;
                    *"mate"*)     distro=${distro/Ubuntu/Ubuntu MATE} ;;
                    *"xubuntu"*)  distro=${distro/Ubuntu/Xubuntu} ;;
                    *"Lubuntu"*)  distro=${distro/Ubuntu/Lubuntu} ;;
                    *"budgie"*)   distro=${distro/Ubuntu/Ubuntu Budgie} ;;
                    *"studio"*)   distro=${distro/Ubuntu/Ubuntu Studio} ;;
                    *"cinnamon"*) distro=${distro/Ubuntu/Ubuntu Cinnamon} ;;
                esac
            fi
        ;;

        "Mac OS X"|"macOS")
            case $osx_version in
                10.4*)  codename="Mac OS X Tiger" ;;
                10.5*)  codename="Mac OS X Leopard" ;;
                10.6*)  codename="Mac OS X Snow Leopard" ;;
                10.7*)  codename="Mac OS X Lion" ;;
                10.8*)  codename="OS X Mountain Lion" ;;
                10.9*)  codename="OS X Mavericks" ;;
                10.10*) codename="OS X Yosemite" ;;
                10.11*) codename="OS X El Capitan" ;;
                10.12*) codename="macOS Sierra" ;;
                10.13*) codename="macOS High Sierra" ;;
                10.14*) codename="macOS Mojave" ;;
                10.15*) codename="macOS Catalina" ;;
                10.16*) codename="macOS Big Sur" ;;
                11.0*)  codename="macOS Big Sur" ;;
                *)      codename=macOS ;;
            esac

            distro="$codename $osx_version $osx_build"

            case $distro_shorthand in
                on) distro=${distro/ ${osx_build}} ;;

                tiny)
                    case $osx_version in
                        10.[4-7]*)            distro=${distro/${codename}/Mac OS X} ;;
                        10.[8-9]*|10.1[0-1]*) distro=${distro/${codename}/OS X} ;;
                        10.1[2-6]*|11.0*)     distro=${distro/${codename}/macOS} ;;
                    esac
                    distro=${distro/ ${osx_build}}
                ;;
            esac
        ;;

        "iPhone OS")
            distro="iOS $osx_version"

            # "uname -m" doesn't print architecture on iOS.
            os_arch=off
        ;;

        Windows)
            distro=$(wmic os get Caption)
            distro=${distro/Caption}
            distro=${distro/Microsoft }
        ;;

        Solaris)
            case $distro_shorthand in
                on|tiny) distro=$(awk 'NR==1 {print $1,$3}' /etc/release) ;;
                *)       distro=$(awk 'NR==1 {print $1,$2,$3}' /etc/release) ;;
            esac
            distro=${distro/\(*}
        ;;

        Haiku)
            distro=Haiku
        ;;

        AIX)
            distro="AIX $(oslevel)"
        ;;

        IRIX)
            distro="IRIX ${kernel_version}"
        ;;

        FreeMiNT)
            distro=FreeMiNT
        ;;
    esac

    distro=${distro//Enterprise Server}

    [[ $distro ]] || distro="$os (Unknown)"

    # Get OS architecture.
    case $os in
        Solaris|AIX|Haiku|IRIX|FreeMiNT)
            machine_arch=$(uname -p)
        ;;

        *)  machine_arch=$kernel_machine ;;
    esac

    [[ $os_arch == on ]] && \
        distro+=" $machine_arch"

    [[ ${ascii_distro:-auto} == auto ]] && \
        ascii_distro=$(trim "$distro")
}

get_model() {
    case $os in
        Linux)
            if [[ -d /system/app/ && -d /system/priv-app ]]; then
                model="$(getprop ro.product.brand) $(getprop ro.product.model)"

            elif [[ -f /sys/devices/virtual/dmi/id/product_name ||
                    -f /sys/devices/virtual/dmi/id/product_version ]]; then
                model=$(< /sys/devices/virtual/dmi/id/product_name)
                model+=" $(< /sys/devices/virtual/dmi/id/product_version)"

            elif [[ -f /sys/firmware/devicetree/base/model ]]; then
                model=$(< /sys/firmware/devicetree/base/model)

            elif [[ -f /tmp/sysinfo/model ]]; then
                model=$(< /tmp/sysinfo/model)
            fi
        ;;

        "Mac OS X"|"macOS")
            if [[ $(kextstat | grep -F -e "FakeSMC" -e "VirtualSMC") != "" ]]; then
                model="Hackintosh (SMBIOS: $(sysctl -n hw.model))"
            else
                model=$(sysctl -n hw.model)
            fi
        ;;

        "iPhone OS")
            case $kernel_machine in
                iPad1,1):            "iPad" ;;
                iPad2,[1-4]):        "iPad 2" ;;
                iPad3,[1-3]):        "iPad 3" ;;
                iPad3,[4-6]):        "iPad 4" ;;
                iPad6,1[12]):        "iPad 5" ;;
                iPad7,[5-6]):        "iPad 6" ;;
                iPad7,1[12]):        "iPad 7" ;;
                iPad11,[67]):        "iPad 8" ;;
                iPad4,[1-3]):        "iPad Air" ;;
                iPad5,[3-4]):        "iPad Air 2" ;;
                iPad11,[3-4]):       "iPad Air 3" ;;
                iPad13,[1-2]):       "iPad Air 4";;
                iPad6,[7-8]):        "iPad Pro (12.9 Inch)" ;;
                iPad6,[3-4]):        "iPad Pro (9.7 Inch)" ;;
                iPad7,[1-2]):        "iPad Pro 2 (12.9 Inch)" ;;
                iPad7,[3-4]):        "iPad Pro (10.5 Inch)" ;;
                iPad8,[1-4]):        "iPad Pro (11 Inch)" ;;
                iPad8,[5-8]):        "iPad Pro 3 (12.9 Inch)" ;;
                iPad8,9 | iPad8,10): "iPad Pro 4 (11 Inch)" ;;
                iPad8,1[1-2]):       "iPad Pro 4 (12.9 Inch)" ;;
                iPad2,[5-7]):        "iPad mini" ;;
                iPad4,[4-6]):        "iPad mini 2" ;;
                iPad4,[7-9]):        "iPad mini 3" ;;
                iPad5,[1-2]):        "iPad mini 4" ;;
                iPad11,[1-2]):       "iPad mini 5" ;;

                iPhone1,1):     "iPhone" ;;
                iPhone1,2):     "iPhone 3G" ;;
                iPhone2,1):     "iPhone 3GS" ;;
                iPhone3,[1-3]): "iPhone 4" ;;
                iPhone4,1):     "iPhone 4S" ;;
                iPhone5,[1-2]): "iPhone 5" ;;
                iPhone5,[3-4]): "iPhone 5c" ;;
                iPhone6,[1-2]): "iPhone 5s" ;;
                iPhone7,2):     "iPhone 6" ;;
                iPhone7,1):     "iPhone 6 Plus" ;;
                iPhone8,1):     "iPhone 6s" ;;
                iPhone8,2):     "iPhone 6s Plus" ;;
                iPhone8,4):     "iPhone SE" ;;
                iPhone9,[13]):  "iPhone 7" ;;
                iPhone9,[24]):  "iPhone 7 Plus" ;;
                iPhone10,[14]): "iPhone 8" ;;
                iPhone10,[25]): "iPhone 8 Plus" ;;
                iPhone10,[36]): "iPhone X" ;;
                iPhone11,2):    "iPhone XS" ;;
                iPhone11,[46]): "iPhone XS Max" ;;
                iPhone11,8):    "iPhone XR" ;;
                iPhone12,1):    "iPhone 11" ;;
                iPhone12,3):    "iPhone 11 Pro" ;;
                iPhone12,5):    "iPhone 11 Pro Max" ;;
                iPhone12,8):    "iPhone SE 2020" ;;
                iPhone13,1):    "iPhone 12 Mini" ;;
                iPhone13,2):    "iPhone 12" ;;
                iPhone13,3):    "iPhone 12 Pro" ;;
                iPhone13,4):    "iPhone 12 Pro Max" ;;

                iPod1,1): "iPod touch" ;;
                ipod2,1): "iPod touch 2G" ;;
                ipod3,1): "iPod touch 3G" ;;
                ipod4,1): "iPod touch 4G" ;;
                ipod5,1): "iPod touch 5G" ;;
                ipod7,1): "iPod touch 6G" ;;
                iPod9,1): "iPod touch 7G" ;;
            esac

            model=$_
        ;;

        BSD|MINIX)
            model=$(sysctl -n hw.vendor hw.product)
        ;;

        Windows)
            model=$(wmic computersystem get manufacturer,model)
            model=${model/Manufacturer}
            model=${model/Model}
        ;;

        Solaris)
            model=$(prtconf -b | awk -F':' '/banner-name/ {printf $2}')
        ;;

        AIX)
            model=$(/usr/bin/uname -M)
        ;;

        FreeMiNT)
            model=$(sysctl -n hw.model)
            model=${model/ (_MCH *)}
        ;;
    esac

    # Remove dummy OEM info.
    model=${model//To be filled by O.E.M.}
    model=${model//To Be Filled*}
    model=${model//OEM*}
    model=${model//Not Applicable}
    model=${model//System Product Name}
    model=${model//System Version}
    model=${model//Undefined}
    model=${model//Default string}
    model=${model//Not Specified}
    model=${model//Type1ProductConfigId}
    model=${model//INVALID}
    model=${model//All Series}
    model=${model//�}

    case $model in
        "Standard PC"*) model="KVM/QEMU (${model})" ;;
        OpenBSD*)       model="vmm ($model)" ;;
    esac
}

get_title() {
    user=${USER:-$(id -un || printf %s "${HOME/*\/}")}

    case $title_fqdn in
        on) hostname=$(hostname -f) ;;
        *)  hostname=${HOSTNAME:-$(hostname)} ;;
    esac

    title=${title_color}${bold}${user}${at_color}@${title_color}${bold}${hostname}
    length=$((${#user} + ${#hostname} + 1))
}

get_kernel() {
    # Since these OS are integrated systems, it's better to skip this function altogether
    [[ $os =~ (AIX|IRIX) ]] && return

    # Haiku uses 'uname -v' and not - 'uname -r'.
    [[ $os == Haiku ]] && {
        kernel=$(uname -v)
        return
    }

    # In Windows 'uname' may return the info of GNUenv thus use wmic for OS kernel.
    [[ $os == Windows ]] && {
        kernel=$(wmic os get Version)
        kernel=${kernel/Version}
        return
    }

    case $kernel_shorthand in
        on)  kernel=$kernel_version ;;
        off) kernel="$kernel_name $kernel_version" ;;
    esac

    # Hide kernel info if it's identical to the distro info.
    [[ $os =~ (BSD|MINIX) && $distro == *"$kernel_name"* ]] &&
        case $distro_shorthand in
            on|tiny) kernel=$kernel_version ;;
            *)       unset kernel ;;
        esac
}

get_uptime() {
    # Get uptime in seconds.
    case $os in
        Linux|Windows|MINIX)
            if [[ -r /proc/uptime ]]; then
                s=$(< /proc/uptime)
                s=${s/.*}
            else
                boot=$(date -d"$(uptime -s)" +%s)
                now=$(date +%s)
                s=$((now - boot))
            fi
        ;;

        "Mac OS X"|"macOS"|"iPhone OS"|BSD|FreeMiNT)
            boot=$(sysctl -n kern.boottime)
            boot=${boot/\{ sec = }
            boot=${boot/,*}

            # Get current date in seconds.
            now=$(date +%s)
            s=$((now - boot))
        ;;

        Solaris)
            s=$(kstat -p unix:0:system_misc:snaptime | awk '{print $2}')
            s=${s/.*}
        ;;

        AIX|IRIX)
            t=$(LC_ALL=POSIX ps -o etime= -p 1)

            [[ $t == *-*   ]] && { d=${t%%-*}; t=${t#*-}; }
            [[ $t == *:*:* ]] && { h=${t%%:*}; t=${t#*:}; }

            h=${h#0}
            t=${t#0}

            s=$((${d:-0}*86400 + ${h:-0}*3600 + ${t%%:*}*60 + ${t#*:}))
        ;;

        Haiku)
            s=$(($(system_time) / 1000000))
        ;;
    esac

    d="$((s / 60 / 60 / 24)) days"
    h="$((s / 60 / 60 % 24)) hours"
    m="$((s / 60 % 60)) minutes"

    # Remove plural if < 2.
    ((${d/ *} == 1)) && d=${d/s}
    ((${h/ *} == 1)) && h=${h/s}
    ((${m/ *} == 1)) && m=${m/s}

    # Hide empty fields.
    ((${d/ *} == 0)) && unset d
    ((${h/ *} == 0)) && unset h
    ((${m/ *} == 0)) && unset m

    uptime=${d:+$d, }${h:+$h, }$m
    uptime=${uptime%', '}
    uptime=${uptime:-$s seconds}

    # Make the output of uptime smaller.
    case $uptime_shorthand in
        on)
            uptime=${uptime/ minutes/ mins}
            uptime=${uptime/ minute/ min}
            uptime=${uptime/ seconds/ secs}
        ;;

        tiny)
            uptime=${uptime/ days/d}
            uptime=${uptime/ day/d}
            uptime=${uptime/ hours/h}
            uptime=${uptime/ hour/h}
            uptime=${uptime/ minutes/m}
            uptime=${uptime/ minute/m}
            uptime=${uptime/ seconds/s}
            uptime=${uptime//,}
        ;;
    esac
}

get_packages() {
    # to adjust the number of pkgs per pkg manager
    pkgs_h=0

    # has: Check if package manager installed.
    # dir: Count files or dirs in a glob.
    # pac: If packages > 0, log package manager name.
    # tot: Count lines in command output.
    has() { type -p "$1" >/dev/null && manager=$1; }
    # globbing is intentional here
    # shellcheck disable=SC2206
    dir() { pkgs=($@); ((packages+=${#pkgs[@]})); pac "$((${#pkgs[@]}-pkgs_h))"; }
    pac() { (($1 > 0)) && { managers+=("$1 (${manager})"); manager_string+="${manager}, "; }; }
    tot() {
        IFS=$'\n' read -d "" -ra pkgs <<< "$("$@")";
        ((packages+=${#pkgs[@]}));
        pac "$((${#pkgs[@]}-pkgs_h))";
    }

    # Redefine tot() and dir() for Bedrock Linux.
    [[ -f /bedrock/etc/bedrock-release && $PATH == */bedrock/cross/* ]] && {
        br_strata=$(brl list)
        tot() {
            IFS=$'\n' read -d "" -ra pkgs <<< "$(for s in ${br_strata}; do strat -r "$s" "$@"; done)"
            ((packages+="${#pkgs[@]}"))
            pac "$((${#pkgs[@]}-pkgs_h))";
<<<<<<< HEAD
=======
        }
        dir() {
            local pkgs=()
            # globbing is intentional here
            # shellcheck disable=SC2206
            for s in ${br_strata}; do pkgs+=(/bedrock/strata/$s/$@); done
            ((packages+=${#pkgs[@]}))
            pac "$((${#pkgs[@]}-pkgs_h))"
>>>>>>> 528010e0
        }
    }

    case $os in
        Linux|BSD|"iPhone OS"|Solaris)
            # Package Manager Programs.
            has kiss       && tot kiss l
            has cpt-list   && tot cpt-list
            has pacman-key && tot pacman -Qq --color never
            has apt        && tot apt list --installed && ((packages-=1))
            has xbps-query && tot xbps-query -l
            has apk        && tot apk info
            has opkg       && tot opkg list-installed
            has pacman-g2  && tot pacman-g2 -Q
            has lvu        && tot lvu installed
            has tce-status && tot tce-status -i
            has pkg_info   && tot pkg_info
            has tazpkg     && pkgs_h=6 tot tazpkg list && ((packages-=6))
            has sorcery    && tot gaze installed
            has alps       && tot alps showinstalled
            has butch      && tot butch list
            has swupd      && tot swupd bundle-list --quiet

            # Using the dnf package cache is much faster than rpm.
            if has dnf && type -p sqlite3 >/dev/null && [[ -f /var/cache/dnf/packages.db ]]; then
                pac "$(sqlite3 /var/cache/dnf/packages.db "SELECT count(pkg) FROM installed")"
            else
                has rpm && tot rpm -qa
            fi

            # 'mine' conflicts with minesweeper games.
            [[ -f /etc/SDE-VERSION ]] &&
                has mine && tot mine -q

            # Counting files/dirs.
            # Variables need to be unquoted here. Only Bedrock Linux is affected.
            # $br_prefix is fixed and won't change based on user input so this is safe either way.
            # shellcheck disable=SC2086
            {
            shopt -s nullglob
            has brew    && dir "$(brew --cellar)/*"
            has emerge  && dir "/var/db/pkg/*/*"
            has Compile && dir "/Programs/*/"
            has eopkg   && dir "/var/lib/eopkg/package/*"
            has crew    && dir "/usr/local/etc/crew/meta/*.filelist"
            has pkgtool && dir "/var/log/packages/*"
            has scratch && dir "/var/lib/scratchpkg/index/*/.pkginfo"
            has kagami  && dir "/var/lib/kagami/pkgs/*"
            has cave    && dir "/var/db/paludis/repositories/cross-installed/*/data/*/ \
                               /var/db/paludis/repositories/installed/data/*/"
            shopt -u nullglob
            }

            # Other (Needs complex command)
            has kpm-pkg && ((packages+=$(kpm  --get-selections | grep -cv deinstall$)))

            has guix && {
                manager=guix-system && tot guix package -p "/run/current-system/profile" -I
                manager=guix-user   && tot guix package -I
            }

            has nix-store && {
                nix-user-pkgs() {
                    nix-store -qR ~/.nix-profile
                    nix-store -qR /etc/profiles/per-user/"$USER"
                }
                manager=nix-system  && tot nix-store -qR /run/current-system/sw
                manager=nix-user    && tot nix-user-pkgs
                manager=nix-default && tot nix-store -qR /nix/var/nix/profiles/default
            }

            # pkginfo is also the name of a python package manager which is painfully slow.
            # TODO: Fix this somehow.
            has pkginfo && tot pkginfo -i

            case $kernel_name in
                FreeBSD|DragonFly) has pkg && tot pkg info ;;

                *)
                    has pkg && dir /var/db/pkg/*

                    ((packages == 0)) && \
                        has pkg && tot pkg list
                ;;
            esac

            # List these last as they accompany regular package managers.
            has flatpak && tot flatpak list
            has spm     && tot spm list -i
            has puyo    && dir ~/.puyo/installed

            # Snap hangs if the command is run without the daemon running.
            # Only run snap if the daemon is also running.
            has snap && ps -e | grep -qFm 1 snapd >/dev/null && \
            pkgs_h=1 tot snap list && ((packages-=1))

            # This is the only standard location for appimages.
            # See: https://github.com/AppImage/AppImageKit/wiki
            manager=appimage && has appimaged && dir ~/.local/bin/*.appimage
        ;;

        "Mac OS X"|"macOS"|MINIX)
            has port  && pkgs_h=1 tot port installed && ((packages-=1))
            has brew  && dir "$(brew --cellar)"/*
            has pkgin && tot pkgin list
            has dpkg  && tot dpkg-query -f '.\n' -W

            has nix-store && {
                nix-user-pkgs() {
                    nix-store -qR ~/.nix-profile
                    nix-store -qR /etc/profiles/per-user/"$USER"
                }
                manager=nix-system && tot nix-store -qR /run/current-system/sw
                manager=nix-user   && tot nix-store -qR nix-user-pkgs
            }
        ;;

        AIX|FreeMiNT)
            has lslpp && ((packages+=$(lslpp -J -l -q | grep -cv '^#')))
            has rpm   && tot rpm -qa
        ;;

        Windows)
            case $kernel_name in
                CYGWIN*) has cygcheck && tot cygcheck -cd ;;
                MSYS*)   has pacman   && tot pacman -Qq --color never ;;
            esac

            # Scoop environment throws errors if `tot scoop list` is used
            has scoop && pkgs_h=1 dir ~/scoop/apps/* && ((packages-=1))

            # Count chocolatey packages.
            [[ -d /cygdrive/c/ProgramData/chocolatey/lib ]] && \
                dir /cygdrive/c/ProgramData/chocolatey/lib/*
        ;;

        Haiku)
            has pkgman && dir /boot/system/package-links/*
            packages=${packages/pkgman/depot}
        ;;

        IRIX)
            manager=swpkg
            pkgs_h=3 tot versions -b && ((packages-=3))
        ;;
    esac

    if ((packages == 0)); then
        unset packages

    elif [[ $package_managers == on ]]; then
        printf -v packages '%s, ' "${managers[@]}"
        packages=${packages%,*}

    elif [[ $package_managers == tiny ]]; then
        packages+=" (${manager_string%,*})"
    fi

    packages=${packages/pacman-key/pacman}
}

get_shell() {
    case $shell_path in
        on)  shell="$SHELL " ;;
        off) shell="${SHELL##*/} " ;;
    esac

    [[ $shell_version != on ]] && return

    case ${shell_name:=${SHELL##*/}} in
        bash)
            [[ $BASH_VERSION ]] ||
                BASH_VERSION=$("$SHELL" -c "printf %s \"\$BASH_VERSION\"")

            shell+=${BASH_VERSION/-*}
        ;;

        sh|ash|dash|es) ;;

        *ksh)
            shell+=$("$SHELL" -c "printf %s \"\$KSH_VERSION\"")
            shell=${shell/ * KSH}
            shell=${shell/version}
        ;;

        osh)
            if [[ $OIL_VERSION ]]; then
                shell+=$OIL_VERSION
            else
                shell+=$("$SHELL" -c "printf %s \"\$OIL_VERSION\"")
            fi
        ;;

        tcsh)
            shell+=$("$SHELL" -c "printf %s \$tcsh")
        ;;

        yash)
            shell+=$("$SHELL" --version 2>&1)
            shell=${shell/ $shell_name}
            shell=${shell/ Yet another shell}
            shell=${shell/Copyright*}
        ;;

        *)
            shell+=$("$SHELL" --version 2>&1)
            shell=${shell/ $shell_name}
        ;;
    esac

    # Remove unwanted info.
    shell=${shell/, version}
    shell=${shell/xonsh\//xonsh }
    shell=${shell/options*}
    shell=${shell/\(*\)}
}

get_de() {
    # If function was run, stop here.
    ((de_run == 1)) && return

    case $os in
        "Mac OS X"|"macOS") de=Aqua ;;

        Windows)
            case $distro in
                *"Windows 10"*)
                    de=Fluent
                ;;

                *"Windows 8"*)
                    de=Metro
                ;;

                *)
                    de=Aero
                ;;
            esac
        ;;

        FreeMiNT)
            freemint_wm=(/proc/*)

            case ${freemint_wm[*]} in
                *thing*)  de=Thing ;;
                *jinnee*) de=Jinnee ;;
                *tera*)   de=Teradesk ;;
                *neod*)   de=NeoDesk ;;
                *zdesk*)  de=zDesk ;;
                *mdesk*)  de=mDesk ;;
            esac
        ;;

        *)
            ((wm_run != 1)) && get_wm

            # Temporary support for Regolith Linux
            if [[ $DESKTOP_SESSION == *regolith ]]; then
                de=Regolith

            elif [[ $XDG_CURRENT_DESKTOP ]]; then
                de=${XDG_CURRENT_DESKTOP/X\-}
                de=${de/Budgie:GNOME/Budgie}
                de=${de/:Unity7:ubuntu}

            elif [[ $DESKTOP_SESSION ]]; then
                de=${DESKTOP_SESSION##*/}

            elif [[ $GNOME_DESKTOP_SESSION_ID ]]; then
                de=GNOME

            elif [[ $MATE_DESKTOP_SESSION_ID ]]; then
                de=MATE

            elif [[ $TDE_FULL_SESSION ]]; then
                de=Trinity
            fi

            # When a window manager is started from a display manager
            # the desktop variables are sometimes also set to the
            # window manager name. This checks to see if WM == DE
            # and discards the DE value.
            [[ $de == "$wm" ]] && { unset -v de; return; }
        ;;
    esac

    # Fallback to using xprop.
    [[ $DISPLAY && -z $de ]] && type -p xprop &>/dev/null && \
        de=$(xprop -root | awk '/KDE_SESSION_VERSION|^_MUFFIN|xfce4|xfce5/')

    # Format strings.
    case $de in
        KDE_SESSION_VERSION*) de=KDE${de/* = } ;;
        *xfce4*)  de=Xfce4 ;;
        *xfce5*)  de=Xfce5 ;;
        *xfce*)   de=Xfce ;;
        *mate*)   de=MATE ;;
        *GNOME*)  de=GNOME ;;
        *MUFFIN*) de=Cinnamon ;;
    esac

    ((${KDE_SESSION_VERSION:-0} >= 4)) && de=${de/KDE/Plasma}

    if [[ $de_version == on && $de ]]; then
        case $de in
            Plasma*)   de_ver=$(plasmashell --version) ;;
            MATE*)     de_ver=$(mate-session --version) ;;
            Xfce*)     de_ver=$(xfce4-session --version) ;;
            GNOME*)    de_ver=$(gnome-shell --version) ;;
            Cinnamon*) de_ver=$(cinnamon --version) ;;
            Deepin*)   de_ver=$(awk -F'=' '/Version/ {print $2}' /etc/deepin-version) ;;
            Budgie*)   de_ver=$(budgie-desktop --version) ;;
            LXQt*)     de_ver=$(lxqt-session --version) ;;
            Lumina*)   de_ver=$(lumina-desktop --version 2>&1) ;;
            Trinity*)  de_ver=$(tde-config --version) ;;
            Unity*)    de_ver=$(unity --version) ;;
        esac

        de_ver=${de_ver/*TDE:}
        de_ver=${de_ver/tde-config*}
        de_ver=${de_ver/liblxqt*}
        de_ver=${de_ver/Copyright*}
        de_ver=${de_ver/)*}
        de_ver=${de_ver/* }
        de_ver=${de_ver//\"}

        de+=" $de_ver"
    fi

    # TODO:
    #  - New config option + flag: --de_display_server on/off ?
    #  - Add display of X11, Arcan and anything else relevant.
    [[ $de && $WAYLAND_DISPLAY ]] &&
        de+=" (Wayland)"

    de_run=1
}

get_wm() {
    # If function was run, stop here.
    ((wm_run == 1)) && return

    case $kernel_name in
        *OpenBSD*) ps_flags=(x -c) ;;
        *)         ps_flags=(-e) ;;
    esac

    if [[ -O "${XDG_RUNTIME_DIR}/${WAYLAND_DISPLAY:-wayland-0}" ]]; then
        if tmp_pid="$(lsof -t "${XDG_RUNTIME_DIR}/${WAYLAND_DISPLAY:-wayland-0}" 2>&1)" ||
           tmp_pid="$(fuser   "${XDG_RUNTIME_DIR}/${WAYLAND_DISPLAY:-wayland-0}" 2>&1)"; then
            wm="$(ps -p "${tmp_pid}" -ho comm=)"
        else
            # lsof may not exist, or may need root on some systems. Similarly fuser.
            # On those systems we search for a list of known window managers, this can mistakenly
            # match processes for another user or session and will miss unlisted window managers.
            wm=$(ps "${ps_flags[@]}" | grep -m 1 -o -F \
                               -e arcan \
                               -e asc \
                               -e clayland \
                               -e dwc \
                               -e fireplace \
                               -e gnome-shell \
                               -e greenfield \
                               -e grefsen \
                               -e kwin \
                               -e lipstick \
                               -e maynard \
                               -e mazecompositor \
                               -e motorcar \
                               -e orbital \
                               -e orbment \
                               -e perceptia \
                               -e rustland \
                               -e sway \
                               -e ulubis \
                               -e velox \
                               -e wavy \
                               -e way-cooler \
                               -e wayfire \
                               -e wayhouse \
                               -e westeros \
                               -e westford \
                               -e weston)
        fi

    elif [[ $DISPLAY && $os != "Mac OS X" && $os != "macOS" && $os != FreeMiNT ]]; then
        # non-EWMH WMs.
        wm=$(ps "${ps_flags[@]}" | grep -m 1 -o \
                           -e "[s]owm" \
                           -e "[c]atwm" \
                           -e "[f]vwm" \
                           -e "[d]wm" \
                           -e "[2]bwm" \
                           -e "[m]onsterwm" \
                           -e "[t]inywm" \
                           -e "[x]11fs" \
                           -e "[x]monad")

        [[ -z $wm ]] && type -p xprop &>/dev/null && {
            id=$(xprop -root -notype _NET_SUPPORTING_WM_CHECK)
            id=${id##* }
            wm=$(xprop -id "$id" -notype -len 100 -f _NET_WM_NAME 8t)
            wm=${wm/*WM_NAME = }
            wm=${wm/\"}
            wm=${wm/\"*}
        }

    else
        case $os in
            "Mac OS X"|"macOS")
                ps_line=$(ps -e | grep -o \
                    -e "[S]pectacle" \
                    -e "[A]methyst" \
                    -e "[k]wm" \
                    -e "[c]hun[k]wm" \
                    -e "[y]abai" \
                    -e "[R]ectangle")

                case $ps_line in
                    *chunkwm*)   wm=chunkwm ;;
                    *kwm*)       wm=Kwm ;;
                    *yabai*)     wm=yabai ;;
                    *Amethyst*)  wm=Amethyst ;;
                    *Spectacle*) wm=Spectacle ;;
                    *Rectangle*) wm=Rectangle ;;
                    *)           wm="Quartz Compositor" ;;
                esac
            ;;

            Windows)
                wm=$(
                    tasklist |

                    grep -Fom 1 \
                         -e bugn \
                         -e Windawesome \
                         -e blackbox \
                         -e emerge \
                         -e litestep
                )

                [[ $wm == blackbox ]] &&
                    wm="bbLean (Blackbox)"

                wm=${wm:+$wm, }DWM.exe
            ;;

            FreeMiNT)
                freemint_wm=(/proc/*)

                case ${freemint_wm[*]} in
                    *xaaes* | *xaloader*) wm=XaAES ;;
                    *myaes*)              wm=MyAES ;;
                    *naes*)               wm=N.AES ;;
                    geneva)               wm=Geneva ;;
                    *)                    wm="Atari AES" ;;
                esac
            ;;
        esac
    fi

    # Rename window managers to their proper values.
    [[ $wm == *WINDOWMAKER* ]] && wm=wmaker
    [[ $wm == *GNOME*Shell* ]] && wm=Mutter

    wm_run=1
}

get_wm_theme() {
    ((wm_run != 1)) && get_wm
    ((de_run != 1)) && get_de

    case $wm  in
        E16)
            wm_theme=$(awk -F "= " '/theme.name/ {print $2}' "${HOME}/.e16/e_config--0.0.cfg")
        ;;

        Sawfish)
            wm_theme=$(awk -F '\\(quote|\\)' '/default-frame-style/ {print $(NF-4)}' \
                       "$HOME/.sawfish/custom")
        ;;

        Cinnamon|Muffin|"Mutter (Muffin)")
            detheme=$(gsettings get org.cinnamon.theme name)
            wm_theme=$(gsettings get org.cinnamon.desktop.wm.preferences theme)
            wm_theme="$detheme ($wm_theme)"
        ;;

        Compiz|Mutter|Gala)
            if type -p gsettings >/dev/null; then
                wm_theme=$(gsettings get org.gnome.shell.extensions.user-theme name)

                [[ ${wm_theme//\'} ]] || \
                    wm_theme=$(gsettings get org.gnome.desktop.wm.preferences theme)

            elif type -p gconftool-2 >/dev/null; then
                wm_theme=$(gconftool-2 -g /apps/metacity/general/theme)
            fi
        ;;

        Metacity*)
            if [[ $de == Deepin ]]; then
                wm_theme=$(gsettings get com.deepin.wrap.gnome.desktop.wm.preferences theme)

            elif [[ $de == MATE ]]; then
                wm_theme=$(gsettings get org.mate.Marco.general theme)

            else
                wm_theme=$(gconftool-2 -g /apps/metacity/general/theme)
            fi
        ;;

        E17|Enlightenment)
            if type -p eet >/dev/null; then
                wm_theme=$(eet -d "$HOME/.e/e/config/standard/e.cfg" config |\
                            awk '/value \"file\" string.*.edj/ {print $4}')
                wm_theme=${wm_theme##*/}
                wm_theme=${wm_theme%.*}
            fi
        ;;

        Fluxbox)
            [[ -f $HOME/.fluxbox/init ]] &&
                wm_theme=$(awk -F "/" '/styleFile/ {print $NF}' "$HOME/.fluxbox/init")
        ;;

        IceWM*)
            [[ -f $HOME/.icewm/theme ]] &&
                wm_theme=$(awk -F "[\",/]" '!/#/ {print $2}' "$HOME/.icewm/theme")
        ;;

        Openbox)
            case $de in
                LXDE*) ob_file=lxde-rc ;;
                LXQt*) ob_file=lxqt-rc ;;
                    *) ob_file=rc ;;
            esac

            ob_file=$XDG_CONFIG_HOME/openbox/$ob_file.xml

            [[ -f $ob_file ]] &&
                wm_theme=$(awk '/<theme>/ {while (getline n) {if (match(n, /<name>/))
                            {l=n; exit}}} END {split(l, a, "[<>]"); print a[3]}' "$ob_file")
        ;;

        PekWM)
            [[ -f $HOME/.pekwm/config ]] &&
                wm_theme=$(awk -F "/" '/Theme/{gsub(/\"/,""); print $NF}' "$HOME/.pekwm/config")
        ;;

        Xfwm4)
            [[ -f $HOME/.config/xfce4/xfconf/xfce-perchannel-xml/xfwm4.xml ]] &&
                wm_theme=$(xfconf-query -c xfwm4 -p /general/theme)
        ;;

        KWin*)
            kde_config_dir
            kwinrc=$kde_config_dir/kwinrc
            kdebugrc=$kde_config_dir/kdebugrc

            if [[ -f $kwinrc ]]; then
                wm_theme=$(awk '/theme=/ {
                                    gsub(/theme=.*qml_|theme=.*svg__/,"",$0);
                                    print $0;
                                    exit
                                 }' "$kwinrc")

                [[ "$wm_theme" ]] ||
                    wm_theme=$(awk '/library=org.kde/ {
                                        gsub(/library=org.kde./,"",$0);
                                        print $0;
                                        exit
                                     }' "$kwinrc")

                [[ $wm_theme ]] ||
                    wm_theme=$(awk '/PluginLib=kwin3_/ {
                                        gsub(/PluginLib=kwin3_/,"",$0);
                                        print $0;
                                        exit
                                     }' "$kwinrc")

            elif [[ -f $kdebugrc ]]; then
                wm_theme=$(awk '/(decoration)/ {gsub(/\[/,"",$1); print $1; exit}' "$kdebugrc")
            fi

            wm_theme=${wm_theme/theme=}
        ;;

        "Quartz Compositor")
            global_preferences=$HOME/Library/Preferences/.GlobalPreferences.plist
            wm_theme=$(PlistBuddy -c "Print AppleInterfaceStyle" "$global_preferences")
            wm_theme_color=$(PlistBuddy -c "Print AppleAccentColor" "$global_preferences")

            [[ "$wm_theme" ]] ||
                wm_theme=Light

            case $wm_theme_color in
                -1) wm_theme_color=Graphite ;;
                0)  wm_theme_color=Red ;;
                1)  wm_theme_color=Orange ;;
                2)  wm_theme_color=Yellow ;;
                3)  wm_theme_color=Green ;;
                5)  wm_theme_color=Purple ;;
                6)  wm_theme_color=Pink ;;
                *)  wm_theme_color=Blue ;;
            esac

            wm_theme="$wm_theme_color ($wm_theme)"
        ;;

        *Explorer)
            path=/proc/registry/HKEY_CURRENT_USER/Software/Microsoft
            path+=/Windows/CurrentVersion/Themes/CurrentTheme

            wm_theme=$(head -n1 "$path")
            wm_theme=${wm_theme##*\\}
            wm_theme=${wm_theme%.*}
        ;;

        Blackbox|bbLean*)
            path=$(wmic process get ExecutablePath | grep -F "blackbox")
            path=${path//\\/\/}

            wm_theme=$(grep '^session\.styleFile:' "${path/\.exe/.rc}")
            wm_theme=${wm_theme/session\.styleFile: }
            wm_theme=${wm_theme##*\\}
            wm_theme=${wm_theme%.*}
        ;;
    esac

    wm_theme=$(trim_quotes "$wm_theme")
}

get_cpu() {
    case $os in
        "Linux" | "MINIX" | "Windows")
            # Get CPU name.
            cpu_file="/proc/cpuinfo"

            case $kernel_machine in
                "frv" | "hppa" | "m68k" | "openrisc" | "or"* | "powerpc" | "ppc"* | "sparc"*)
                    cpu="$(awk -F':' '/^cpu\t|^CPU/ {printf $2; exit}' "$cpu_file")"
                ;;

                "s390"*)
                    cpu="$(awk -F'=' '/machine/ {print $4; exit}' "$cpu_file")"
                ;;

                "ia64" | "m32r")
                    cpu="$(awk -F':' '/model/ {print $2; exit}' "$cpu_file")"
                    [[ -z "$cpu" ]] && cpu="$(awk -F':' '/family/ {printf $2; exit}' "$cpu_file")"
                ;;

                *)
                    cpu="$(awk -F '\\s*: | @' \
                            '/model name|Hardware|Processor|^cpu model|chip type|^cpu type/ {
                            cpu=$2; if ($1 == "Hardware") exit } END { print cpu }' "$cpu_file")"
                ;;
            esac

            speed_dir="/sys/devices/system/cpu/cpu0/cpufreq"

            # Select the right temperature file.
            for temp_dir in /sys/class/hwmon/*; do
                [[ "$(< "${temp_dir}/name")" =~ (cpu_thermal|coretemp|fam15h_power|k10temp) ]] && {
                    temp_dirs=("$temp_dir"/temp*_input)
                    temp_dir=${temp_dirs[0]}
                    break
                }
            done

            # Get CPU speed.
            if [[ -d "$speed_dir" ]]; then
                # Fallback to bios_limit if $speed_type fails.
                speed="$(< "${speed_dir}/${speed_type}")" ||\
                speed="$(< "${speed_dir}/bios_limit")" ||\
                speed="$(< "${speed_dir}/scaling_max_freq")" ||\
                speed="$(< "${speed_dir}/cpuinfo_max_freq")"
                speed="$((speed / 1000))"

            else
                speed="$(awk -F ': |\\.' '/cpu MHz|^clock/ {printf $2; exit}' "$cpu_file")"
                speed="${speed/MHz}"
            fi

            # Get CPU temp.
            [[ -f "$temp_dir" ]] && deg="$(($(< "$temp_dir") * 100 / 10000))"

            # Get CPU cores.
            case $cpu_cores in
                "logical" | "on") cores="$(grep -c "^processor" "$cpu_file")" ;;
                "physical") cores="$(awk '/^core id/&&!a[$0]++{++i} END {print i}' "$cpu_file")" ;;
            esac
        ;;

        "Mac OS X"|"macOS")
            cpu="$(sysctl -n machdep.cpu.brand_string)"

            # Get CPU cores.
            case $cpu_cores in
                "logical" | "on") cores="$(sysctl -n hw.logicalcpu_max)" ;;
                "physical")       cores="$(sysctl -n hw.physicalcpu_max)" ;;
            esac
        ;;

        "iPhone OS")
            case $kernel_machine in
                "iPhone1,"[1-2] | "iPod1,1"): "Samsung S5L8900 (1) @ 412MHz" ;;
                "iPhone2,1"):                 "Samsung S5PC100 (1) @ 600MHz" ;;
                "iPhone3,"[1-3] | "iPod4,1"): "Apple A4 (1) @ 800MHz" ;;
                "iPhone4,1" | "iPod5,1"):     "Apple A5 (2) @ 800MHz" ;;
                "iPhone5,"[1-4]): "Apple A6 (2) @ 1.3GHz" ;;
                "iPhone6,"[1-2]): "Apple A7 (2) @ 1.3GHz" ;;
                "iPhone7,"[1-2]): "Apple A8 (2) @ 1.4GHz" ;;
                "iPhone8,"[1-4] | "iPad6,1"[12]): "Apple A9 (2) @ 1.85GHz" ;;
                "iPhone9,"[1-4] | "iPad7,"[5-6] | "iPad7,1"[1-2]):
                    "Apple A10 Fusion (4) @ 2.34GHz"
                ;;
                "iPhone10,"[1-6]): "Apple A11 Bionic (6) @ 2.39GHz" ;;
                "iPhone11,"[2468] | "iPad11,"[1-4] | "iPad11,"[6-7]): "Apple A12 Bionic (6) @ 2.49GHz" ;;
                "iPhone12,"[1358]): "Apple A13 Bionic (6) @ 2.65GHz" ;;
                "iPhone13,"[1-4] | "iPad13,"[1-2]): "Apple A14 Bionic (6) @ 3.00Ghz" ;;

                "iPod2,1"): "Samsung S5L8720 (1) @ 533MHz" ;;
                "iPod3,1"): "Samsung S5L8922 (1) @ 600MHz" ;;
                "iPod7,1"): "Apple A8 (2) @ 1.1GHz" ;;
                "iPad1,1"): "Apple A4 (1) @ 1GHz" ;;
                "iPad2,"[1-7]): "Apple A5 (2) @ 1GHz" ;;
                "iPad3,"[1-3]): "Apple A5X (2) @ 1GHz" ;;
                "iPad3,"[4-6]): "Apple A6X (2) @ 1.4GHz" ;;
                "iPad4,"[1-3]): "Apple A7 (2) @ 1.4GHz" ;;
                "iPad4,"[4-9]): "Apple A7 (2) @ 1.4GHz" ;;
                "iPad5,"[1-2]): "Apple A8 (2) @ 1.5GHz" ;;
                "iPad5,"[3-4]): "Apple A8X (3) @ 1.5GHz" ;;
                "iPad6,"[3-4]): "Apple A9X (2) @ 2.16GHz" ;;
                "iPad6,"[7-8]): "Apple A9X (2) @ 2.26GHz" ;;
                "iPad7,"[1-4]): "Apple A10X Fusion (6) @ 2.39GHz" ;;
                "iPad8,"[1-8]): "Apple A12X Bionic (8) @ 2.49GHz" ;;
                "iPad8,9" | "iPad8,1"[0-2]): "Apple A12Z Bionic (8) @ 2.49GHz" ;;
            esac
            cpu="$_"
        ;;

        "BSD")
            # Get CPU name.
            cpu="$(sysctl -n hw.model)"
            cpu="${cpu/[0-9]\.*}"
            cpu="${cpu/ @*}"

            # Get CPU speed.
            speed="$(sysctl -n hw.cpuspeed)"
            [[ -z "$speed" ]] && speed="$(sysctl -n  hw.clockrate)"

            # Get CPU cores.
            cores="$(sysctl -n hw.ncpu)"

            # Get CPU temp.
            case $kernel_name in
                "FreeBSD"* | "DragonFly"* | "NetBSD"*)
                    deg="$(sysctl -n dev.cpu.0.temperature)"
                    deg="${deg/C}"
                ;;
                "OpenBSD"* | "Bitrig"*)
                    deg="$(sysctl hw.sensors | \
                        awk -F'=|degC' '/(ksmn|adt|lm|cpu)0.temp0/ {printf("%2.1f", $2); exit}')"
                ;;
            esac
        ;;

        "Solaris")
            # Get CPU name.
            cpu="$(psrinfo -pv)"
            cpu="${cpu//*$'\n'}"
            cpu="${cpu/[0-9]\.*}"
            cpu="${cpu/ @*}"
            cpu="${cpu/\(portid*}"

            # Get CPU speed.
            speed="$(psrinfo -v | awk '/operates at/ {print $6; exit}')"

            # Get CPU cores.
            case $cpu_cores in
                "logical" | "on") cores="$(kstat -m cpu_info | grep -c -F "chip_id")" ;;
                "physical") cores="$(psrinfo -p)" ;;
            esac
        ;;

        "Haiku")
            # Get CPU name.
            cpu="$(sysinfo -cpu | awk -F '\\"' '/CPU #0/ {print $2}')"
            cpu="${cpu/@*}"

            # Get CPU speed.
            speed="$(sysinfo -cpu | awk '/running at/ {print $NF; exit}')"
            speed="${speed/MHz}"

            # Get CPU cores.
            cores="$(sysinfo -cpu | grep -c -F 'CPU #')"
        ;;

        "AIX")
            # Get CPU name.
            cpu="$(lsattr -El proc0 -a type | awk '{printf $2}')"

            # Get CPU speed.
            speed="$(prtconf -s | awk -F':' '{printf $2}')"
            speed="${speed/MHz}"

            # Get CPU cores.
            case $cpu_cores in
                "logical" | "on")
                    cores="$(lparstat -i | awk -F':' '/Online Virtual CPUs/ {printf $2}')"
                ;;

                "physical")
                    cores="$(lparstat -i | awk -F':' '/Active Physical CPUs/ {printf $2}')"
                ;;
            esac
        ;;

        "IRIX")
            # Get CPU name.
            cpu="$(hinv -c processor | awk -F':' '/CPU:/ {printf $2}')"

            # Get CPU speed.
            speed="$(hinv -c processor | awk '/MHZ/ {printf $2}')"

            # Get CPU cores.
            cores="$(sysconf NPROC_ONLN)"
        ;;

        "FreeMiNT")
            cpu="$(awk -F':' '/CPU:/ {printf $2}' /kern/cpuinfo)"
            speed="$(awk -F '[:.M]' '/Clocking:/ {printf $2}' /kern/cpuinfo)"
        ;;
    esac

    # Remove un-needed patterns from cpu output.
    cpu="${cpu//(TM)}"
    cpu="${cpu//(tm)}"
    cpu="${cpu//(R)}"
    cpu="${cpu//(r)}"
    cpu="${cpu//CPU}"
    cpu="${cpu//Processor}"
    cpu="${cpu//Dual-Core}"
    cpu="${cpu//Quad-Core}"
    cpu="${cpu//Six-Core}"
    cpu="${cpu//Eight-Core}"
    cpu="${cpu//[1-9][0-9]-Core}"
    cpu="${cpu//[0-9]-Core}"
    cpu="${cpu//, * Compute Cores}"
    cpu="${cpu//Core / }"
    cpu="${cpu//(\"AuthenticAMD\"*)}"
    cpu="${cpu//with Radeon * Graphics}"
    cpu="${cpu//, altivec supported}"
    cpu="${cpu//FPU*}"
    cpu="${cpu//Chip Revision*}"
    cpu="${cpu//Technologies, Inc}"
    cpu="${cpu//Core2/Core 2}"

    # Trim spaces from core and speed output
    cores="${cores//[[:space:]]}"
    speed="${speed//[[:space:]]}"

    # Remove CPU brand from the output.
    if [[ "$cpu_brand" == "off" ]]; then
        cpu="${cpu/AMD }"
        cpu="${cpu/Intel }"
        cpu="${cpu/Core? Duo }"
        cpu="${cpu/Qualcomm }"
    fi

    # Add CPU cores to the output.
    [[ "$cpu_cores" != "off" && "$cores" ]] && \
        case $os in
            "Mac OS X"|"macOS") cpu="${cpu/@/(${cores}) @}" ;;
            *)                  cpu="$cpu ($cores)" ;;
        esac

    # Add CPU speed to the output.
    if [[ "$cpu_speed" != "off" && "$speed" ]]; then
        if (( speed < 1000 )); then
            cpu="$cpu @ ${speed}MHz"
        else
            [[ "$speed_shorthand" == "on" ]] && speed="$((speed / 100))"
            speed="${speed:0:1}.${speed:1}"
            cpu="$cpu @ ${speed}GHz"
        fi
    fi

    # Add CPU temp to the output.
    if [[ "$cpu_temp" != "off" && "$deg" ]]; then
        deg="${deg//.}"

        # Convert to Fahrenheit if enabled
        [[ "$cpu_temp" == "F" ]] && deg="$((deg * 90 / 50 + 320))"

        # Format the output
        deg="[${deg/${deg: -1}}.${deg: -1}°${cpu_temp:-C}]"
        cpu="$cpu $deg"
    fi
}

get_gpu() {
    case $os in
        "Linux")
            # Read GPUs into array.
            gpu_cmd="$(lspci -mm | awk -F '\"|\" \"|\\(' \
                                          '/"Display|"3D|"VGA/ {a[$0] = $1 " " $3 " " $4}
                                           END {for(i in a) {if(!seen[a[i]]++) print a[i]}}')"
            IFS=$'\n' read -d "" -ra gpus <<< "$gpu_cmd"

            # Remove duplicate Intel Graphics outputs.
            # This fixes cases where the outputs are both
            # Intel but not entirely identical.
            #
            # Checking the first two array elements should
            # be safe since there won't be 2 intel outputs if
            # there's a dedicated GPU in play.
            [[ "${gpus[0]}" == *Intel* && "${gpus[1]}" == *Intel* ]] && unset -v "gpus[0]"

            for gpu in "${gpus[@]}"; do
                # GPU shorthand tests.
                [[ "$gpu_type" == "dedicated" && "$gpu" == *Intel* ]] || \
                [[ "$gpu_type" == "integrated" && ! "$gpu" == *Intel* ]] && \
                    { unset -v gpu; continue; }

                case $gpu in
                    *"Advanced"*)
                        brand="${gpu/*AMD*ATI*/AMD ATI}"
                        brand="${brand:-${gpu/*AMD*/AMD}}"
                        brand="${brand:-${gpu/*ATI*/ATi}}"

                        gpu="${gpu/\[AMD\/ATI\] }"
                        gpu="${gpu/\[AMD\] }"
                        gpu="${gpu/OEM }"
                        gpu="${gpu/Advanced Micro Devices, Inc.}"
                        gpu="${gpu/*\[}"
                        gpu="${gpu/\]*}"
                        gpu="$brand $gpu"
                    ;;

                    *"NVIDIA"*)
                        gpu="${gpu/*\[}"
                        gpu="${gpu/\]*}"
                        gpu="NVIDIA $gpu"
                    ;;

                    *"Intel"*)
                        gpu="${gpu/*Intel/Intel}"
                        gpu="${gpu/\(R\)}"
                        gpu="${gpu/Corporation}"
                        gpu="${gpu/ \(*}"
                        gpu="${gpu/Integrated Graphics Controller}"
                        gpu="${gpu/*Xeon*/Intel HD Graphics}"

                        [[ -z "$(trim "$gpu")" ]] && gpu="Intel Integrated Graphics"
                    ;;

                    *"MCST"*)
                        gpu="${gpu/*MCST*MGA2*/MCST MGA2}"
                    ;;

                    *"VirtualBox"*)
                        gpu="VirtualBox Graphics Adapter"
                    ;;

                    *) continue ;;
                esac

                if [[ "$gpu_brand" == "off" ]]; then
                    gpu="${gpu/AMD }"
                    gpu="${gpu/NVIDIA }"
                    gpu="${gpu/Intel }"
                fi

                prin "${subtitle:+${subtitle}${gpu_name}}" "$gpu"
            done

            return
        ;;

        "Mac OS X"|"macOS")
            if [[ -f "${cache_dir}/neofetch/gpu" ]]; then
                source "${cache_dir}/neofetch/gpu"

            else
                gpu="$(system_profiler SPDisplaysDataType |\
                       awk -F': ' '/^\ *Chipset Model:/ {printf $2 ", "}')"
                gpu="${gpu//\/ \$}"
                gpu="${gpu%,*}"

                cache "gpu" "$gpu"
            fi
        ;;

        "iPhone OS")
            case $kernel_machine in
                "iPhone1,"[1-2]):                             "PowerVR MBX Lite 3D" ;;
                "iPhone2,1" | "iPhone3,"[1-3] | "iPod3,1" | "iPod4,1" | "iPad1,1"):
                    "PowerVR SGX535"
                ;;
                "iPhone4,1" | "iPad2,"[1-7] | "iPod5,1"):     "PowerVR SGX543MP2" ;;
                "iPhone5,"[1-4]):                             "PowerVR SGX543MP3" ;;
                "iPhone6,"[1-2] | "iPad4,"[1-9]):             "PowerVR G6430" ;;
                "iPhone7,"[1-2] | "iPod7,1" | "iPad5,"[1-2]): "PowerVR GX6450" ;;
                "iPhone8,"[1-4] | "iPad6,1"[12]):             "PowerVR GT7600" ;;
                "iPhone9,"[1-4] | "iPad7,"[5-6]):             "PowerVR GT7600 Plus" ;;
                "iPhone10,"[1-6]):                            "Apple Designed GPU (A11)" ;;
                "iPhone11,"[2468] | "iPad11,"[67]):           "Apple Designed GPU (A12)" ;;
                "iPhone12,"[1358]):                           "Apple Designed GPU (A13)" ;;
                "iPhone13,"[1234] | "iPad13,"[12]):           "Apple Designed GPU (A14)" ;;

                "iPad3,"[1-3]):     "PowerVR SGX534MP4" ;;
                "iPad3,"[4-6]):     "PowerVR SGX554MP4" ;;
                "iPad5,"[3-4]):     "PowerVR GXA6850" ;;
                "iPad6,"[3-8]):     "PowerVR 7XT" ;;

                "iPod1,1" | "iPod2,1")
                    : "PowerVR MBX Lite"
                ;;
            esac
            gpu="$_"
        ;;

        "Windows")
            while read -r line; do
                line=$(trim "$line")

                [[ -z $win_gpu ]] || [[ -z "$line" ]] && {
                    win_gpu=1
                    continue
                }

                prin "${subtitle:+${subtitle}${gpu_name}}" "$line"
            done < <(wmic path Win32_VideoController get caption)
        ;;

        "Haiku")
            gpu="$(listdev | grep -A2 -F 'device Display controller' |\
                   awk -F':' '/device beef/ {print $2}')"
        ;;

        *)
            case $kernel_name in
                "FreeBSD"* | "DragonFly"*)
                    gpu="$(pciconf -lv | grep -B 4 -F "VGA" | grep -F "device")"
                    gpu="${gpu/*device*= }"
                    gpu="$(trim_quotes "$gpu")"
                ;;

                *)
                    gpu="$(glxinfo -B | grep -F 'OpenGL renderer string')"
                    gpu="${gpu/OpenGL renderer string: }"
                ;;
            esac
        ;;
    esac

    if [[ "$gpu_brand" == "off" ]]; then
        gpu="${gpu/AMD}"
        gpu="${gpu/NVIDIA}"
        gpu="${gpu/Intel}"
    fi
}

get_memory() {
    case $os in
        "Linux" | "Windows")
            # MemUsed = Memtotal + Shmem - MemFree - Buffers - Cached - SReclaimable
            # Source: https://github.com/KittyKatt/screenFetch/issues/386#issuecomment-249312716
            while IFS=":" read -r a b; do
                case $a in
                    "MemTotal") ((mem_used+=${b/kB})); mem_total="${b/kB}" ;;
                    "Shmem") ((mem_used+=${b/kB}))  ;;
                    "MemFree" | "Buffers" | "Cached" | "SReclaimable")
                        mem_used="$((mem_used-=${b/kB}))"
                    ;;

                    # Available since Linux 3.14rc (34e431b0ae398fc54ea69ff85ec700722c9da773).
                    # If detected this will be used over the above calculation for mem_used.
                    "MemAvailable")
                        mem_avail=${b/kB}
                    ;;
                esac
            done < /proc/meminfo

            if [[ $mem_avail ]]; then
                mem_used=$(((mem_total - mem_avail) / 1024))
            else
                mem_used="$((mem_used / 1024))"
            fi

            mem_total="$((mem_total / 1024))"
        ;;

        "Mac OS X" | "macOS" | "iPhone OS")
            hw_pagesize="$(sysctl -n hw.pagesize)"
            mem_total="$(($(sysctl -n hw.memsize) / 1024 / 1024))"
            pages_app="$(($(sysctl -n vm.page_pageable_internal_count) - $(sysctl -n vm.page_purgeable_count)))"
            pages_wired="$(vm_stat | awk '/ wired/ { print $4 }')"
            pages_compressed="$(vm_stat | awk '/ occupied/ { printf $5 }')"
            pages_compressed="${pages_compressed:-0}"
            mem_used="$(((${pages_app} + ${pages_wired//.} + ${pages_compressed//.}) * hw_pagesize / 1024 / 1024))"
        ;;

        "BSD" | "MINIX")
            # Mem total.
            case $kernel_name in
                "NetBSD"*) mem_total="$(($(sysctl -n hw.physmem64) / 1024 / 1024))" ;;
                *) mem_total="$(($(sysctl -n hw.physmem) / 1024 / 1024))" ;;
            esac

            # Mem free.
            case $kernel_name in
                "NetBSD"*)
                    mem_free="$(($(awk -F ':|kB' '/MemFree:/ {printf $2}' /proc/meminfo) / 1024))"
                ;;

                "FreeBSD"* | "DragonFly"*)
                    hw_pagesize="$(sysctl -n hw.pagesize)"
                    mem_inactive="$(($(sysctl -n vm.stats.vm.v_inactive_count) * hw_pagesize))"
                    mem_unused="$(($(sysctl -n vm.stats.vm.v_free_count) * hw_pagesize))"
                    mem_cache="$(($(sysctl -n vm.stats.vm.v_cache_count) * hw_pagesize))"
                    mem_free="$(((mem_inactive + mem_unused + mem_cache) / 1024 / 1024))"
                ;;

                "MINIX")
                    mem_free="$(top -d 1 | awk -F ',' '/^Memory:/ {print $2}')"
                    mem_free="${mem_free/M Free}"
                ;;

                "OpenBSD"*) ;;
                *) mem_free="$(($(vmstat | awk 'END {printf $5}') / 1024))" ;;
            esac

            # Mem used.
            case $kernel_name in
                "OpenBSD"*)
                    mem_used="$(vmstat | awk 'END {printf $3}')"
                    mem_used="${mem_used/M}"
                ;;

                *) mem_used="$((mem_total - mem_free))" ;;
            esac
        ;;

        "Solaris" | "AIX")
            hw_pagesize="$(pagesize)"
            case $os in
                "Solaris")
                    pages_total="$(kstat -p unix:0:system_pages:pagestotal | awk '{print $2}')"
                    pages_free="$(kstat -p unix:0:system_pages:pagesfree | awk '{print $2}')"
                ;;

                "AIX")
                    IFS=$'\n'"| " read -d "" -ra mem_stat <<< "$(svmon -G -O unit=page)"
                    pages_total="${mem_stat[11]}"
                    pages_free="${mem_stat[16]}"
                ;;
            esac
            mem_total="$((pages_total * hw_pagesize / 1024 / 1024))"
            mem_free="$((pages_free * hw_pagesize / 1024 / 1024))"
            mem_used="$((mem_total - mem_free))"
        ;;

        "Haiku")
            mem_total="$(($(sysinfo -mem | awk -F '\\/ |)' '{print $2; exit}') / 1024 / 1024))"
            mem_used="$(sysinfo -mem | awk -F '\\/|)' '{print $2; exit}')"
            mem_used="$((${mem_used/max} / 1024 / 1024))"
        ;;

        "IRIX")
            IFS=$'\n' read -d "" -ra mem_cmd <<< "$(pmem)"
            IFS=" " read -ra mem_stat <<< "${mem_cmd[0]}"

            mem_total="$((mem_stat[3] / 1024))"
            mem_free="$((mem_stat[5] / 1024))"
            mem_used="$((mem_total - mem_free))"
        ;;

        "FreeMiNT")
            mem="$(awk -F ':|kB' '/MemTotal:|MemFree:/ {printf $2, " "}' /kern/meminfo)"
            mem_free="${mem/*  }"
            mem_total="${mem/$mem_free}"
            mem_used="$((mem_total - mem_free))"
            mem_total="$((mem_total / 1024))"
            mem_used="$((mem_used / 1024))"
        ;;

    esac

    [[ "$memory_percent" == "on" ]] && ((mem_perc=mem_used * 100 / mem_total))

    case $memory_unit in
        gib)
            mem_used=$(awk '{printf "%.2f", $1 / $2}' <<< "$mem_used 1024")
            mem_total=$(awk '{printf "%.2f", $1 / $2}' <<< "$mem_total 1024")
            mem_label=GiB
        ;;

        kib)
            mem_used=$((mem_used * 1024))
            mem_total=$((mem_total * 1024))
            mem_label=KiB
        ;;
    esac

    memory="${mem_used}${mem_label:-MiB} / ${mem_total}${mem_label:-MiB} ${mem_perc:+(${mem_perc}%)}"

    # Bars.
    case $memory_display in
        "bar")     memory="$(bar "${mem_used}" "${mem_total}")" ;;
        "infobar") memory="${memory} $(bar "${mem_used}" "${mem_total}")" ;;
        "barinfo") memory="$(bar "${mem_used}" "${mem_total}")${info_color} ${memory}" ;;
    esac
}

get_song() {
    players=(
        "amarok"
        "audacious"
        "banshee"
        "bluemindo"
        "clementine"
        "cmus"
        "deadbeef"
        "deepin-music"
        "dragon"
        "elisa"
        "exaile"
        "gnome-music"
        "gmusicbrowser"
        "gogglesmm"
        "guayadeque"
        "io.elementary.music"
        "iTunes"
        "Music"
        "juk"
        "lollypop"
        "MellowPlayer"
        "mocp"
        "mopidy"
        "mpd"
        "muine"
        "netease-cloud-music"
        "olivia"
        "plasma-browser-integration"
        "playerctl"
        "pogo"
        "pragha"
        "qmmp"
        "quodlibet"
        "rhythmbox"
        "sayonara"
        "smplayer"
        "spotify"
        "Spotify"
        "strawberry"
        "tauonmb"
        "tomahawk"
        "vlc"
        "xmms2d"
        "xnoise"
        "yarock"
    )

    printf -v players "|%s" "${players[@]}"
    player="$(ps aux | awk -v pattern="(${players:1})" \
        '!/ awk / && !/iTunesHelper/ && match($0,pattern){print substr($0,RSTART,RLENGTH); exit}')"

    [[ "$music_player" && "$music_player" != "auto" ]] && player="$music_player"

    get_song_dbus() {
        # Multiple players use an almost identical dbus command to get the information.
        # This function saves us using the same command throughout the function.
        song="$(\
            dbus-send --print-reply --dest=org.mpris.MediaPlayer2."${1}" /org/mpris/MediaPlayer2 \
            org.freedesktop.DBus.Properties.Get string:'org.mpris.MediaPlayer2.Player' \
            string:'Metadata' |\
            awk -F '"' 'BEGIN {RS=" entry"}; /"xesam:artist"/ {a = $4} /"xesam:album"/ {b = $4}
                        /"xesam:title"/ {t = $4} END {print a " \n" b " \n" t}'
        )"
    }

    case ${player/*\/} in
        "mocp"*)          song="$(mocp -Q '%artist \n%album \n%song')" ;;
        "deadbeef"*)      song="$(deadbeef --nowplaying-tf '%artist% \\n%album% \\n%title%')" ;;
        "qmmp"*)          song="$(qmmp --nowplaying '%p \n%a \n%t')" ;;
        "gnome-music"*)   get_song_dbus "GnomeMusic" ;;
        "lollypop"*)      get_song_dbus "Lollypop" ;;
        "clementine"*)    get_song_dbus "clementine" ;;
        "juk"*)           get_song_dbus "juk" ;;
        "bluemindo"*)     get_song_dbus "Bluemindo" ;;
        "guayadeque"*)    get_song_dbus "guayadeque" ;;
        "yarock"*)        get_song_dbus "yarock" ;;
        "deepin-music"*)  get_song_dbus "DeepinMusic" ;;
        "tomahawk"*)      get_song_dbus "tomahawk" ;;
        "elisa"*)         get_song_dbus "elisa" ;;
        "sayonara"*)      get_song_dbus "sayonara" ;;
        "audacious"*)     get_song_dbus "audacious" ;;
        "vlc"*)           get_song_dbus "vlc" ;;
        "gmusicbrowser"*) get_song_dbus "gmusicbrowser" ;;
        "pragha"*)        get_song_dbus "pragha" ;;
        "amarok"*)        get_song_dbus "amarok" ;;
        "dragon"*)        get_song_dbus "dragonplayer" ;;
        "smplayer"*)      get_song_dbus "smplayer" ;;
        "rhythmbox"*)     get_song_dbus "rhythmbox" ;;
        "strawberry"*)    get_song_dbus "strawberry" ;;
        "gogglesmm"*)     get_song_dbus "gogglesmm" ;;
        "xnoise"*)        get_song_dbus "xnoise" ;;
        "tauonmb"*)       get_song_dbus "tauon" ;;
        "olivia"*)        get_song_dbus "olivia" ;;
        "exaile"*)        get_song_dbus "exaile" ;;
        "netease-cloud-music"*)        get_song_dbus "netease-cloud-music" ;;
        "plasma-browser-integration"*) get_song_dbus "plasma-browser-integration" ;;
        "io.elementary.music"*)        get_song_dbus "Music" ;;
        "MellowPlayer"*)  get_song_dbus "MellowPlayer3" ;;

        "mpd"* | "mopidy"*)
            song="$(mpc -f '%artist% \n%album% \n%title%' current "${mpc_args[@]}")"
        ;;

        "xmms2d"*)
            song="$(xmms2 current -f "\${artist}"$' \n'"\${album}"$' \n'"\${title}")"
        ;;

        "cmus"*)
            # NOTE: cmus >= 2.8.0 supports mpris2
            song="$(cmus-remote -Q | awk '/tag artist/ {$1=$2=""; a=$0}
                                          /tag album / {$1=$2=""; b=$0}
                                          /tag title/  {$1=$2=""; t=$0}
                                          END {print a " \n" b " \n" t}')"
        ;;

        "spotify"*)
            case $os in
                "Linux") get_song_dbus "spotify" ;;

                "Mac OS X"|"macOS")
                    song="$(osascript -e 'tell application "Spotify" to artist of current track as¬
                                          string & "\n" & album of current track as¬
                                          string & "\n" & name of current track as string')"
                ;;
            esac
        ;;

        "itunes"*)
            song="$(osascript -e 'tell application "iTunes" to artist of current track as¬
                                  string & "\n" & album of current track as¬
                                  string & "\n" & name of current track as string')"
        ;;

        "music"*)
            song="$(osascript -e 'tell application "Music" to artist of current track as¬
                                  string & "\n" & album of current track as¬
                                  string & "\n" & name of current track as string')"
        ;;

        "banshee"*)
            song="$(banshee --query-artist --query-album --query-title |\
                    awk -F':' '/^artist/ {a=$2} /^album/ {b=$2} /^title/ {t=$2}
                               END {print a " \n" b " \n"t}')"
        ;;

        "muine"*)
            song="$(dbus-send --print-reply --dest=org.gnome.Muine /org/gnome/Muine/Player \
                    org.gnome.Muine.Player.GetCurrentSong |
                    awk -F':' '/^artist/ {a=$2} /^album/ {b=$2} /^title/ {t=$2}
                               END {print a " \n" b " \n" t}')"
        ;;

        "quodlibet"*)
            song="$(dbus-send --print-reply --dest=net.sacredchao.QuodLibet \
                    /net/sacredchao/QuodLibet net.sacredchao.QuodLibet.CurrentSong |\
                    awk -F'"' 'BEGIN {RS=" entry"}; /"artist"/ {a=$4} /"album"/ {b=$4}
                    /"title"/ {t=$4} END {print a " \n" b " \n" t}')"
        ;;

        "pogo"*)
            song="$(dbus-send --print-reply --dest=org.mpris.pogo /Player \
                    org.freedesktop.MediaPlayer.GetMetadata |
                    awk -F'"' 'BEGIN {RS=" entry"}; /"artist"/ {a=$4} /"album"/ {b=$4}
                    /"title"/ {t=$4} END {print a " \n" b " \n" t}')"
        ;;

        "playerctl"*)
            song="$(playerctl metadata --format '{{ artist }} \n{{ album }} \n{{ title }}')"
         ;;

        *) mpc &>/dev/null && song="$(mpc -f '%artist% \n%album% \n%title%' current)" || return ;;
    esac

    IFS=$'\n' read -d "" -r artist album title <<< "${song//'\n'/$'\n'}"

    # Make sure empty tags are truly empty.
    artist="$(trim "$artist")"
    album="$(trim "$album")"
    title="$(trim "$title")"

    # Set default values if no tags were found.
    : "${artist:=Unknown Artist}" "${album:=Unknown Album}" "${title:=Unknown Song}"

    # Display Artist, Album and Title on separate lines.
    if [[ "$song_shorthand" == "on" ]]; then
        prin "Artist" "$artist"
        prin "Album"  "$album"
        prin "Song"   "$title"
    else
        song="${song_format/\%artist\%/$artist}"
        song="${song/\%album\%/$album}"
        song="${song/\%title\%/$title}"
    fi
}

get_resolution() {
    case $os in
        "Mac OS X"|"macOS")
            if type -p screenresolution >/dev/null; then
                resolution="$(screenresolution get 2>&1 | awk '/Display/ {printf $6 "Hz, "}')"
                resolution="${resolution//x??@/ @ }"

            else
                resolution="$(system_profiler SPDisplaysDataType |\
                              awk '/Resolution:/ {printf $2"x"$4" @ "$6"Hz, "}')"
            fi

            if [[ -e "/Library/Preferences/com.apple.windowserver.plist" ]]; then
                scale_factor="$(PlistBuddy -c "Print DisplayAnyUserSets:0:0:Resolution" \
                                /Library/Preferences/com.apple.windowserver.plist)"
            else
                scale_factor=""
            fi

            # If no refresh rate is empty.
            [[ "$resolution" == *"@ Hz"* ]] && \
                resolution="${resolution//@ Hz}"

            [[ "${scale_factor%.*}" == 2 ]] && \
                resolution="${resolution// @/@2x @}"

            if [[ "$refresh_rate" == "off" ]]; then
                resolution="${resolution// @ [0-9][0-9]Hz}"
                resolution="${resolution// @ [0-9][0-9][0-9]Hz}"
            fi

            [[ "$resolution" == *"0Hz"* ]] && \
                resolution="${resolution// @ 0Hz}"
        ;;

        "Windows")
            IFS=$'\n' read -d "" -ra sw \
                <<< "$(wmic path Win32_VideoController get CurrentHorizontalResolution)"

            IFS=$'\n' read -d "" -ra sh \
                <<< "$(wmic path Win32_VideoController get CurrentVerticalResolution)"

            sw=("${sw[@]//CurrentHorizontalResolution}")
            sh=("${sh[@]//CurrentVerticalResolution}")

            for ((mn = 0; mn < ${#sw[@]}; mn++)) {
                [[ ${sw[mn]//[[:space:]]} && ${sh[mn]//[[:space:]]} ]] &&
                    resolution+="${sw[mn]//[[:space:]]}x${sh[mn]//[[:space:]]}, "
            }

            resolution=${resolution%,}
        ;;

        "Haiku")
            resolution="$(screenmode | awk -F ' |, ' 'END{printf $2 "x" $3 " @ " $6 $7}')"

            [[ "$refresh_rate" == "off" ]] && resolution="${resolution/ @*}"
        ;;

        "FreeMiNT")
            # Need to block X11 queries
        ;;

        *)
            if type -p xrandr >/dev/null && [[ $DISPLAY && -z $WAYLAND_DISPLAY ]]; then
                case $refresh_rate in
                    "on")
                        resolution="$(xrandr --nograb --current |\
                                      awk 'match($0,/[0-9]*\.[0-9]*\*/) {
                                           printf $1 " @ " substr($0,RSTART,RLENGTH) "Hz, "}')"
                    ;;

                    "off")
                        resolution="$(xrandr --nograb --current |\
                                      awk -F 'connected |\\+|\\(' \
                                             '/ connected.*[0-9]+x[0-9]+\+/ && $2 {printf $2 ", "}')"

                        resolution="${resolution/primary, }"
                        resolution="${resolution/primary }"
                    ;;
                esac
                resolution="${resolution//\*}"

            elif type -p xwininfo >/dev/null && [[ $DISPLAY && -z $WAYLAND_DISPLAY ]]; then
                read -r w h \
                    <<< "$(xwininfo -root | awk -F':' '/Width|Height/ {printf $2}')"
                resolution="${w}x${h}"

            elif type -p xdpyinfo >/dev/null && [[ $DISPLAY && -z $WAYLAND_DISPLAY ]]; then
                resolution="$(xdpyinfo | awk '/dimensions:/ {printf $2}')"

            elif [[ -d /sys/class/drm ]]; then
                for dev in /sys/class/drm/*/modes; do
                    read -r single_resolution _ < "$dev"

                    [[ $single_resolution ]] && resolution="${single_resolution}, ${resolution}"
                done
            fi
        ;;
    esac

    resolution="${resolution%,*}"
    [[ -z "${resolution/x}" ]] && resolution=
}

get_style() {
    # Fix weird output when the function is run multiple times.
    unset gtk2_theme gtk3_theme theme path

    if [[ "$DISPLAY" && $os != "Mac OS X" && $os != "macOS" ]]; then
        # Get DE if user has disabled the function.
        ((de_run != 1)) && get_de

        # Remove version from '$de'.
        [[ $de_version == on ]] && de=${de/ *}

        # Check for DE Theme.
        case $de in
            "KDE"* | "Plasma"*)
                kde_config_dir

                if [[ -f "${kde_config_dir}/kdeglobals" ]]; then
                    kde_config_file="${kde_config_dir}/kdeglobals"

                    kde_theme="$(grep "^${kde}" "$kde_config_file")"
                    kde_theme="${kde_theme/*=}"
                    if [[ "$kde" == "font" ]]; then
                        kde_font_size="${kde_theme#*,}"
                        kde_font_size="${kde_font_size/,*}"
                        kde_theme="${kde_theme/,*} ${kde_theme/*,} ${kde_font_size}"
                    fi
                    kde_theme="$kde_theme [$de], "
                else
                    err "Theme: KDE config files not found, skipping."
                fi
            ;;

            *"Cinnamon"*)
                if type -p gsettings >/dev/null; then
                    gtk3_theme="$(gsettings get org.cinnamon.desktop.interface "$gsettings")"
                    gtk2_theme="$gtk3_theme"
                fi
            ;;

            "Gnome"* | "Unity"* | "Budgie"*)
                if type -p gsettings >/dev/null; then
                    gtk3_theme="$(gsettings get org.gnome.desktop.interface "$gsettings")"
                    gtk2_theme="$gtk3_theme"

                elif type -p gconftool-2 >/dev/null; then
                    gtk2_theme="$(gconftool-2 -g /desktop/gnome/interface/"$gconf")"
                fi
            ;;

            "Mate"*)
                gtk3_theme="$(gsettings get org.mate.interface "$gsettings")"
                gtk2_theme="$gtk3_theme"
            ;;

            "Xfce"*)
                type -p xfconf-query >/dev/null && \
                    gtk2_theme="$(xfconf-query -c xsettings -p "$xfconf")"
            ;;
        esac

        # Check for general GTK2 Theme.
        if [[ -z "$gtk2_theme" ]]; then
            if [[ -n "$GTK2_RC_FILES" ]]; then
                IFS=: read -ra rc_files <<< "$GTK2_RC_FILES"
                gtk2_theme="$(grep "^[^#]*${name}" "${rc_files[@]}")"
            elif [[ -f "${HOME}/.gtkrc-2.0"  ]]; then
                gtk2_theme="$(grep "^[^#]*${name}" "${HOME}/.gtkrc-2.0")"

            elif [[ -f "/etc/gtk-2.0/gtkrc" ]]; then
                gtk2_theme="$(grep "^[^#]*${name}" /etc/gtk-2.0/gtkrc)"

            elif [[ -f "/usr/share/gtk-2.0/gtkrc" ]]; then
                gtk2_theme="$(grep "^[^#]*${name}" /usr/share/gtk-2.0/gtkrc)"

            fi

            gtk2_theme="${gtk2_theme/*${name}*=}"
        fi

        # Check for general GTK3 Theme.
        if [[ -z "$gtk3_theme" ]]; then
            if [[ -f "${XDG_CONFIG_HOME}/gtk-3.0/settings.ini" ]]; then
                gtk3_theme="$(grep "^[^#]*$name" "${XDG_CONFIG_HOME}/gtk-3.0/settings.ini")"

            elif type -p gsettings >/dev/null; then
                gtk3_theme="$(gsettings get org.gnome.desktop.interface "$gsettings")"

            elif [[ -f "/etc/gtk-3.0/settings.ini" ]]; then
                gtk3_theme="$(grep "^[^#]*$name" /etc/gtk-3.0/settings.ini)"

            elif [[ -f "/usr/share/gtk-3.0/settings.ini" ]]; then
                gtk3_theme="$(grep "^[^#]*$name" /usr/share/gtk-3.0/settings.ini)"
            fi

            gtk3_theme="${gtk3_theme/${name}*=}"
        fi

        # Trim whitespace.
        gtk2_theme="$(trim "$gtk2_theme")"
        gtk3_theme="$(trim "$gtk3_theme")"

        # Remove quotes.
        gtk2_theme="$(trim_quotes "$gtk2_theme")"
        gtk3_theme="$(trim_quotes "$gtk3_theme")"

        # Toggle visibility of GTK themes.
        [[ "$gtk2" == "off" ]] && unset gtk2_theme
        [[ "$gtk3" == "off" ]] && unset gtk3_theme

        # Format the string based on which themes exist.
        if [[ "$gtk2_theme" && "$gtk2_theme" == "$gtk3_theme" ]]; then
            gtk3_theme+=" [GTK2/3]"
            unset gtk2_theme

        elif [[ "$gtk2_theme" && "$gtk3_theme" ]]; then
            gtk2_theme+=" [GTK2], "
            gtk3_theme+=" [GTK3] "

        else
            [[ "$gtk2_theme" ]] && gtk2_theme+=" [GTK2] "
            [[ "$gtk3_theme" ]] && gtk3_theme+=" [GTK3] "
        fi

        # Final string.
        theme="${kde_theme}${gtk2_theme}${gtk3_theme}"
        theme="${theme%, }"

        # Make the output shorter by removing "[GTKX]" from the string.
        if [[ "$gtk_shorthand" == "on" ]]; then
            theme="${theme// '[GTK'[0-9]']'}"
            theme="${theme/ '[GTK2/3]'}"
            theme="${theme/ '[KDE]'}"
            theme="${theme/ '[Plasma]'}"
        fi
    fi
}

get_theme() {
    name="gtk-theme-name"
    gsettings="gtk-theme"
    gconf="gtk_theme"
    xfconf="/Net/ThemeName"
    kde="Name"

    get_style
}

get_icons() {
    name="gtk-icon-theme-name"
    gsettings="icon-theme"
    gconf="icon_theme"
    xfconf="/Net/IconThemeName"
    kde="Theme"

    get_style
    icons="$theme"
}

get_font() {
    name="gtk-font-name"
    gsettings="font-name"
    gconf="font_theme"
    xfconf="/Gtk/FontName"
    kde="font"

    get_style
    font="$theme"
}

get_term() {
    # If function was run, stop here.
    ((term_run == 1)) && return

    # Workaround for macOS systems that
    # don't support the block below.
    case $TERM_PROGRAM in
        "iTerm.app")    term="iTerm2" ;;
        "Terminal.app") term="Apple Terminal" ;;
        "Hyper")        term="HyperTerm" ;;
        *)              term="${TERM_PROGRAM/\.app}" ;;
    esac

    # Most likely TosWin2 on FreeMiNT - quick check
    [[ "$TERM" == "tw52" || "$TERM" == "tw100" ]] && term="TosWin2"
    [[ "$SSH_CONNECTION" ]] && term="$SSH_TTY"
    [[ "$WT_SESSION" ]]     && term="Windows Terminal"

    # Check $PPID for terminal emulator.
    while [[ -z "$term" ]]; do
        parent="$(get_ppid "$parent")"
        [[ -z "$parent" ]] && break
        name="$(get_process_name "$parent")"

        case ${name// } in
            "${SHELL/*\/}"|*"sh"|"screen"|"su"*) ;;

            "login"*|*"Login"*|"init"|"(init)")
                term="$(tty)"
            ;;

            "ruby"|"1"|"tmux"*|"systemd"|"sshd"*|"python"*|"USER"*"PID"*|"kdeinit"*|"launchd"*)
                break
            ;;

            "gnome-terminal-") term="gnome-terminal" ;;
            "urxvtd")          term="urxvt" ;;
            *"nvim")           term="Neovim Terminal" ;;
            *"NeoVimServer"*)  term="VimR Terminal" ;;

            *)
                # Fix issues with long process names on Linux.
                [[ $os == Linux ]] && term=$(realpath "/proc/$parent/exe")

                term="${name##*/}"

                # Fix wrapper names in Nix.
                [[ $term == .*-wrapped ]] && {
                   term="${term#.}"
                   term="${term%-wrapped}"
                }
            ;;
        esac
    done

    # Log that the function was run.
    term_run=1
}

get_term_font() {
    ((term_run != 1)) && get_term

    case $term in
        "alacritty"*)
            shopt -s nullglob
            confs=({$XDG_CONFIG_HOME,$HOME}/{alacritty,}/{.,}alacritty.ym?)
            shopt -u nullglob

            [[ -f "${confs[0]}" ]] || return

            term_font="$(awk '/normal:/ {while (!/family:/ || /#/)
                         {if (!getline) {exit}} print; exit}' "${confs[0]}")"
            term_font="${term_font/*family:}"
            term_font="${term_font/$'\n'*}"
            term_font="${term_font/\#*}"
            term_font="${term_font//\"}"
        ;;

        "Apple_Terminal")
            term_font="$(osascript <<END
                         tell application "Terminal" to font name of window frontmost
END
)"
        ;;

        "iTerm2")
            # Unfortunately the profile name is not unique, but it seems to be the only thing
            # that identifies an active profile. There is the "id of current session of current win-
            # dow" though, but that does not match to a guid in the plist.
            # So, be warned, collisions may occur!
            # See: https://groups.google.com/forum/#!topic/iterm2-discuss/0tO3xZ4Zlwg
            local current_profile_name profiles_count profile_name diff_font

            current_profile_name="$(osascript <<END
                                    tell application "iTerm2" to profile name \
                                    of current session of current window
END
)"

            # Warning: Dynamic profiles are not taken into account here!
            # https://www.iterm2.com/documentation-dynamic-profiles.html
            font_file="${HOME}/Library/Preferences/com.googlecode.iterm2.plist"

            # Count Guids in "New Bookmarks"; they should be unique
            profiles_count="$(PlistBuddy -c "Print ':New Bookmarks:'" "$font_file" | \
                              grep -w -c "Guid")"

            for ((i=0; i<profiles_count; i++)); do
                profile_name="$(PlistBuddy -c "Print ':New Bookmarks:${i}:Name:'" "$font_file")"

                if [[ "$profile_name" == "$current_profile_name" ]]; then
                    # "Normal Font"
                    term_font="$(PlistBuddy -c "Print ':New Bookmarks:${i}:Normal Font:'" \
                                 "$font_file")"

                    # Font for non-ascii characters
                    # Only check for a different non-ascii font, if the user checked
                    # the "use a different font for non-ascii text" switch.
                    diff_font="$(PlistBuddy -c "Print ':New Bookmarks:${i}:Use Non-ASCII Font:'" \
                                 "$font_file")"

                    if [[ "$diff_font" == "true" ]]; then
                        non_ascii="$(PlistBuddy -c "Print ':New Bookmarks:${i}:Non Ascii Font:'" \
                                     "$font_file")"

                        [[ "$term_font" != "$non_ascii" ]] && \
                            term_font="$term_font (normal) / $non_ascii (non-ascii)"
                    fi
                fi
            done
        ;;

        "deepin-terminal"*)
            term_font="$(awk -F '=' '/font=/ {a=$2} /font_size/ {b=$2} END {print a,b}' \
                         "${XDG_CONFIG_HOME}/deepin/deepin-terminal/config.conf")"
        ;;

        "GNUstep_Terminal")
             term_font="$(awk -F '>|<' '/>TerminalFont</ {getline; f=$3}
                          />TerminalFontSize</ {getline; s=$3} END {print f,s}' \
                          "${HOME}/GNUstep/Defaults/Terminal.plist")"
        ;;

        "Hyper"*)
            term_font="$(awk -F':|,' '/fontFamily/ {print $2; exit}' "${HOME}/.hyper.js")"
            term_font="$(trim_quotes "$term_font")"
        ;;

        "kitty"*)
            kitty_config="$(kitty --debug-config)"
            [[ "$kitty_config" != *font_family* ]] && return

            term_font="$(awk '/^font_family|^font_size/ {$1="";gsub("^ *","",$0);print $0}' \
                         <<< "$kitty_config")"
        ;;

        "konsole" | "yakuake")
            # Get Process ID of current konsole window / tab
            child="$(get_ppid "$$")"

            QT_BINDIR="$(qtpaths --binaries-dir)" && PATH+=":$QT_BINDIR"

            IFS=$'\n' read -d "" -ra konsole_instances \
                <<< "$(qdbus | awk '/org.kde.'"$term"'/ {print $1}')"

            for i in "${konsole_instances[@]}"; do
                IFS=$'\n' read -d "" -ra konsole_sessions <<< "$(qdbus "$i" | grep -F '/Sessions/')"

                for session in "${konsole_sessions[@]}"; do
                    if ((child == "$(qdbus "$i" "$session" processId)")); then
                        profile="$(qdbus "$i" "$session" environment |\
                                   awk -F '=' '/KONSOLE_PROFILE_NAME/ {print $2}')"
                        [[ $profile ]] || profile="$(qdbus "$i" "$session" profile)"
                        break
                    fi
                done
                [[ $profile ]] && break
            done

            [[ $profile ]] || return

            # We could have two profile files for the same profile name, take first match
            profile_filename="$(grep -l "Name=${profile}" "$HOME"/.local/share/konsole/*.profile)"
            profile_filename="${profile_filename/$'\n'*}"

            [[ $profile_filename ]] && \
                term_font="$(awk -F '=|,' '/Font=/ {print $2,$3}' "$profile_filename")"
        ;;

        "lxterminal"*)
            term_font="$(awk -F '=' '/fontname=/ {print $2; exit}' \
                         "${XDG_CONFIG_HOME}/lxterminal/lxterminal.conf")"
        ;;

        "mate-terminal")
            # To get the actual config we have to create a temporarily file with the
            # --save-config option.
            mateterm_config="/tmp/mateterm.cfg"

            # Ensure /tmp exists and we do not overwrite anything.
            if [[ -d "/tmp" && ! -f "$mateterm_config" ]]; then
                mate-terminal --save-config="$mateterm_config"

                role="$(xprop -id "${WINDOWID}" WM_WINDOW_ROLE)"
                role="${role##* }"
                role="${role//\"}"

                profile="$(awk -F '=' -v r="$role" \
                                  '$0~r {
                                            getline;
                                            if(/Maximized/) getline;
                                            if(/Fullscreen/) getline;
                                            id=$2"]"
                                         } $0~id {if(id) {getline; print $2; exit}}' \
                           "$mateterm_config")"

                rm -f "$mateterm_config"

                mate_get() {
                   gsettings get org.mate.terminal.profile:/org/mate/terminal/profiles/"$1"/ "$2"
                }

                if [[ "$(mate_get "$profile" "use-system-font")" == "true" ]]; then
                    term_font="$(gsettings get org.mate.interface monospace-font-name)"
                else
                    term_font="$(mate_get "$profile" "font")"
                fi
                term_font="$(trim_quotes "$term_font")"
            fi
        ;;

        "mintty")
            term_font="$(awk -F '=' '!/^($|#)/ && /Font/ {printf $2; exit}' "${HOME}/.minttyrc")"
        ;;

        "pantheon"*)
            term_font="$(gsettings get org.pantheon.terminal.settings font)"

            [[ -z "${term_font//\'}" ]] && \
                term_font="$(gsettings get org.gnome.desktop.interface monospace-font-name)"

            term_font="$(trim_quotes "$term_font")"
        ;;

        "qterminal")
            term_font="$(awk -F '=' '/fontFamily=/ {a=$2} /fontSize=/ {b=$2} END {print a,b}' \
                         "${XDG_CONFIG_HOME}/qterminal.org/qterminal.ini")"
        ;;

        "sakura"*)
            term_font="$(awk -F '=' '/^font=/ {print $2; exit}' \
                         "${XDG_CONFIG_HOME}/sakura/sakura.conf")"
        ;;

        "st")
            term_font="$(ps -o command= -p "$parent" | grep -F -- "-f")"

            if [[ "$term_font" ]]; then
                term_font="${term_font/*-f/}"
                term_font="${term_font/ -*/}"

            else
                # On Linux we can get the exact path to the running binary through the procfs
                # (in case `st` is launched from outside of $PATH) on other systems we just
                # have to guess and assume `st` is invoked from somewhere in the users $PATH
                [[ -L "/proc/$parent/exe" ]] && binary="/proc/$parent/exe" || binary="$(type -p st)"

                # Grep the output of strings on the `st` binary for anything that looks vaguely
                # like a font definition. NOTE: There is a slight limitation in this approach.
                # Technically "Font Name" is a valid font. As it doesn't specify any font options
                # though it is hard to match it correctly amongst the rest of the noise.
                [[ -n "$binary" ]] &&
                    term_font=$(
                        strings "$binary" |

                        grep -m 1 "*font[^2]"
                    )
            fi

            term_font="${term_font/xft:}"
            term_font="${term_font#*=}"
            term_font="${term_font/:*}"
        ;;

        "terminology")
            term_font="$(strings "${XDG_CONFIG_HOME}/terminology/config/standard/base.cfg" |\
                         awk '/^font\.name$/{print a}{a=$0}')"
            term_font="${term_font/.pcf}"
            term_font="${term_font/:*}"
        ;;

        "termite")
            [[ -f "${XDG_CONFIG_HOME}/termite/config" ]] && \
                termite_config="${XDG_CONFIG_HOME}/termite/config"

            term_font="$(awk -F '= ' '/\[options\]/ {
                                          opt=1
                                      }
                                      /^\s*font/ {
                                          if(opt==1) a=$2;
                                          opt=0
                                      } END {print a}' "/etc/xdg/termite/config" \
                         "$termite_config")"
        ;;

        urxvt|urxvtd|rxvt-unicode|xterm)
            xrdb=$(xrdb -query)
            term_font=$(grep -im 1 -e "^${term/d}"'\**\.*font:' -e '^\*font:' <<< "$xrdb")
            term_font=${term_font/*"*font:"}
            term_font=${term_font/*".font:"}
            term_font=${term_font/*"*.font:"}
            term_font=$(trim "$term_font")

            [[ -z $term_font && $term == xterm ]] && \
                term_font=$(grep '^XTerm.vt100.faceName' <<< "$xrdb")

            term_font=$(trim "${term_font/*"faceName:"}")

            # xft: isn't required at the beginning so we prepend it if it's missing
            [[ ${term_font:0:1} != '-' && ${term_font:0:4} != xft: ]] && \
                term_font=xft:$term_font

            # Xresources has two different font formats, this checks which
            # one is in use and formats it accordingly.
            case $term_font in
                *xft:*)
                    term_font=${term_font/xft:}
                    term_font=${term_font/:*}
                ;;

                -*)
                    IFS=- read -r _ _ term_font _ <<< "$term_font"
                ;;
            esac
        ;;

        "xfce4-terminal")
            term_font="$(awk -F '=' '/^FontName/{a=$2}/^FontUseSystem=TRUE/{a=$0} END {print a}' \
                         "${XDG_CONFIG_HOME}/xfce4/terminal/terminalrc")"

            [[ "$term_font" == "FontUseSystem=TRUE" ]] && \
                term_font="$(gsettings get org.gnome.desktop.interface monospace-font-name)"

            term_font="$(trim_quotes "$term_font")"

            # Default fallback font hardcoded in terminal-preferences.c
            [[ -z "$term_font" ]] && term_font="Monospace 12"
        ;;

        conemu-*)
            # Could have used `eval set -- "$ConEmuArgs"` instead for arg parsing.
            readarray -t ce_arg_list < <(xargs -n1 printf "%s\n" <<< "${ConEmuArgs-}")

            for ce_arg_idx in "${!ce_arg_list[@]}"; do
                # Search for "-LoadCfgFile" arg
                [[ "${ce_arg_list[$ce_arg_idx]}" == -LoadCfgFile ]] && {
                    # Conf path is the next arg
                    ce_conf=${ce_arg_list[++ce_arg_idx]}
                    break
                }
            done

            # https://conemu.github.io/en/ConEmuXml.html#search-sequence
            for ce_conf in "$ce_conf" "${ConEmuDir-}\ConEmu.xml" "${ConEmuDir-}\.ConEmu.xml" \
                           "${ConEmuBaseDir-}\ConEmu.xml" "${ConEmuBaseDir-}\.ConEmu.xml" \
                           "$APPDATA\ConEmu.xml" "$APPDATA\.ConEmu.xml"; do
                # Search for first conf file available
                [[ -f "$ce_conf" ]] && {
                    # Very basic XML parsing
                    term_font="$(awk '/name="FontName"/ && match($0, /data="([^"]*)"/) {
                        print substr($0, RSTART+6, RLENGTH-7)}' "$ce_conf")"
                    break
                }
            done

            # Null-terminated contents in /proc/registry files triggers a Bash warning.
            [[ "$term_font" ]] || read -r term_font < \
                /proc/registry/HKEY_CURRENT_USER/Software/ConEmu/.Vanilla/FontName
        ;;
    esac
}

get_disk() {
    type -p df &>/dev/null ||
        { err "Disk requires 'df' to function. Install 'df' to get disk info."; return; }

    df_version=$(df --version 2>&1)

    case $df_version in
        *IMitv*)   df_flags=(-P -g) ;; # AIX
        *befhikm*) df_flags=(-P -k) ;; # IRIX
        *hiklnP*)  df_flags=(-h)    ;; # OpenBSD

        *Tracker*) # Haiku
            err "Your version of df cannot be used due to the non-standard flags"
            return
        ;;

        *) df_flags=(-P -h) ;;
    esac

    # Create an array called 'disks' where each element is a separate line from
    # df's output. We then unset the first element which removes the column titles.
    IFS=$'\n' read -d "" -ra disks <<< "$(df "${df_flags[@]}" "${disk_show[@]:-/}")"
    unset "disks[0]"

    # Stop here if 'df' fails to print disk info.
    [[ ${disks[*]} ]] || {
        err "Disk: df failed to print the disks, make sure the disk_show array is set properly."
        return
    }

    for disk in "${disks[@]}"; do
        # Create a second array and make each element split at whitespace this time.
        IFS=" " read -ra disk_info <<< "$disk"
        disk_perc=${disk_info[${#disk_info[@]} - 2]/\%}

        case $disk_percent in
            off) disk_perc=
        esac

        case $df_version in
            *befhikm*)
                disk=$((disk_info[${#disk_info[@]} - 4] / 1024 / 1024))G
                disk+=" / "
                disk+=$((disk_info[${#disk_info[@]} - 5] / 1024/ 1024))G
                disk+=${disk_perc:+ ($disk_perc%)}
            ;;

            *)
                disk=${disk_info[${#disk_info[@]} - 4]/i}
                disk+=" / "
                disk+=${disk_info[${#disk_info[@]} - 5]/i}
                disk+=${disk_perc:+ ($disk_perc%)}
            ;;
        esac

        case $disk_subtitle in
            name)
                disk_sub=${disk_info[*]::${#disk_info[@]} - 5}
            ;;

            dir)
                disk_sub=${disk_info[${#disk_info[@]} - 1]/*\/}
                disk_sub=${disk_sub:-${disk_info[${#disk_info[@]} - 1]}}
            ;;

            none) ;;

            *)
                disk_sub=${disk_info[${#disk_info[@]} - 1]}
            ;;
        esac

        case $disk_display in
            bar)     disk="$(bar "$disk_perc" "100")" ;;
            infobar) disk+=" $(bar "$disk_perc" "100")" ;;
            barinfo) disk="$(bar "$disk_perc" "100")${info_color} $disk" ;;
            perc)    disk="${disk_perc}% $(bar "$disk_perc" "100")" ;;
        esac

        # Append '(disk mount point)' to the subtitle.
        if [[ "$subtitle" ]]; then
            prin "$subtitle${disk_sub:+ ($disk_sub)}" "$disk"
        else
            prin "$disk_sub" "$disk"
        fi
    done
}

get_battery() {
    case $os in
        "Linux")
            # We use 'prin' here so that we can do multi battery support
            # with a single battery per line.
            for bat in "/sys/class/power_supply/"{BAT,axp288_fuel_gauge,CMB}*; do
                capacity="$(< "${bat}/capacity")"
                status="$(< "${bat}/status")"

                if [[ "$capacity" ]]; then
                    battery="${capacity}% [${status}]"

                    case $battery_display in
                        "bar")     battery="$(bar "$capacity" 100)" ;;
                        "infobar") battery+=" $(bar "$capacity" 100)" ;;
                        "barinfo") battery="$(bar "$capacity" 100)${info_color} ${battery}" ;;
                    esac

                    bat="${bat/*axp288_fuel_gauge}"
                    prin "${subtitle:+${subtitle}${bat: -1}}" "$battery"
                fi
            done
            return
        ;;

        "BSD")
            case $kernel_name in
                "FreeBSD"* | "DragonFly"*)
                    battery="$(acpiconf -i 0 | awk -F ':\t' '/Remaining capacity/ {print $2}')"
                    battery_state="$(acpiconf -i 0 | awk -F ':\t\t\t' '/State/ {print $2}')"
                ;;

                "NetBSD"*)
                    battery="$(envstat | awk '\\(|\\)' '/charge:/ {print $2}')"
                    battery="${battery/\.*/%}"
                ;;

                "OpenBSD"* | "Bitrig"*)
                    battery0full="$(sysctl -n   hw.sensors.acpibat0.watthour0\
                                                hw.sensors.acpibat0.amphour0)"
                    battery0full="${battery0full%% *}"

                    battery0now="$(sysctl -n    hw.sensors.acpibat0.watthour3\
                                                hw.sensors.acpibat0.amphour3)"
                    battery0now="${battery0now%% *}"

                    state="$(sysctl -n hw.sensors.acpibat0.raw0)"
                    state="${state##? (battery }"
                    state="${state%)*}"

                    [[ "${state}" == "charging" ]] && battery_state="charging"
                    [[ "$battery0full" ]] && \
                    battery="$((100 * ${battery0now/\.} / ${battery0full/\.}))%"
                ;;
            esac
        ;;

        "Mac OS X"|"macOS")
            battery="$(pmset -g batt | grep -o '[0-9]*%')"
            state="$(pmset -g batt | awk '/;/ {print $4}')"
            [[ "$state" == "charging;" ]] && battery_state="charging"
        ;;

        "Windows")
            battery="$(wmic Path Win32_Battery get EstimatedChargeRemaining)"
            battery="${battery/EstimatedChargeRemaining}"
            battery="$(trim "$battery")%"
            state="$(wmic /NameSpace:'\\root\WMI' Path BatteryStatus get Charging)"
            state="${state/Charging}"
            [[ "$state" == *TRUE* ]] && battery_state="charging"
        ;;

        "Haiku")
            battery0full="$(awk -F '[^0-9]*' 'NR==2 {print $4}' /dev/power/acpi_battery/0)"
            battery0now="$(awk -F '[^0-9]*' 'NR==5 {print $4}' /dev/power/acpi_battery/0)"
            battery="$((battery0full * 100 / battery0now))%"
        ;;
    esac

    [[ "$battery_state" ]] && battery+=" Charging"

    case $battery_display in
        "bar")     battery="$(bar "${battery/\%*}" 100)" ;;
        "infobar") battery="${battery} $(bar "${battery/\%*}" 100)" ;;
        "barinfo") battery="$(bar "${battery/\%*}" 100)${info_color} ${battery}" ;;
    esac
}

get_local_ip() {
    case $os in
        "Linux" | "BSD" | "Solaris" | "AIX" | "IRIX")
            if [[ "${local_ip_interface[0]}" == "auto" ]]; then
                local_ip="$(ip route get 1 | awk -F'src' '{print $2; exit}')"
                local_ip="${local_ip/uid*}"
                [[ "$local_ip" ]] || local_ip="$(ifconfig -a | awk '/broadcast/ {print $2; exit}')"
            else
                for interface in "${local_ip_interface[@]}"; do
                    local_ip="$(ip addr show "$interface" 2> /dev/null |
                        awk '/inet / {print $2; exit}')"
                    local_ip="${local_ip/\/*}"
                    [[ "$local_ip" ]] ||
                        local_ip="$(ifconfig "$interface" 2> /dev/null |
                        awk '/broadcast/ {print $2; exit}')"
                    if [[ -n "$local_ip" ]]; then
                        prin "$interface" "$local_ip"
                    else
                        err "Local IP: Could not detect local ip for $interface"
                    fi
                done
            fi
        ;;

        "MINIX")
            local_ip="$(ifconfig | awk '{printf $3; exit}')"
        ;;

        "Mac OS X" | "macOS" | "iPhone OS")
            if [[ "${local_ip_interface[0]}" == "auto" ]]; then
                interface="$(route get 1 | awk -F': ' '/interface/ {printf $2; exit}')"
                local_ip="$(ipconfig getifaddr "$interface")"
            else
                for interface in "${local_ip_interface[@]}"; do
                    local_ip="$(ipconfig getifaddr "$interface")"
                    if [[ -n "$local_ip" ]]; then
                        prin "$interface" "$local_ip"
                    else
                        err "Local IP: Could not detect local ip for $interface"
                    fi
                done
            fi
        ;;

        "Windows")
            local_ip="$(ipconfig | awk -F ': ' '/IPv4 Address/ {printf $2 ", "}')"
            local_ip="${local_ip%\,*}"
        ;;

        "Haiku")
            local_ip="$(ifconfig | awk -F ': ' '/Bcast/ {print $2}')"
            local_ip="${local_ip/, Bcast}"
        ;;
    esac
}

get_public_ip() {
    if [[ ! -n "$public_ip_host" ]] && type -p dig >/dev/null; then
        public_ip="$(dig +time=1 +tries=1 +short myip.opendns.com @resolver1.opendns.com)"
       [[ "$public_ip" =~ ^\; ]] && unset public_ip
    fi

    if [[ ! -n "$public_ip_host" ]] && [[ -z "$public_ip" ]] && type -p drill >/dev/null; then
        public_ip="$(drill myip.opendns.com @resolver1.opendns.com | \
                     awk '/^myip\./ && $3 == "IN" {print $5}')"
    fi

    if [[ -z "$public_ip" ]] && type -p curl >/dev/null; then
        public_ip="$(curl --max-time "$public_ip_timeout" -w '\n' "$public_ip_host")"
    fi

    if [[ -z "$public_ip" ]] && type -p wget >/dev/null; then
        public_ip="$(wget -T "$public_ip_timeout" -qO- "$public_ip_host")"
    fi
}

get_users() {
    users="$(who | awk '!seen[$1]++ {printf $1 ", "}')"
    users="${users%\,*}"
}

get_locale() {
    locale="$sys_locale"
}

get_gpu_driver() {
    case $os in
        "Linux")
            gpu_driver="$(lspci -nnk | awk -F ': ' \
                          '/Display|3D|VGA/{nr[NR+2]}; NR in nr {printf $2 ", "; exit}')"
            gpu_driver="${gpu_driver%, }"

            if [[ "$gpu_driver" == *"nvidia"* ]]; then
                gpu_driver="$(< /proc/driver/nvidia/version)"
                gpu_driver="${gpu_driver/*Module  }"
                gpu_driver="NVIDIA ${gpu_driver/  *}"
            fi
        ;;

        "Mac OS X"|"macOS")
            if [[ "$(kextstat | grep "GeForceWeb")" != "" ]]; then
                gpu_driver="NVIDIA Web Driver"
            else
                gpu_driver="macOS Default Graphics Driver"
            fi
        ;;
    esac
}

get_cols() {
    local blocks blocks2 cols

    if [[ "$color_blocks" == "on" ]]; then
        # Convert the width to space chars.
        printf -v block_width "%${block_width}s"

        # Generate the string.
        for ((block_range[0]; block_range[0]<=block_range[1]; block_range[0]++)); do
            case ${block_range[0]} in
                [0-7])
                    printf -v blocks  '%b\e[3%bm\e[4%bm%b' \
                        "$blocks" "${block_range[0]}" "${block_range[0]}" "$block_width"
                ;;

                *)
                    printf -v blocks2 '%b\e[38;5;%bm\e[48;5;%bm%b' \
                        "$blocks2" "${block_range[0]}" "${block_range[0]}" "$block_width"
                ;;
            esac
        done

        # Convert height into spaces.
        printf -v block_spaces "%${block_height}s"

        # Convert the spaces into rows of blocks.
        [[ "$blocks"  ]] && cols+="${block_spaces// /${blocks}[mnl}"
        [[ "$blocks2" ]] && cols+="${block_spaces// /${blocks2}[mnl}"

        # Add newlines to the string.
        cols=${cols%%nl}
        cols=${cols//nl/
[${text_padding}C${zws}}

        # Add block height to info height.
        ((info_height+=block_range[1]>7?block_height+2:block_height+1))

        case $col_offset in
            "auto") printf '\n\e[%bC%b\n' "$text_padding" "${zws}${cols}" ;;
            *) printf '\n\e[%bC%b\n' "$col_offset" "${zws}${cols}" ;;
        esac
    fi

    unset -v blocks blocks2 cols

    # Tell info() that we printed manually.
    prin=1
}

# IMAGES

image_backend() {
    [[ "$image_backend" != "off" ]] && ! type -p convert &>/dev/null && \
        { image_backend="ascii"; err "Image: Imagemagick not found, falling back to ascii mode."; }

    case ${image_backend:-off} in
        "ascii") print_ascii ;;
        "off") image_backend="off" ;;

        "caca" | "catimg" | "chafa" | "jp2a" | "iterm2" | "termpix" |\
        "tycat" | "w3m" | "sixel" | "pixterm" | "kitty" | "pot", | "ueberzug" |\
         "viu")
            get_image_source

            [[ ! -f "$image" ]] && {
                to_ascii "Image: '$image_source' doesn't exist, falling back to ascii mode."
                return
            }
            [[ "$image_backend" == "ueberzug" ]] && wait=true;

            get_window_size

            ((term_width < 1)) && {
                to_ascii "Image: Failed to find terminal window size."
                err "Image: Check the 'Images in the terminal' wiki page for more info,"
                return
            }

            printf '\e[2J\e[H'
            get_image_size
            make_thumbnail
            display_image || to_off "Image: $image_backend failed to display the image."
        ;;

        *)
            err "Image: Unknown image backend specified '$image_backend'."
            err "Image: Valid backends are: 'ascii', 'caca', 'catimg', 'chafa', 'jp2a', 'iterm2',
                                            'kitty', 'off', 'sixel', 'pot', 'pixterm', 'termpix',
                                            'tycat', 'w3m', 'viu')"
            err "Image: Falling back to ascii mode."
            print_ascii
        ;;
    esac

    # Set cursor position next image/ascii.
    [[ "$image_backend" != "off" ]] && printf '\e[%sA\e[9999999D' "${lines:-0}"
}

print_ascii() {
    if [[ -f "$image_source" && ! "$image_source" =~ (png|jpg|jpeg|jpe|svg|gif) ]]; then
        ascii_data="$(< "$image_source")"
    elif [[ "$image_source" == "ascii" || $image_source == auto ]]; then
        :
    else
        ascii_data="$image_source"
    fi

    # Set locale to get correct padding.
    LC_ALL="$sys_locale"

    # Calculate size of ascii file in line length / line count.
    while IFS=$'\n' read -r line; do
        line=${line//\\\\/\\}
        line=${line//█/ }
        ((++lines,${#line}>ascii_len)) && ascii_len="${#line}"
    done <<< "${ascii_data//\$\{??\}}"

    # Fallback if file not found.
    ((lines==1)) && {
        lines=
        ascii_len=
        image_source=auto
        get_distro_ascii
        print_ascii
        return
    }

    # Colors.
    ascii_data="${ascii_data//\$\{c1\}/$c1}"
    ascii_data="${ascii_data//\$\{c2\}/$c2}"
    ascii_data="${ascii_data//\$\{c3\}/$c3}"
    ascii_data="${ascii_data//\$\{c4\}/$c4}"
    ascii_data="${ascii_data//\$\{c5\}/$c5}"
    ascii_data="${ascii_data//\$\{c6\}/$c6}"

    ((text_padding=ascii_len+gap))
    printf '%b\n' "$ascii_data${reset}"
    LC_ALL=C
}

get_image_source() {
    case $image_source in
        "auto" | "wall" | "wallpaper")
            get_wallpaper
        ;;

        *)
            # Get the absolute path.
            image_source="$(get_full_path "$image_source")"

            if [[ -d "$image_source" ]]; then
                shopt -s nullglob
                files=("${image_source%/}"/*.{png,jpg,jpeg,jpe,gif,svg})
                shopt -u nullglob
                image="${files[RANDOM % ${#files[@]}]}"

            else
                image="$image_source"
            fi
        ;;
    esac

    err "Image: Using image '$image'"
}

get_wallpaper() {
    case $os in
        "Mac OS X"|"macOS")
            image="$(osascript <<END
                     tell application "System Events" to picture of current desktop
END
)"
        ;;

        "Windows")
            case $distro in
                "Windows XP")
                    image="/c/Documents and Settings/${USER}"
                    image+="/Local Settings/Application Data/Microsoft/Wallpaper1.bmp"

                    [[ "$kernel_name" == *CYGWIN* ]] && image="/cygdrive${image}"
                ;;

                "Windows"*)
                    image="${APPDATA}/Microsoft/Windows/Themes/TranscodedWallpaper.jpg"
                ;;
            esac
        ;;

        *)
            # Get DE if user has disabled the function.
            ((de_run != 1)) && get_de

            type -p wal >/dev/null && [[ -f "${HOME}/.cache/wal/wal" ]] && \
                { image="$(< "${HOME}/.cache/wal/wal")"; return; }

            case $de in
                "MATE"*)
                    image="$(gsettings get org.mate.background picture-filename)"
                ;;

                "Xfce"*)
                    image="$(xfconf-query -c xfce4-desktop -p \
                             "/backdrop/screen0/monitor0/workspace0/last-image")"
                ;;

                "Cinnamon"*)
                    image="$(gsettings get org.cinnamon.desktop.background picture-uri)"
                    image="$(decode_url "$image")"
                ;;

                "GNOME"*)
                    image="$(gsettings get org.gnome.desktop.background picture-uri)"
                    image="$(decode_url "$image")"
                ;;

                "Plasma"*)
                    image=$XDG_CONFIG_HOME/plasma-org.kde.plasma.desktop-appletsrc
                    image=$(awk -F '=' '$1 == "Image" { print $2 }' "$image")
                ;;

                "LXQt"*)
                    image="$XDG_CONFIG_HOME/pcmanfm-qt/lxqt/settings.conf"
                    image="$(awk -F '=' '$1 == "Wallpaper" {print $2}' "$image")"
                ;;

                *)
                    if type -p feh >/dev/null && [[ -f "${HOME}/.fehbg" ]]; then
                        image="$(awk -F\' '/feh/ {printf $(NF-1)}' "${HOME}/.fehbg")"

                    elif type -p setroot >/dev/null && \
                         [[ -f "${XDG_CONFIG_HOME}/setroot/.setroot-restore" ]]; then
                        image="$(awk -F\' '/setroot/ {printf $(NF-1)}' \
                                 "${XDG_CONFIG_HOME}/setroot/.setroot-restore")"

                    elif type -p nitrogen >/dev/null; then
                        image="$(awk -F'=' '/file/ {printf $2;exit;}' \
                                 "${XDG_CONFIG_HOME}/nitrogen/bg-saved.cfg")"

                    else
                        image="$(gsettings get org.gnome.desktop.background picture-uri)"
                        image="$(decode_url "$image")"
                    fi
                ;;
            esac

            # Strip un-needed info from the path.
            image="${image/file:\/\/}"
            image="$(trim_quotes "$image")"
        ;;
    esac

    # If image is an xml file, don't use it.
    [[ "${image/*\./}" == "xml" ]] && image=""
}

get_w3m_img_path() {
    # Find w3m-img path.
    shopt -s nullglob
    w3m_paths=({/usr/{local/,},~/.nix-profile/}{lib,libexec,lib64,libexec64}/w3m/w3mi*)
    shopt -u nullglob

    [[ -x "${w3m_paths[0]}" ]] && \
        { w3m_img_path="${w3m_paths[0]}"; return; }

    err "Image: w3m-img wasn't found on your system"
}

get_window_size() {
    # This functions gets the current window size in
    # pixels.
    #
    # We first try to use the escape sequence "\033[14t"
    # to get the terminal window size in pixels. If this
    # fails we then fallback to using "xdotool" or other
    # programs.

    # Tmux has a special way of reading escape sequences
    # so we have to use a slightly different sequence to
    # get the terminal size.
    if [[ "$image_backend" == "tycat" ]]; then
        printf '%b' '\e}qs\000'

    elif [[ -z $VTE_VERSION ]]; then
        case ${TMUX:-null} in
            "null") printf '%b' '\e[14t' ;;
            *)      printf '%b' '\ePtmux;\e\e[14t\e\\ ' ;;
        esac
    fi

    # The escape codes above print the desired output as
    # user input so we have to use read to store the out
    # -put as a variable.
    # The 1 second timeout is required for older bash
    #
    # False positive.
    # shellcheck disable=2141
    case $bash_version in
        4|5) IFS=';t' read -d t -t 0.05 -sra term_size ;;
        *)   IFS=';t' read -d t -t 1 -sra term_size ;;
    esac
    unset IFS

    # Split the string into height/width.
    if [[ "$image_backend" == "tycat" ]]; then
        term_width="$((term_size[2] * term_size[0]))"
        term_height="$((term_size[3] * term_size[1]))"

    else
        term_height="${term_size[1]}"
        term_width="${term_size[2]}"
    fi

    # Get terminal width/height.
    if (( "${term_width:-0}" < 50 )) && [[ "$DISPLAY" && $os != "Mac OS X" && $os != "macOS" ]]; then
        if type -p xdotool &>/dev/null; then
            IFS=$'\n' read -d "" -ra win \
                <<< "$(xdotool getactivewindow getwindowgeometry --shell %1)"
            term_width="${win[3]/WIDTH=}"
            term_height="${win[4]/HEIGHT=}"

        elif type -p xwininfo &>/dev/null; then
            # Get the focused window's ID.
            if type -p xdo &>/dev/null; then
                current_window="$(xdo id)"

            elif type -p xprop &>/dev/null; then
                current_window="$(xprop -root _NET_ACTIVE_WINDOW)"
                current_window="${current_window##* }"

            elif type -p xdpyinfo &>/dev/null; then
                current_window="$(xdpyinfo | grep -F "focus:")"
                current_window="${current_window/*window }"
                current_window="${current_window/,*}"
            fi

            # If the ID was found get the window size.
            if [[ "$current_window" ]]; then
                term_size=("$(xwininfo -id "$current_window")")
                term_width="${term_size[0]#*Width: }"
                term_width="${term_width/$'\n'*}"
                term_height="${term_size[0]/*Height: }"
                term_height="${term_height/$'\n'*}"
            fi
        fi
    fi

    term_width="${term_width:-0}"
}


get_term_size() {
    # Get the terminal size in cells.
    read -r lines columns <<< "$(stty size)"

    # Calculate font size.
    font_width="$((term_width / columns))"
    font_height="$((term_height / lines))"
}

get_image_size() {
    # This functions determines the size to make the thumbnail image.
    get_term_size

    case $image_size in
        "auto")
            image_size="$((columns * font_width / 2))"
            term_height="$((term_height - term_height / 4))"

            ((term_height < image_size)) && \
                image_size="$term_height"
        ;;

        *"%")
            percent="${image_size/\%}"
            image_size="$((percent * term_width / 100))"

            (((percent * term_height / 50) < image_size)) && \
                image_size="$((percent * term_height / 100))"
        ;;

        "none")
            # Get image size so that we can do a better crop.
            read -r width height <<< "$(identify -format "%w %h" "$image")"

            while ((width >= (term_width / 2) || height >= term_height)); do
                ((width=width/2,height=height/2))
            done

            crop_mode="none"
        ;;

        *)  image_size="${image_size/px}" ;;
    esac

    # Check for terminal padding.
    [[ "$image_backend" == "w3m" ]] && term_padding

    width="${width:-$image_size}"
    height="${height:-$image_size}"
    text_padding="$(((width + padding + xoffset) / font_width + gap))"
}

make_thumbnail() {
    # Name the thumbnail using variables so we can
    # use it later.
    image_name="${crop_mode}-${crop_offset}-${width}-${height}-${image//\/}"

    # Handle file extensions.
    case ${image##*.} in
        "eps"|"pdf"|"svg"|"gif"|"png")
            image_name+=".png" ;;
        *)  image_name+=".jpg" ;;
    esac

    # Create the thumbnail dir if it doesn't exist.
    mkdir -p "${thumbnail_dir:=${XDG_CACHE_HOME:-${HOME}/.cache}/thumbnails/neofetch}"

    if [[ ! -f "${thumbnail_dir}/${image_name}" ]]; then
        # Get image size so that we can do a better crop.
        [[ -z "$size" ]] && {
            read -r og_width og_height <<< "$(identify -format "%w %h" "$image")"
            ((og_height > og_width)) && size="$og_width" || size="$og_height"
        }

        case $crop_mode in
            "fit")
                c="$(convert "$image" \
                    -colorspace srgb \
                    -format "%[pixel:p{0,0}]" info:)"

                convert \
                    -background none \
                    "$image" \
                    -trim +repage \
                    -gravity south \
                    -background "$c" \
                    -extent "${size}x${size}" \
                    -scale "${width}x${height}" \
                    "${thumbnail_dir}/${image_name}"
            ;;

            "fill")
                convert \
                    -background none \
                    "$image" \
                    -trim +repage \
                    -scale "${width}x${height}^" \
                    -extent "${width}x${height}" \
                    "${thumbnail_dir}/${image_name}"
            ;;

            "none")
                cp "$image" "${thumbnail_dir}/${image_name}"
            ;;

            *)
                convert \
                    -background none \
                    "$image" \
                    -strip \
                    -gravity "$crop_offset" \
                    -crop "${size}x${size}+0+0" \
                    -scale "${width}x${height}" \
                    "${thumbnail_dir}/${image_name}"
            ;;
        esac
    fi

    # The final image.
    image="${thumbnail_dir}/${image_name}"
}

display_image() {
    case $image_backend in
        "caca")
            img2txt \
                -W "$((width / font_width))" \
                -H "$((height / font_height))" \
                --gamma=0.6 \
            "$image"
        ;;


        "ueberzug")
            if [ "$wait" = true ];then
                wait=false;
            else
                ueberzug layer --parser bash 0< <(
                    declare -Ap ADD=(\
                        [action]="add"\
                        [identifier]="neofetch"\
                        [x]=$xoffset [y]=$yoffset\
                        [path]=$image\
                    )
                    read -rs
                )
            fi
        ;;

        "catimg")
            catimg -w "$((width*catimg_size / font_width))" -r "$catimg_size" "$image"
        ;;

        "chafa")
            chafa --stretch --size="$((width / font_width))x$((height / font_height))" "$image"
        ;;

        "jp2a")
            jp2a \
                --colors \
                --width="$((width / font_width))" \
                --height="$((height / font_height))" \
            "$image"
        ;;

        "kitty")
            kitty +kitten icat \
                --align left \
                --place "$((width/font_width))x$((height/font_height))@${xoffset}x${yoffset}" \
            "$image"
        ;;

        "pot")
            pot \
                "$image" \
                --size="$((width / font_width))x$((height / font_height))"
        ;;

        "pixterm")
            pixterm \
                -tc "$((width / font_width))" \
                -tr "$((height / font_height))" \
            "$image"
        ;;

        "sixel")
            img2sixel \
                -w "$width" \
                -h "$height" \
            "$image"
        ;;

        "termpix")
            termpix \
                --width "$((width / font_width))" \
                --height "$((height / font_height))" \
            "$image"
        ;;

        "iterm2")
            printf -v iterm_cmd '\e]1337;File=width=%spx;height=%spx;inline=1:%s' \
                "$width" "$height" "$(base64 < "$image")"

            # Tmux requires an additional escape sequence for this to work.
            [[ -n "$TMUX" ]] && printf -v iterm_cmd '\ePtmux;\e%b\e'\\ "$iterm_cmd"

            printf '%b\a\n' "$iterm_cmd"
        ;;

        "tycat")
            tycat \
                -g "${width}x${height}" \
            "$image"
        ;;

        "viu")
            viu \
                -t -w "$((width / font_width))" -h "$((height / font_height))" \
            "$image"
        ;;

        "w3m")
            get_w3m_img_path
            zws='\xE2\x80\x8B\x20'

            # Add a tiny delay to fix issues with images not
            # appearing in specific terminal emulators.
            ((bash_version>3)) && sleep 0.05
            printf '%b\n%s;\n%s\n' "0;1;$xoffset;$yoffset;$width;$height;;;;;$image" 3 4 |\
            "${w3m_img_path:-false}" -bg "$background_color" &>/dev/null
        ;;
    esac
}

to_ascii() {
    err "$1"
    image_backend="ascii"
    print_ascii

    # Set cursor position next image/ascii.
    printf '\e[%sA\e[9999999D' "${lines:-0}"
}

to_off() {
    err "$1"
    image_backend="off"
    text_padding=
}


# TEXT FORMATTING

info() {
    # Save subtitle value.
    [[ "$2" ]] && subtitle="$1"

    # Make sure that $prin is unset.
    unset -v prin

    # Call the function.
    "get_${2:-$1}"

    # If the get_func function called 'prin' directly, stop here.
    [[ "$prin" ]] && return

    # Update the variable.
    if [[ "$2" ]]; then
        output="$(trim "${!2}")"
    else
        output="$(trim "${!1}")"
    fi

    if [[ "$2" && "${output// }" ]]; then
        prin "$1" "$output"

    elif [[ "${output// }" ]]; then
        prin "$output"

    else
        err "Info: Couldn't detect ${1}."
    fi

    unset -v subtitle
}

prin() {
    # If $2 doesn't exist we format $1 as info.
    if [[ "$(trim "$1")" && "$2" ]]; then
        [[ "$json" ]] && { printf '    %s\n' "\"${1}\": \"${2}\","; return; }

        string="${1}${2:+: $2}"
    else
        string="${2:-$1}"
        local subtitle_color="$info_color"
    fi

    string="$(trim "${string//$'\e[0m'}")"
    length="$(strip_sequences "$string")"
    length="${#length}"

    # Format the output.
    string="${string/:/${reset}${colon_color}${separator:=:}${info_color}}"
    string="${subtitle_color}${bold}${string}"

    # Print the info.
    printf '%b\n' "${text_padding:+\e[${text_padding}C}${zws}${string//\\n}${reset} "

    # Calculate info height.
    ((++info_height))

    # Log that prin was used.
    prin=1
}

get_underline() {
    [[ "$underline_enabled" == "on" ]] && {
        printf -v underline "%${length}s"
        printf '%b%b\n' "${text_padding:+\e[${text_padding}C}${zws}${underline_color}" \
                        "${underline// /$underline_char}${reset} "
    }

    ((++info_height))
    length=
    prin=1
}

get_bold() {
    case $ascii_bold in
        "on")  ascii_bold='\e[1m' ;;
        "off") ascii_bold="" ;;
    esac

    case $bold in
        "on")  bold='\e[1m' ;;
        "off") bold="" ;;
    esac
}

trim() {
    set -f
    # shellcheck disable=2048,2086
    set -- $*
    printf '%s\n' "${*//[[:space:]]/}"
    set +f
}

trim_quotes() {
    trim_output="${1//\'}"
    trim_output="${trim_output//\"}"
    printf "%s" "$trim_output"
}

strip_sequences() {
    strip="${1//$'\e['3[0-9]m}"
    strip="${strip//$'\e['[0-9]m}"
    strip="${strip//\\e\[[0-9]m}"
    strip="${strip//$'\e['38\;5\;[0-9]m}"
    strip="${strip//$'\e['38\;5\;[0-9][0-9]m}"
    strip="${strip//$'\e['38\;5\;[0-9][0-9][0-9]m}"

    printf '%s\n' "$strip"
}

# COLORS

set_colors() {
    c1="$(color "$1")${ascii_bold}"
    c2="$(color "$2")${ascii_bold}"
    c3="$(color "$3")${ascii_bold}"
    c4="$(color "$4")${ascii_bold}"
    c5="$(color "$5")${ascii_bold}"
    c6="$(color "$6")${ascii_bold}"

    [[ "$color_text" != "off" ]] && set_text_colors "$@"
}

set_text_colors() {
    if [[ "${colors[0]}" == "distro" ]]; then
        title_color="$(color "$1")"
        at_color="$reset"
        underline_color="$reset"
        subtitle_color="$(color "$2")"
        colon_color="$reset"
        info_color="$reset"

        # If the ascii art uses 8 as a color, make the text the fg.
        ((${1:-1} == 8)) && title_color="$reset"
        ((${2:-7} == 8)) && subtitle_color="$reset"

        # If the second color is white use the first for the subtitle.
        ((${2:-7} == 7)) && subtitle_color="$(color "$1")"
        ((${1:-1} == 7)) && title_color="$reset"
    else
        title_color="$(color "${colors[0]}")"
        at_color="$(color "${colors[1]}")"
        underline_color="$(color "${colors[2]}")"
        subtitle_color="$(color "${colors[3]}")"
        colon_color="$(color "${colors[4]}")"
        info_color="$(color "${colors[5]}")"
    fi

    # Bar colors.
    if [[ "$bar_color_elapsed" == "distro" ]]; then
        bar_color_elapsed="$(color fg)"
    else
        bar_color_elapsed="$(color "$bar_color_elapsed")"
    fi

    case ${bar_color_total}${1} in
        distro[736]) bar_color_total=$(color "$1") ;;
        distro[0-9]) bar_color_total=$(color "$2") ;;
        *)           bar_color_total=$(color "$bar_color_total") ;;
    esac
}

color() {
    case $1 in
        [0-6])    printf '%b\e[3%sm'   "$reset" "$1" ;;
        7 | "fg") printf '\e[37m%b'    "$reset" ;;
        *)        printf '\e[38;5;%bm' "$1" ;;
    esac
}

# OTHER

stdout() {
    image_backend="off"
    unset subtitle_color colon_color info_color underline_color bold title_color at_color \
          text_padding zws reset color_blocks bar_color_elapsed bar_color_total \
          c1 c2 c3 c4 c5 c6 c7 c8
}

err() {
    err+="$(color 1)[!]${reset} $1
"
}

get_full_path() {
    # This function finds the absolute path from a relative one.
    # For example "Pictures/Wallpapers" --> "/home/dylan/Pictures/Wallpapers"

    # If the file exists in the current directory, stop here.
    [[ -f "${PWD}/${1}" ]] && { printf '%s\n' "${PWD}/${1}"; return; }

    ! cd "${1%/*}" && {
        err "Error: Directory '${1%/*}' doesn't exist or is inaccessible"
        err "       Check that the directory exists or try another directory."
        exit 1
    }

    local full_dir="${1##*/}"

    # Iterate down a (possible) chain of symlinks.
    while [[ -L "$full_dir" ]]; do
        full_dir="$(readlink "$full_dir")"
        cd "${full_dir%/*}" || exit
        full_dir="${full_dir##*/}"
    done

    # Final directory.
    full_dir="$(pwd -P)/${1/*\/}"

    [[ -e "$full_dir" ]] && printf '%s\n' "$full_dir"
}

get_user_config() {
    # --config /path/to/config.conf
    if [[ -f "$config_file" ]]; then
        source "$config_file"
        err "Config: Sourced user config. (${config_file})"
        return

    elif [[ -f "${XDG_CONFIG_HOME}/neofetch/config.conf" ]]; then
        source "${XDG_CONFIG_HOME}/neofetch/config.conf"
        err "Config: Sourced user config.    (${XDG_CONFIG_HOME}/neofetch/config.conf)"

    elif [[ -f "${XDG_CONFIG_HOME}/neofetch/config" ]]; then
        source "${XDG_CONFIG_HOME}/neofetch/config"
        err "Config: Sourced user config.    (${XDG_CONFIG_HOME}/neofetch/config)"

    elif [[ -z "$no_config" ]]; then
        config_file="${XDG_CONFIG_HOME}/neofetch/config.conf"

        # The config file doesn't exist, create it.
        mkdir -p "${XDG_CONFIG_HOME}/neofetch/"
        printf '%s\n' "$config" > "$config_file"
    fi
}

bar() {
    # Get the values.
    elapsed="$(($1 * bar_length / $2))"

    # Create the bar with spaces.
    printf -v prog  "%${elapsed}s"
    printf -v total "%$((bar_length - elapsed))s"

    # Set the colors and swap the spaces for $bar_char_.
    bar+="${bar_color_elapsed}${prog// /${bar_char_elapsed}}"
    bar+="${bar_color_total}${total// /${bar_char_total}}"

    # Borders.
    [[ "$bar_border" == "on" ]] && \
        bar="$(color fg)[${bar}$(color fg)]"

    printf "%b" "${bar}${info_color}"
}

cache() {
    if [[ "$2" ]]; then
        mkdir -p "${cache_dir}/neofetch"
        printf "%s" "${1/*-}=\"$2\"" > "${cache_dir}/neofetch/${1/*-}"
    fi
}

get_cache_dir() {
    case $os in
        "Mac OS X"|"macOS") cache_dir="/Library/Caches" ;;
        *)          cache_dir="/tmp" ;;
    esac
}

kde_config_dir() {
    # If the user is using KDE get the KDE
    # configuration directory.
    if [[ "$kde_config_dir" ]]; then
        return

    elif type -p kf5-config &>/dev/null; then
        kde_config_dir="$(kf5-config --path config)"

    elif type -p kde4-config &>/dev/null; then
        kde_config_dir="$(kde4-config --path config)"

    elif type -p kde-config &>/dev/null; then
        kde_config_dir="$(kde-config --path config)"

    elif [[ -d "${HOME}/.kde4" ]]; then
        kde_config_dir="${HOME}/.kde4/share/config"

    elif [[ -d "${HOME}/.kde3" ]]; then
        kde_config_dir="${HOME}/.kde3/share/config"
    fi

    kde_config_dir="${kde_config_dir/$'/:'*}"
}

term_padding() {
    # Get terminal padding to properly align cursor.
    [[ -z "$term" ]] && get_term

    case $term in
        urxvt*|rxvt-unicode)
            [[ $xrdb ]] || xrdb=$(xrdb -query)

            [[ $xrdb != *internalBorder:* ]] &&
                return

            padding=${xrdb/*internalBorder:}
            padding=${padding/$'\n'*}

            [[ $padding =~ ^[0-9]+$ ]] ||
                padding=
        ;;
    esac
}

dynamic_prompt() {
    [[ "$image_backend" == "off" ]]   && { printf '\n'; return; }
    [[ "$image_backend" != "ascii" ]] && ((lines=(height + yoffset) / font_height + 1))
    [[ "$image_backend" == "w3m" ]]   && ((lines=lines + padding / font_height + 1))

    # If the ascii art is taller than the info.
    ((lines=lines>info_height?lines-info_height+1:1))

    printf -v nlines "%${lines}s"
    printf "%b" "${nlines// /\\n}"
}

cache_uname() {
    # Cache the output of uname so we don't
    # have to spawn it multiple times.
    IFS=" " read -ra uname <<< "$(uname -srm)"

    kernel_name="${uname[0]}"
    kernel_version="${uname[1]}"
    kernel_machine="${uname[2]}"

    if [[ "$kernel_name" == "Darwin" ]]; then
        # macOS can report incorrect versions unless this is 0.
        # https://github.com/dylanaraps/neofetch/issues/1607
        export SYSTEM_VERSION_COMPAT=0

        IFS=$'\n' read -d "" -ra sw_vers <<< "$(awk -F'<|>' '/key|string/ {print $3}' \
                            "/System/Library/CoreServices/SystemVersion.plist")"
        for ((i=0;i<${#sw_vers[@]};i+=2)) {
            case ${sw_vers[i]} in
                ProductName)          darwin_name=${sw_vers[i+1]} ;;
                ProductVersion)       osx_version=${sw_vers[i+1]} ;;
                ProductBuildVersion)  osx_build=${sw_vers[i+1]}   ;;
            esac
        }
    fi
}

get_ppid() {
    # Get parent process ID of PID.
    case $os in
        "Windows")
            ppid="$(ps -p "${1:-$PPID}" | awk '{printf $2}')"
            ppid="${ppid/PPID}"
        ;;

        "Linux")
            ppid="$(grep -i -F "PPid:" "/proc/${1:-$PPID}/status")"
            ppid="$(trim "${ppid/PPid:}")"
        ;;

        *)
            ppid="$(ps -p "${1:-$PPID}" -o ppid=)"
        ;;
    esac

    printf "%s" "$ppid"
}

get_process_name() {
    # Get PID name.
    case $os in
        "Windows")
            name="$(ps -p "${1:-$PPID}" | awk '{printf $8}')"
            name="${name/COMMAND}"
            name="${name/*\/}"
        ;;

        "Linux")
            name="$(< "/proc/${1:-$PPID}/comm")"
        ;;

        *)
            name="$(ps -p "${1:-$PPID}" -o comm=)"
        ;;
    esac

    printf "%s" "$name"
}

decode_url() {
    decode="${1//+/ }"
    printf "%b" "${decode//%/\\x}"
}

# FINISH UP

usage() { printf "%s" "\
Usage: neofetch func_name --option \"value\" --option \"value\"

Neofetch is a CLI system information tool written in BASH. Neofetch
displays information about your system next to an image, your OS logo,
or any ASCII file of your choice.

NOTE: Every launch flag has a config option.

Options:

INFO:
    func_name                   Specify a function name (second part of info() from config) to
                                quickly display only that function's information.

                                Example: neofetch uptime --uptime_shorthand tiny

                                Example: neofetch uptime disk wm memory

                                This can be used in bars and scripts like so:

                                memory=\"\$(neofetch memory)\"; memory=\"\${memory##*: }\"

                                For multiple outputs at once (each line of info in an array):

                                IFS=\$'\\n' read -d \"\" -ra info < <(neofetch memory uptime wm)

                                info=(\"\${info[@]##*: }\")

    --disable infoname          Allows you to disable an info line from appearing
                                in the output. 'infoname' is the function name from the
                                'print_info()' function inside the config file.
                                For example: 'info \"Memory\" memory' would be '--disable memory'

                                NOTE: You can supply multiple args. eg. 'neofetch --disable cpu gpu'

    --title_fqdn on/off         Hide/Show Fully Qualified Domain Name in title.
    --package_managers on/off   Hide/Show Package Manager names . (on, tiny, off)
    --os_arch on/off            Hide/Show OS architecture.
    --speed_type type           Change the type of cpu speed to display.
                                Possible values: current, min, max, bios,
                                scaling_current, scaling_min, scaling_max

                                NOTE: This only supports Linux with cpufreq.

    --speed_shorthand on/off    Whether or not to show decimals in CPU speed.

                                NOTE: This flag is not supported in systems with CPU speed less than
                                1 GHz.

    --cpu_brand on/off          Enable/Disable CPU brand in output.
    --cpu_cores type            Whether or not to display the number of CPU cores
                                Possible values: logical, physical, off

                                NOTE: 'physical' doesn't work on BSD.

    --cpu_speed on/off          Hide/Show cpu speed.
    --cpu_temp C/F/off          Hide/Show cpu temperature.

                                NOTE: This only works on Linux and BSD.

                                NOTE: For FreeBSD and NetBSD-based systems, you need to enable
                                coretemp kernel module. This only supports newer Intel processors.

    --distro_shorthand on/off   Shorten the output of distro (on, tiny, off)

                                NOTE: This option won't work in Windows (Cygwin)

    --kernel_shorthand on/off   Shorten the output of kernel

                                NOTE: This option won't work in BSDs (except PacBSD and PC-BSD)

    --uptime_shorthand on/off   Shorten the output of uptime (on, tiny, off)
    --refresh_rate on/off       Whether to display the refresh rate of each monitor
                                Unsupported on Windows
    --gpu_brand on/off          Enable/Disable GPU brand in output. (AMD/NVIDIA/Intel)
    --gpu_type type             Which GPU to display. (all, dedicated, integrated)

                                NOTE: This only supports Linux.

    --de_version on/off         Show/Hide Desktop Environment version
    --gtk_shorthand on/off      Shorten output of gtk theme/icons
    --gtk2 on/off               Enable/Disable gtk2 theme/font/icons output
    --gtk3 on/off               Enable/Disable gtk3 theme/font/icons output
    --shell_path on/off         Enable/Disable showing \$SHELL path
    --shell_version on/off      Enable/Disable showing \$SHELL version
    --disk_show value           Which disks to display.
                                Possible values: '/', '/dev/sdXX', '/path/to/mount point'

                                NOTE: Multiple values can be given. (--disk_show '/' '/dev/sdc1')

    --disk_subtitle type        What information to append to the Disk subtitle.
                                Takes: name, mount, dir, none

                                'name' shows the disk's name (sda1, sda2, etc)

                                'mount' shows the disk's mount point (/, /mnt/Local Disk, etc)

                                'dir' shows the basename of the disks's path. (/, Local Disk, etc)

                                'none' shows only 'Disk' or the configured title.

    --disk_percent on/off       Hide/Show disk percent.

    --ip_host url               URL to query for public IP
    --ip_timeout int            Public IP timeout (in seconds).
    --ip_interface value        Interface(s) to use for local IP
    --song_format format        Print the song data in a specific format (see config file).
    --song_shorthand on/off     Print the Artist/Album/Title on separate lines.
    --memory_percent on/off     Display memory percentage.
    --memory_unit kib/mib/gib   Memory output unit.
    --music_player player-name  Manually specify a player to use.
                                Available values are listed in the config file

TEXT FORMATTING:
    --colors x x x x x x        Changes the text colors in this order:
                                title, @, underline, subtitle, colon, info
    --underline on/off          Enable/Disable the underline.
    --underline_char char       Character to use when underlining title
    --bold on/off               Enable/Disable bold text
    --separator string          Changes the default ':' separator to the specified string.

COLOR BLOCKS:
    --color_blocks on/off       Enable/Disable the color blocks
    --col_offset auto/num       Left-padding of color blocks
    --block_width num           Width of color blocks in spaces
    --block_height num          Height of color blocks in lines
    --block_range num num       Range of colors to print as blocks

BARS:
    --bar_char 'elapsed char' 'total char'
                                Characters to use when drawing bars.
    --bar_border on/off         Whether or not to surround the bar with '[]'
    --bar_length num            Length in spaces to make the bars.
    --bar_colors num num        Colors to make the bar.
                                Set in this order: elapsed, total
    --memory_display mode       Bar mode.
                                Possible values: bar, infobar, barinfo, off
    --battery_display mode      Bar mode.
                                Possible values: bar, infobar, barinfo, off
    --disk_display mode         Bar mode.
                                Possible values: bar, infobar, barinfo, off

IMAGE BACKEND:
    --backend backend           Which image backend to use.
                                Possible values: 'ascii', 'caca', 'catimg', 'chafa', 'jp2a',
                                'iterm2', 'off', 'sixel', 'tycat', 'w3m', 'kitty', 'viu'
    --source source             Which image or ascii file to use.
                                Possible values: 'auto', 'ascii', 'wallpaper', '/path/to/img',
                                '/path/to/ascii', '/path/to/dir/', 'command output' [ascii]

    --ascii source              Shortcut to use 'ascii' backend.

                                NEW: neofetch --ascii \"\$(fortune | cowsay -W 30)\"

    --caca source               Shortcut to use 'caca' backend.
    --catimg source             Shortcut to use 'catimg' backend.
    --chafa source              Shortcut to use 'chafa' backend.
    --iterm2 source             Shortcut to use 'iterm2' backend.
    --jp2a source               Shortcut to use 'jp2a' backend.
    --kitty source              Shortcut to use 'kitty' backend.
    --pot source                Shortcut to use 'pot' backend.
    --pixterm source            Shortcut to use 'pixterm' backend.
    --sixel source              Shortcut to use 'sixel' backend.
    --termpix source            Shortcut to use 'termpix' backend.
    --tycat source              Shortcut to use 'tycat' backend.
    --w3m source                Shortcut to use 'w3m' backend.
    --ueberzug source           Shortcut to use 'ueberzug' backend
    --viu source                Shortcut to use 'viu' backend
    --off                       Shortcut to use 'off' backend (Disable ascii art).

    NOTE: 'source; can be any of the following: 'auto', 'ascii', 'wallpaper', '/path/to/img',
    '/path/to/ascii', '/path/to/dir/'

ASCII:
    --ascii_colors x x x x x x  Colors to print the ascii art
    --ascii_distro distro       Which Distro's ascii art to print

                                NOTE: AIX, Hash, Alpine, AlterLinux, Amazon, Anarchy, Android,
                                instantOS, Antergos, antiX, \"AOSC OS\", \"AOSC OS/Retro\",
                                Apricity, ArchCraft, ArcoLinux, ArchBox, ARCHlabs, ArchStrike,
                                XFerience, ArchMerge, Arch, Artix, Arya, Bedrock, Bitrig,
                                BlackArch, BLAG, BlankOn, BlueLight, bonsai, BSD, BunsenLabs,
                                Calculate, Carbs, CentOS, Chakra, ChaletOS, Chapeau, Chrom,
                                Cleanjaro, ClearOS, Clear_Linux, Clover, Condres, Container_Linux,
                                CrystalUX, CRUX, Cucumber, dahlia, Debian, Deepin, DesaOS, Devuan, 
                                DracOS, DarkOs, Itc, DragonFly, Drauger, Elementary, EndeavourOS, Endless,
                                EuroLinux, Exherbo, Fedora, Feren, FreeBSD, FreeMiNT, Frugalware,
                                Funtoo, GalliumOS, Garuda, Gentoo, Pentoo, gNewSense, GNOME, GNU,
                                GoboLinux, Grombyang, Guix, Haiku, Huayra, Hyperbola, janus, Kali,
                                KaOS, KDE_neon, Kibojoe, Kogaion, Korora, KSLinux, Kubuntu, LEDE,
                                LaxerOS, LibreELEC, LFS, Linux_Lite, LMDE, Lubuntu, Lunar, macos,
                                Mageia, MagpieOS, Mandriva, Manjaro, TeArch, Maui, Mer, Minix, LinuxMint,
                                Live_Raizo, MX_Linux, Namib, Neptune, NetBSD, Netrunner, Nitrux,
                                NixOS, Nurunner, NuTyX, OBRevenge, OpenBSD, openEuler, OpenIndiana,
                                openmamba, OpenMandriva, OpenStage, OpenWrt, osmc, Oracle,
                                OS Elbrus, PacBSD, Parabola, Pardus, Parrot, Parsix, TrueOS,
                                PCLinuxOS, Pengwin, Peppermint, popos, Porteus, PostMarketOS,
                                Proxmox, Puppy, PureOS, Qubes, Quibian, Radix, Raspbian, Reborn_OS,
                                Redstar, Redcore, Redhat, Refracted_Devuan, Regata, Regolith, Rosa,
                                sabotage, Sabayon, Sailfish, SalentOS, Scientific, Septor,
                                SereneLinux, SharkLinux, Siduction, Slackware, SliTaz, SmartOS,
                                Solus, Source_Mage, Sparky, Star, SteamOS, SunOS, openSUSE_Leap,
                                t2, openSUSE_Tumbleweed, openSUSE, SwagArch, Tails, Trisquel,
                                Ubuntu-Cinnamon, Ubuntu-Budgie, Ubuntu-GNOME, Ubuntu-MATE,
                                Ubuntu-Studio, Ubuntu, Univention, Venom, Void, semc, Obarun,
                                windows10, Windows7, Xubuntu, Zorin, and IRIX have ascii logos.

                                NOTE: Arch, Ubuntu, Redhat, Fedora and Dragonfly have 'old' logo variants.

                                NOTE: Use '{distro name}_old' to use the old logos.

                                NOTE: Ubuntu has flavor variants.

                                NOTE: Change this to Lubuntu, Kubuntu, Xubuntu, Ubuntu-GNOME,
                                Ubuntu-Studio, Ubuntu-Mate  or Ubuntu-Budgie to use the flavors.

                                NOTE: Arcolinux, Dragonfly, Fedora, Alpine, Arch, Ubuntu,
                                CRUX, Debian, Gentoo, FreeBSD, Mac, NixOS, OpenBSD, android,
                                Antrix, CentOS, Cleanjaro, ElementaryOS, GUIX, Hyperbola,
                                Manjaro, MXLinux, NetBSD, Parabola, POP_OS, PureOS,
                                Slackware, SunOS, LinuxLite, OpenSUSE, Raspbian,
                                postmarketOS, and Void have a smaller logo variant.

                                NOTE: Use '{distro name}_small' to use the small variants.

    --ascii_bold on/off         Whether or not to bold the ascii logo.
    -L, --logo                  Hide the info text and only show the ascii logo.

IMAGE:
    --loop                      Redraw the image constantly until Ctrl+C is used. This fixes issues
                                in some terminals emulators when using image mode.
    --size 00px | --size 00%    How to size the image.
                                Possible values: auto, 00px, 00%, none
    --catimg_size 1/2           Change the resolution of catimg.
    --crop_mode mode            Which crop mode to use
                                Takes the values: normal, fit, fill
    --crop_offset value         Change the crop offset for normal mode.
                                Possible values: northwest, north, northeast,
                                west, center, east, southwest, south, southeast

    --xoffset px                How close the image will be to the left edge of the
                                window. This only works with w3m.
    --yoffset px                How close the image will be to the top edge of the
                                window. This only works with w3m.
    --bg_color color            Background color to display behind transparent image.
                                This only works with w3m.
    --gap num                   Gap between image and text.

                                NOTE: --gap can take a negative value which will move the text
                                closer to the left side.

    --clean                     Delete cached files and thumbnails.

OTHER:
    --config /path/to/config    Specify a path to a custom config file
    --config none               Launch the script without a config file
    --no_config                 Don't create the user config file.
    --print_config              Print the default config file to stdout.
    --stdout                    Turn off all colors and disables any ASCII/image backend.
    --help                      Print this text and exit
    --version                   Show neofetch version
    -v                          Display error messages.
    -vv                         Display a verbose log for error reporting.

DEVELOPER:
    --gen-man                   Generate a manpage for Neofetch in your PWD. (Requires GNU help2man)


Report bugs to https://github.com/dylanaraps/neofetch/issues

"
exit 1
}

get_args() {
    # Check the commandline flags early for '--config'.
    [[ "$*" != *--config* && "$*" != *--no_config* ]] && get_user_config

    while [[ "$1" ]]; do
        case $1 in
            # Info
            "--title_fqdn") title_fqdn="$2" ;;
            "--package_managers") package_managers="$2" ;;
            "--os_arch") os_arch="$2" ;;
            "--cpu_cores") cpu_cores="$2" ;;
            "--cpu_speed") cpu_speed="$2" ;;
            "--speed_type") speed_type="$2" ;;
            "--speed_shorthand") speed_shorthand="$2" ;;
            "--distro_shorthand") distro_shorthand="$2" ;;
            "--kernel_shorthand") kernel_shorthand="$2" ;;
            "--uptime_shorthand") uptime_shorthand="$2" ;;
            "--cpu_brand") cpu_brand="$2" ;;
            "--gpu_brand") gpu_brand="$2" ;;
            "--gpu_type") gpu_type="$2" ;;
            "--refresh_rate") refresh_rate="$2" ;;
            "--de_version") de_version="$2" ;;
            "--gtk_shorthand") gtk_shorthand="$2" ;;
            "--gtk2") gtk2="$2" ;;
            "--gtk3") gtk3="$2" ;;
            "--shell_path") shell_path="$2" ;;
            "--shell_version") shell_version="$2" ;;
            "--ip_host") public_ip_host="$2" ;;
            "--ip_timeout") public_ip_timeout="$2" ;;
            "--ip_interface")
                unset local_ip_interface
                for arg in "$@"; do
                    case "$arg" in
                        "--ip_interface") ;;
                        "-"*) break ;;
                        *) local_ip_interface+=("$arg") ;;
                    esac
                done
            ;;

            "--song_format") song_format="$2" ;;
            "--song_shorthand") song_shorthand="$2" ;;
            "--music_player") music_player="$2" ;;
            "--memory_percent") memory_percent="$2" ;;
            "--memory_unit") memory_unit="$2" ;;
            "--cpu_temp")
                cpu_temp="$2"
                [[ "$cpu_temp" == "on" ]] && cpu_temp="C"
            ;;

            "--disk_subtitle") disk_subtitle="$2" ;;
            "--disk_percent")  disk_percent="$2" ;;
            "--disk_show")
                unset disk_show
                for arg in "$@"; do
                    case $arg in
                        "--disk_show") ;;
                        "-"*) break ;;
                        *) disk_show+=("$arg") ;;
                    esac
                done
            ;;

            "--disable")
                for func in "$@"; do
                    case $func in
                        "--disable") continue ;;
                        "-"*) break ;;
                        *)
                            ((bash_version >= 4)) && func="${func,,}"
                            unset -f "get_$func"
                        ;;
                    esac
                done
            ;;

            # Text Colors
            "--colors")
                unset colors
                for arg in "$2" "$3" "$4" "$5" "$6" "$7"; do
                    case $arg in
                        "-"*) break ;;
                        *) colors+=("$arg") ;;
                    esac
                done
                colors+=(7 7 7 7 7 7)
            ;;

            # Text Formatting
            "--underline") underline_enabled="$2" ;;
            "--underline_char") underline_char="$2" ;;
            "--bold") bold="$2" ;;
            "--separator") separator="$2" ;;

            # Color Blocks
            "--color_blocks") color_blocks="$2" ;;
            "--block_range") block_range=("$2" "$3") ;;
            "--block_width") block_width="$2" ;;
            "--block_height") block_height="$2" ;;
            "--col_offset") col_offset="$2" ;;

            # Bars
            "--bar_char")
                bar_char_elapsed="$2"
                bar_char_total="$3"
            ;;

            "--bar_border") bar_border="$2" ;;
            "--bar_length") bar_length="$2" ;;
            "--bar_colors")
                bar_color_elapsed="$2"
                bar_color_total="$3"
            ;;

            "--memory_display") memory_display="$2" ;;
            "--battery_display") battery_display="$2" ;;
            "--disk_display") disk_display="$2" ;;

            # Image backend
            "--backend") image_backend="$2" ;;
            "--source") image_source="$2" ;;
            "--ascii" | "--caca" | "--catimg" | "--chafa" | "--jp2a" | "--iterm2" | "--off" |\
            "--pot" | "--pixterm" | "--sixel" | "--termpix" | "--tycat" | "--w3m" | "--kitty" |\
            "--ueberzug" | "--viu")
                image_backend="${1/--}"
                case $2 in
                    "-"* | "") ;;
                    *) image_source="$2" ;;
                esac
            ;;

            # Image options
            "--loop") image_loop="on" ;;
            "--image_size" | "--size") image_size="$2" ;;
            "--catimg_size") catimg_size="$2" ;;
            "--crop_mode") crop_mode="$2" ;;
            "--crop_offset") crop_offset="$2" ;;
            "--xoffset") xoffset="$2" ;;
            "--yoffset") yoffset="$2" ;;
            "--background_color" | "--bg_color") background_color="$2" ;;
            "--gap") gap="$2" ;;
            "--clean")
                [[ -d "$thumbnail_dir" ]] && rm -rf "$thumbnail_dir"
                rm -rf "/Library/Caches/neofetch/"
                rm -rf "/tmp/neofetch/"
                exit
            ;;

            "--ascii_colors")
                unset ascii_colors
                for arg in "$2" "$3" "$4" "$5" "$6" "$7"; do
                    case $arg in
                        "-"*) break ;;
                        *) ascii_colors+=("$arg")
                    esac
                done
                ascii_colors+=(7 7 7 7 7 7)
            ;;

            "--ascii_distro")
                image_backend="ascii"
                ascii_distro="$2"
            ;;

            "--ascii_bold") ascii_bold="$2" ;;
            "--logo" | "-L")
                image_backend="ascii"
                print_info() { printf '\n'; }
            ;;

            # Other
            "--config")
                case $2 in
                    "none" | "off" | "") ;;
                    *)
                        config_file="$(get_full_path "$2")"
                        get_user_config
                    ;;
                esac
            ;;
            "--no_config") no_config="on" ;;
            "--stdout") stdout="on" ;;
            "-v") verbose="on" ;;
            "--print_config") printf '%s\n' "$config"; exit ;;
            "-vv") set -x; verbose="on" ;;
            "--help") usage ;;
            "--version")
                printf '%s\n' "Neofetch $version"
                exit 1
            ;;
            "--gen-man")
                help2man -n "A fast, highly customizable system info script" \
                          -N ./neofetch -o neofetch.1
                exit 1
            ;;

            "--json")
                json="on"
                unset -f get_title get_cols get_underline

                printf '{\n'
                print_info 2>/dev/null
                printf '    %s\n' "\"Version\": \"${version}\""
                printf '}\n'
                exit
            ;;

            "--travis")
                print_info() {
                    info title
                    info underline

                    info "OS" distro
                    info "Host" model
                    info "Kernel" kernel
                    info "Uptime" uptime
                    info "Packages" packages
                    info "Shell" shell
                    info "Resolution" resolution
                    info "DE" de
                    info "WM" wm
                    info "WM Theme" wm_theme
                    info "Theme" theme
                    info "Icons" icons
                    info "Terminal" term
                    info "Terminal Font" term_font
                    info "CPU" cpu
                    info "GPU" gpu
                    info "GPU Driver" gpu_driver
                    info "Memory" memory

                    info "Disk" disk
                    info "Battery" battery
                    info "Font" font
                    info "Song" song
                    info "Local IP" local_ip
                    info "Public IP" public_ip
                    info "Users" users

                    info cols

                    # Testing.
                    prin "prin"
                    prin "prin" "prin"

                    # Testing no subtitles.
                    info uptime
                    info disk
                }

                refresh_rate="on"
                shell_version="on"
                memory_display="infobar"
                disk_display="infobar"
                cpu_temp="C"

                # Known implicit unused variables.
                mpc_args=()
                printf '%s\n' "$kernel $icons $font $battery $locale ${mpc_args[*]}"
            ;;
        esac

        shift
    done
}

get_simple() {
    while [[ "$1" ]]; do
        [[ "$(type -t "get_$1")" == "function" ]] && {
            get_distro
            stdout
            simple=1
            info "$1" "$1"
        }
        shift
    done
    ((simple)) && exit
}

old_functions() {
    # Removed functions for backwards compatibility.
    get_line_break() { :; }
    get_cpu_usage() { :; }
}

get_distro_ascii() {
    # This function gets the distro ascii art and colors.
    #
    # $ascii_distro is the same as $distro.
    case $(trim "$ascii_distro") in
        "AIX"*)
            set_colors 2 7
            read -rd '' ascii_data <<'EOF'
${c1}           `:+ssssossossss+-`
        .oys///oyhddddhyo///sy+.
      /yo:+hNNNNNNNNNNNNNNNNh+:oy/
    :h/:yNNNNNNNNNNNNNNNNNNNNNNy-+h:
  `ys.yNNNNNNNNNNNNNNNNNNNNNNNNNNy.ys
 `h+-mNNNNNNNNNNNNNNNNNNNNNNNNNNNNm-oh
 h+-NNNNNNNNNNNNNNNNNNNNNNNNNNNNNNNN.oy
/d`mNNNNNNN/::mNNNd::m+:/dNNNo::dNNNd`m:
h//NNNNNNN: . .NNNh  mNo  od. -dNNNNN:+y
N.sNNNNNN+ -N/ -NNh  mNNd.   sNNNNNNNo-m
N.sNNNNNs  +oo  /Nh  mNNs` ` /mNNNNNNo-m
h//NNNNh  ossss` +h  md- .hm/ `sNNNNN:+y
:d`mNNN+/yNNNNNd//y//h//oNNNNy//sNNNd`m-
 yo-NNNNNNNNNNNNNNNNNNNNNNNNNNNNNNNm.ss
 `h+-mNNNNNNNNNNNNNNNNNNNNNNNNNNNNm-oy
   sy.yNNNNNNNNNNNNNNNNNNNNNNNNNNs.yo
    :h+-yNNNNNNNNNNNNNNNNNNNNNNs-oh-
      :ys:/yNNNNNNNNNNNNNNNmy/:sy:
        .+ys///osyhhhhys+///sy+.
            -/osssossossso/-
EOF
        ;;

        "Hash"*)
            set_colors 123
            read -rd '' ascii_data <<'EOF'
${c1}

      +   ######   +
    ###   ######   ###
  #####   ######   #####
 ######   ######   ######

####### '"###### '"########
#######   ######   ########
#######   ######   ########

 ###### '"###### '"######
  #####   ######   #####
    ###   ######   ###
      ~   ######   ~

EOF
        ;;

        "AlmaLinux"*)
            set_colors 1 3 4 2 6
            read -rd '' ascii_data <<'EOF'
${c1}         'c:.
${c1}        lkkkx, ..       ${c2}..   ,cc,
${c1}        okkkk:ckkx'  ${c2}.lxkkx.okkkkd
${c1}        .:llcokkx'  ${c2}:kkkxkko:xkkd,
${c1}      .xkkkkdood:  ${c2};kx,  .lkxlll;
${c1}       xkkx.       ${c2}xk'     xkkkkk:
${c1}       'xkx.       ${c2}xd      .....,.
${c3}      .. ${c1}:xkl'     ${c2}:c      ..''..
${c3}    .dkx'  ${c1}.:ldl:'. ${c2}'  ${c4}':lollldkkxo;
${c3}  .''lkkko'                     ${c4}ckkkx.
${c3}'xkkkd:kkd.       ..  ${c5};'        ${c4}:kkxo.
${c3},xkkkd;kk'      ,d;    ${c5}ld.   ${c4}':dkd::cc,
${c3} .,,.;xkko'.';lxo.      ${c5}dx,  ${c4}:kkk'xkkkkc
${c3}     'dkkkkkxo:.        ${c5};kx  ${c4}.kkk:;xkkd.
${c3}       .....   ${c5}.;dk:.   ${c5}lkk.  ${c4}:;,
             ${c5}:kkkkkkkdoxkkx
              ,c,,;;;:xkkd.
                ;kkkkl...
                ;kkkkl
                 ,od;
EOF
        ;;

        "alpine_small")
            set_colors 4 7
            read -rd '' ascii_data <<'EOF'
${c1}   /\\ /\\
  /${c2}/ ${c1}\\  \\
 /${c2}/   ${c1}\\  \\
/${c2}//    ${c1}\\  \\
${c2}//      ${c1}\\  \\
         \\
EOF
        ;;

        "Alpine"*)
            set_colors 4 5 7 6
            read -rd '' ascii_data <<'EOF'
${c1}       .hddddddddddddddddddddddh.
      :dddddddddddddddddddddddddd:
     /dddddddddddddddddddddddddddd/
    +dddddddddddddddddddddddddddddd+
  `sdddddddddddddddddddddddddddddddds`
 `ydddddddddddd++hdddddddddddddddddddy`
.hddddddddddd+`  `+ddddh:-sdddddddddddh.
hdddddddddd+`      `+y:    .sddddddddddh
ddddddddh+`   `//`   `.`     -sddddddddd
ddddddh+`   `/hddh/`   `:s-    -sddddddd
ddddh+`   `/+/dddddh/`   `+s-    -sddddd
ddd+`   `/o` :dddddddh/`   `oy-    .yddd
hdddyo+ohddyosdddddddddho+oydddy++ohdddh
.hddddddddddddddddddddddddddddddddddddh.
 `yddddddddddddddddddddddddddddddddddy`
  `sdddddddddddddddddddddddddddddddds`
    +dddddddddddddddddddddddddddddd+
     /dddddddddddddddddddddddddddd/
      :dddddddddddddddddddddddddd:
       .hddddddddddddddddddddddh.
EOF
        ;;

        "Alter"*)
            set_colors 6 6
            read -rd '' ascii_data <<'EOF'
${c1}                      %,
                    ^WWWw
                   'wwwwww
                  !wwwwwwww
                 #`wwwwwwwww
                @wwwwwwwwwwww
               wwwwwwwwwwwwwww
              wwwwwwwwwwwwwwwww
             wwwwwwwwwwwwwwwwwww
            wwwwwwwwwwwwwwwwwwww,
           w~1i.wwwwwwwwwwwwwwwww,
         3~:~1lli.wwwwwwwwwwwwwwww.
        :~~:~?ttttzwwwwwwwwwwwwwwww
       #<~:~~~~?llllltO-.wwwwwwwwwww
      #~:~~:~:~~?ltlltlttO-.wwwwwwwww
     @~:~~:~:~:~~(zttlltltlOda.wwwwwww
    @~:~~: ~:~~:~:(zltlltlO    a,wwwwww
   8~~:~~:~~~~:~~~~_1ltltu          ,www
  5~~:~~:~~:~~:~~:~~~_1ltq             N,,
 g~:~~:~~~:~~:~~:~:~~~~1q                N,
EOF
        ;;

        "Amazon"*)
            set_colors 3 7
            read -rd '' ascii_data <<'EOF'
${c1}             `-/oydNNdyo:.`
      `.:+shmMMMMMMMMMMMMMMmhs+:.`
    -+hNNMMMMMMMMMMMMMMMMMMMMMMNNho-
.``      -/+shmNNMMMMMMNNmhs+/-      ``.
dNmhs+:.       `.:/oo/:.`       .:+shmNd
dMMMMMMMNdhs+:..        ..:+shdNMMMMMMMd
dMMMMMMMMMMMMMMNds    odNMMMMMMMMMMMMMMd
dMMMMMMMMMMMMMMMMh    yMMMMMMMMMMMMMMMMd
dMMMMMMMMMMMMMMMMh    yMMMMMMMMMMMMMMMMd
dMMMMMMMMMMMMMMMMh    yMMMMMMMMMMMMMMMMd
dMMMMMMMMMMMMMMMMh    yMMMMMMMMMMMMMMMMd
dMMMMMMMMMMMMMMMMh    yMMMMMMMMMMMMMMMMd
dMMMMMMMMMMMMMMMMh    yMMMMMMMMMMMMMMMMd
dMMMMMMMMMMMMMMMMh    yMMMMMMMMMMMMMMMMd
dMMMMMMMMMMMMMMMMh    yMMMMMMMMMMMMMMMMd
dMMMMMMMMMMMMMMMMh    yMMMMMMMMMMMMMMMMd
.:+ydNMMMMMMMMMMMh    yMMMMMMMMMMMNdy+:.
     `.:+shNMMMMMh    yMMMMMNhs+:``
            `-+shy    shs+:`
EOF
        ;;

        "Anarchy"*)
            set_colors 7 4
            read -rd '' ascii_data <<'EOF'
                         ${c2}..${c1}
                        ${c2}..${c1}
                      ${c2}:..${c1}
                    ${c2}:+++.${c1}
              .:::++${c2}++++${c1}+::.
          .:+######${c2}++++${c1}######+:.
       .+#########${c2}+++++${c1}##########:.
     .+##########${c2}+++++++${c1}##${c2}+${c1}#########+.
    +###########${c2}+++++++++${c1}############:
   +##########${c2}++++++${c1}#${c2}++++${c1}#${c2}+${c1}###########+
  +###########${c2}+++++${c1}###${c2}++++${c1}#${c2}+${c1}###########+
 :##########${c2}+${c1}#${c2}++++${c1}####${c2}++++${c1}#${c2}+${c1}############:
 ###########${c2}+++++${c1}#####${c2}+++++${c1}#${c2}+${c1}###${c2}++${c1}######+
.##########${c2}++++++${c1}#####${c2}++++++++++++${c1}#######.
.##########${c2}+++++++++++++++++++${c1}###########.
 #####${c2}++++++++++++++${c1}###${c2}++++++++${c1}#########+
 :###${c2}++++++++++${c1}#########${c2}+++++++${c1}#########:
  +######${c2}+++++${c1}##########${c2}++++++++${c1}#######+
   +####${c2}+++++${c1}###########${c2}+++++++++${c1}#####+
    :##${c2}++++++${c1}############${c2}++++++++++${c1}##:
     .${c2}++++++${c1}#############${c2}++++++++++${c1}+.
      :${c2}++++${c1}###############${c2}+++++++${c1}::
     .${c2}++. .:+${c1}##############${c2}+++++++${c1}..
     ${c2}.:.${c1}      ..::++++++::..:${c2}++++${c1}+.
     ${c2}.${c1}                       ${c2}.:+++${c1}.
                                ${c2}.:${c1}:
                                   ${c2}..${c1}
                                    ${c2}..${c1}
EOF
        ;;

        "android_small"*)
            set_colors 2 7
            read -rd '' ascii_data <<'EOF'
${c1}  ;,           ,;
   ';,.-----.,;'
  ,'           ',
 /    O     O    \\
|                 |
'-----------------'
EOF
        ;;

        "Android"*)
            set_colors 2 7
            read -rd '' ascii_data <<'EOF'
${c1}         -o          o-
          +hydNNNNdyh+
        +mMMMMMMMMMMMMm+
      `dMM${c2}m:${c1}NMMMMMMN${c2}:m${c1}MMd`
      hMMMMMMMMMMMMMMMMMMh
  ..  yyyyyyyyyyyyyyyyyyyy  ..
.mMMm`MMMMMMMMMMMMMMMMMMMM`mMMm.
:MMMM-MMMMMMMMMMMMMMMMMMMM-MMMM:
:MMMM-MMMMMMMMMMMMMMMMMMMM-MMMM:
:MMMM-MMMMMMMMMMMMMMMMMMMM-MMMM:
:MMMM-MMMMMMMMMMMMMMMMMMMM-MMMM:
-MMMM-MMMMMMMMMMMMMMMMMMMM-MMMM-
 +yy+ MMMMMMMMMMMMMMMMMMMM +yy+
      mMMMMMMMMMMMMMMMMMMm
      `/++MMMMh++hMMMM++/`
          MMMMo  oMMMM
          MMMMo  oMMMM
          oNMm-  -mMNs
EOF
        ;;

    "instantOS"*)
        set_colors 4 6
        read -rd '' ascii_data <<'EOF'

${c1}
     'cx0XWWMMWNKOd:'.
  .;kNMMMMMMMMMMMMMWNKd'
 'kNMMMMMMWNNNWMMMMMMMMXo.
,0MMMMMW0o;'..,:dKWMMMMMWx.
OMMMMMXl.        .xNMMMMMNo
WMMMMNl           .kWWMMMMO'
MMMMMX;            oNWMMMMK,
NMMMMWo           .OWMMMMMK,
kWMMMMNd.        ,kWMMMMMMK,
'kWMMMMWXxl:;;:okNMMMMMMMMK,
 .oXMMMMMMMWWWMMMMMMMMMMMMK,
   'oKWMMMMMMMMMMMMMMMMMMMK,
     .;lxOKXXXXXXXXXXXXXXXO;......
          ................,d0000000kd:.
                          .kMMMMMMMMMW0;
                          .kMMMMMMMMMMMX
                          .xMMMMMMMMMMMW
                           cXMMMMMMMMMM0
                            :0WMMMMMMNx,
                             .o0NMWNOc.
EOF
        ;;

        "Antergos"*)
            set_colors 4 6
            read -rd '' ascii_data <<'EOF'
${c2}              `.-/::/-``
            .-/osssssssso/.
           :osyysssssssyyys+-
        `.+yyyysssssssssyyyyy+.
       `/syyyyyssssssssssyyyyys-`
      `/yhyyyyysss${c1}++${c2}ssosyyyyhhy/`
     .ohhhyyyys${c1}o++/+o${c2}so${c1}+${c2}syy${c1}+${c2}shhhho.
    .shhhhys${c1}oo++//+${c2}sss${c1}+++${c2}yyy${c1}+s${c2}hhhhs.
   -yhhhhs${c1}+++++++o${c2}ssso${c1}+++${c2}yyy${c1}s+o${c2}hhddy:
  -yddhhy${c1}o+++++o${c2}syyss${c1}++++${c2}yyy${c1}yooy${c2}hdddy-
 .yddddhs${c1}o++o${c2}syyyyys${c1}+++++${c2}yyhh${c1}sos${c2}hddddy`
`odddddhyosyhyyyyyy${c1}++++++${c2}yhhhyosddddddo
.dmdddddhhhhhhhyyyo${c1}+++++${c2}shhhhhohddddmmh.
ddmmdddddhhhhhhhso${c1}++++++${c2}yhhhhhhdddddmmdy
dmmmdddddddhhhyso${c1}++++++${c2}shhhhhddddddmmmmh
-dmmmdddddddhhys${c1}o++++o${c2}shhhhdddddddmmmmd-
.smmmmddddddddhhhhhhhhhdddddddddmmmms.
   `+ydmmmdddddddddddddddddddmmmmdy/.
      `.:+ooyyddddddddddddyyso+:.`
EOF
        ;;

        "antiX"*)
            set_colors 1 7 3
            read -rd '' ascii_data <<'EOF'
${c1}
                    \
         , - ~ ^ ~ - \        /
     , '              \ ' ,  /
   ,                   \   '/
  ,                     \  / ,
 ,___,                   \/   ,
 /   |   _  _  _|_ o     /\   ,
|,   |  / |/ |  |  |    /  \  ,
 \,_/\_/  |  |_/|_/|_/_/    \,
   ,                  /     ,\
     ,               /  , '   \
      ' - , _ _ _ ,  '
EOF
        ;;

        "AOSC OS/Retro"*)
            set_colors 4 7 1 3
            read -rd '' ascii_data <<'EOF'
${c2}          .........
     ...................
   .....................${c1}################${c2}
 ..............     ....${c1}################${c2}
..............       ...${c1}################${c2}
.............         ..${c1}****************${c2}
............     .     .${c1}****************${c2}
...........     ...     ${c1}................${c2}
..........     .....     ${c1}...............${c2}
.........     .......     ...
 .${c3}......                   ${c2}.
  ${c3}.....      .....${c2}....    ${c4}...........
  ${c3}....      ......${c2}.       ${c4}...........
  ${c3}...      .......        ${c4}...........
  ${c3}................        ${c4}***********
  ${c3}................        ${c4}###########
  ${c3}****************
  ${c3}################
EOF
        ;;

        "AOSC OS"*)
            set_colors 4 7 1
            read -rd '' ascii_data <<'EOF'
${c2}             .:+syhhhhys+:.
         .ohNMMMMMMMMMMMMMMNho.
      `+mMMMMMMMMMMmdmNMMMMMMMMm+`
     +NMMMMMMMMMMMM/   `./smMMMMMN+
   .mMMMMMMMMMMMMMMo        -yMMMMMm.
  :NMMMMMMMMMMMMMMMs          .hMMMMN:
 .NMMMMhmMMMMMMMMMMm+/-         oMMMMN.
 dMMMMs  ./ymMMMMMMMMMMNy.       sMMMMd
-MMMMN`      oMMMMMMMMMMMN:      `NMMMM-
/MMMMh       NMMMMMMMMMMMMm       hMMMM/
/MMMMh       NMMMMMMMMMMMMm       hMMMM/
-MMMMN`      :MMMMMMMMMMMMy.     `NMMMM-
 dMMMMs       .yNMMMMMMMMMMMNy/. sMMMMd
 .NMMMMo         -/+sMMMMMMMMMMMmMMMMN.
  :NMMMMh.          .MMMMMMMMMMMMMMMN:
   .mMMMMMy-         NMMMMMMMMMMMMMm.
     +NMMMMMms/.`    mMMMMMMMMMMMN+
      `+mMMMMMMMMNmddMMMMMMMMMMm+`
         .ohNMMMMMMMMMMMMMMNho.
             .:+syhhhhys+:.
EOF
        ;;

        "Apricity"*)
            set_colors 4 7 1
            read -rd '' ascii_data <<'EOF'
${c2}                                    ./o-
          ``...``              `:. -/:
     `-+ymNMMMMMNmho-`      :sdNNm/
   `+dMMMMMMMMMMMMMMMmo` sh:.:::-
  /mMMMMMMMMMMMMMMMMMMMm/`sNd/
 oMMMMMMMMMMMMMMMMMMMMMMMs -`
:MMMMMMMMMMMMMMMMMMMMMMMMM/
NMMMMMMMMMMMMMMMMMMMMMMMMMd
MMMMMMMmdmMMMMMMMMMMMMMMMMd
MMMMMMy` .mMMMMMMMMMMMmho:`
MMMMMMNo/sMMMMMMMNdy+-.`-/
MMMMMMMMMMMMNdy+:.`.:ohmm:
MMMMMMMmhs+-.`.:+ymNMMMy.
MMMMMM/`.-/ohmNMMMMMMy-
MMMMMMNmNNMMMMMMMMmo.
MMMMMMMMMMMMMMMms:`
MMMMMMMMMMNds/.
dhhyys+/-`
EOF
        ;;

        "Archcraft"*)
            set_colors 6 6 7 1
            read -rd '' ascii_data <<'EOF'
${c1}                   -m:
                  :NMM+      .+
                 +MMMMMo    -NMy
                sMMMMMMMy  -MMMMh`
               yMMMMMMMMMd` oMMMMd`
             `dMMMMMMMMMMMm. /MMMMm-
            .mMMMMMm-dMMMMMN- :NMMMN:
           -NMMMMMd`  yMMMMMN: .mMMMM/
          :NMMMMMy     sMMMMMM+ `dMMMMo
         +MMMMMMs       +MMMMMMs `hMMMMy
        oMMMMMMMds-      :NMMMMMy  sMMMMh`
       yMMMMMNoydMMmo`    -NMMMMMd` +MMMMd.
     `dMMMMMN-   `:yNNs`   .mMMMMMm. /MMMMm-
    .mMMMMMm.        :hN/   `dMMMMMN- -NMMMN:
   -NMMMMMd`           -hh`  `yMMMMMN: .mMMMM/
  :NMMMMMy         `s`   :h.   oMMMMMM+ `-----
 +MMMMMMo         .dMm.   `o.   +MMMMMMo
sMMMMMM+         .mMMMN:    :`   :NMMMMMy
EOF
        ;;

        "arcolinux_small"*)
            set_colors 7 4
            read -rd '' ascii_data <<'EOF'
${c2}          A
         ooo
        ooooo
       ooooooo
      ooooooooo
     ooooo ooooo
    ooooo   ooooo
   ooooo     ooooo
  ooooo  ${c1}<oooooooo>${c2}
 ooooo      ${c1}<oooooo>${c2}
ooooo          ${c1}<oooo>${c2}
EOF
        ;;

        "ArcoLinux"*)
            set_colors 7 4
            read -rd '' ascii_data <<'EOF'
${c2}                    /-
                   ooo:
                  yoooo/
                 yooooooo
                yooooooooo
               yooooooooooo
             .yooooooooooooo
            .oooooooooooooooo
           .oooooooarcoooooooo
          .ooooooooo-oooooooooo
         .ooooooooo-  oooooooooo
        :ooooooooo.    :ooooooooo
       :ooooooooo.      :ooooooooo
      :oooarcooo         .oooarcooo
     :ooooooooy           .ooooooooo
    :ooooooooo   ${c1}/ooooooooooooooooooo${c2}
   :ooooooooo      ${c1}.-ooooooooooooooooo.${c2}
  ooooooooo-             ${c1}-ooooooooooooo.${c2}
 ooooooooo-                 ${c1}.-oooooooooo.${c2}
ooooooooo.                     ${c1}-ooooooooo${c2}
EOF
        ;;

        "arch_small")
            set_colors 6 7 1
            read -rd '' ascii_data <<'EOF'
${c1}      /\\
     /  \\
    /\\   \\
${c2}   /      \\
  /   ,,   \\
 /   |  |  -\\
/_-''    ''-_\\
EOF
        ;;

        "arch_old")
            set_colors 6 7 1
            read -rd '' ascii_data <<'EOF'
${c1}             __
         _=(SDGJT=_
       _GTDJHGGFCVS)
      ,GTDJGGDTDFBGX0
${c1}     JDJDIJHRORVFSBSVL${c2}-=+=,_
${c1}    IJFDUFHJNXIXCDXDSV,${c2}  "DEBL
${c1}   [LKDSDJTDU=OUSCSBFLD.${c2}   '?ZWX,
${c1}  ,LMDSDSWH'     `DCBOSI${c2}     DRDS],
${c1}  SDDFDFH'         !YEWD,${c2}   )HDROD
${c1} !KMDOCG            &GSU|${c2}\_GFHRGO\'
${c1} HKLSGP'${c2}           __${c1}\TKM0${c2}\GHRBV)'
${c1}JSNRVW'${c2}       __+MNAEC${c1}\IOI,${c2}\BN'
${c1}HELK['${c2}    __,=OFFXCBGHC${c1}\FD)
${c1}?KGHE ${c2}\_-#DASDFLSV='${c1}    'EF
'EHTI                    !H
 `0F'                    '!
EOF
        ;;

        "ArchBox"*)
            set_colors 2 7 1
            read -rd '' ascii_data <<'EOF'
${c1}              ...:+oh/:::..
         ..-/oshhhhhh`   `::::-.
     .:/ohhhhhhhhhhhh`        `-::::.
 .+shhhhhhhhhhhhhhhhh`             `.::-.
 /`-:+shhhhhhhhhhhhhh`            .-/+shh
 /      .:/ohhhhhhhhh`       .:/ohhhhhhhh
 /           `-:+shhh`  ..:+shhhhhhhhhhhh
 /                 .:ohhhhhhhhhhhhhhhhhhh
 /                  `hhhhhhhhhhhhhhhhhhhh
 /                  `hhhhhhhhhhhhhhhhhhhh
 /                  `hhhhhhhhhhhhhhhhhhhh
 /                  `hhhhhhhhhhhhhhhhhhhh
 /      .+o+        `hhhhhhhhhhhhhhhhhhhh
 /     -hhhhh       `hhhhhhhhhhhhhhhhhhhh
 /     ohhhhho      `hhhhhhhhhhhhhhhhhhhh
 /:::+`hhhhoos`     `hhhhhhhhhhhhhhhhhs+`
    `--/:`   /:     `hhhhhhhhhhhho/-
             -/:.   `hhhhhhs+:-`
                ::::/ho/-`
EOF
        ;;

        "ARCHlabs"*)
            set_colors 6 6 7 1
            read -rd '' ascii_data <<'EOF'
${c1}                     'c'
                    'kKk,
                   .dKKKx.
                  .oKXKXKd.
                 .l0XXXXKKo.
                 c0KXXXXKX0l.
                :0XKKOxxOKX0l.
               :OXKOc. .c0XX0l.
              :OK0o. ${c4}...${c1}'dKKX0l.
             :OX0c  ${c4};xOx'${c1}'dKXX0l.
            :0KKo.${c4}.o0XXKd'.${c1}lKXX0l.
           c0XKd.${c4}.oKXXXXKd..${c1}oKKX0l.
         .c0XKk;${c4}.l0K0OO0XKd..${c1}oKXXKo.
        .l0XXXk:${c4},dKx,.'l0XKo.${c1}.kXXXKo.
       .o0XXXX0d,${c4}:x;   .oKKx'${c1}.dXKXXKd.
      .oKXXXXKK0c.${c4};.    :00c'${c1}cOXXXXXKd.
     .dKXXXXXXXXk,${c4}.     cKx'${c1}'xKXXXXXXKx'
    'xKXXXXK0kdl:.     ${c4}.ok; ${c1}.cdk0KKXXXKx'
   'xKK0koc,..         ${c4}'c, ${c1}    ..,cok0KKk,
  ,xko:'.             ${c4}.. ${c1}           .':okx;
 .,'.                                   .',.
EOF
        ;;

        "ArchStrike"*)
            set_colors 8 6
            read -rd '' ascii_data <<'EOF'
${c1}                   *   
                  **.
                 ****
                ******
                *******
              ** *******
             **** *******
            ${c1}****${c2}_____${c1}***${c2}/${c1}*
           ***${c2}/${c1}*******${c2}//${c1}***
          **${c2}/${c1}********${c2}///${c1}*${c2}/${c1}**
         **${c2}/${c1}*******${c2}////${c1}***${c2}/${c1}**
        **${c2}/${c1}****${c2}//////.,${c1}****${c2}/${c1}**
       ***${c2}/${c1}*****${c2}/////////${c1}**${c2}/${c1}***
      ****${c2}/${c1}****    ${c2}/////${c1}***${c2}/${c1}****
     ******${c2}/${c1}***  ${c2}////   ${c1}**${c2}/${c1}******
    ********${c2}/${c1}* ${c2}///      ${c1}*${c2}/${c1}********
  ,******     ${c2}// ______ /    ${c1}******,
EOF
        ;;

        *"XFerience"*)
            set_colors 6 6 7 1
            read -rd '' ascii_data <<'EOF'
${c1}           ``--:::::::-.`
        .-/+++ooooooooo+++:-`
     `-/+oooooooooooooooooo++:.
    -/+oooooo/+ooooooooo+/ooo++:`
  `/+oo++oo.   .+oooooo+.-: +:-o+-
 `/+o/.  -o.    :oooooo+ ```:.+oo+-
`:+oo-    -/`   :oooooo+ .`-`+oooo/.
.+ooo+.    .`   `://///+-+..oooooo+:`
-+ooo:`                ``.-+oooooo+/`
-+oo/`                       :+oooo/.
.+oo:            ..-/. .      -+oo+/`
`/++-         -:::++::/.      -+oo+-
 ./o:          `:///+-     `./ooo+:`
  .++-         `` /-`   -:/+oooo+:`
   .:+/:``          `-:ooooooo++-
     ./+o+//:...../+oooooooo++:`
       `:/++ooooooooooooo++/-`
          `.-//++++++//:-.`
               ``````
EOF
        ;;

        "ArchMerge"*)
            set_colors 6 6 7 1
            read -rd '' ascii_data <<'EOF'
${c1}                    y:
                  sMN-
                 +MMMm`
                /MMMMMd`
               :NMMMMMMy
              -NMMMMMMMMs
             .NMMMMMMMMMM+
            .mMMMMMMMMMMMM+
            oNMMMMMMMMMMMMM+
          `+:-+NMMMMMMMMMMMM+
          .sNMNhNMMMMMMMMMMMM/
        `hho/sNMMMMMMMMMMMMMMM/
       `.`omMMmMMMMMMMMMMMMMMMM+
      .mMNdshMMMMd+::oNMMMMMMMMMo
     .mMMMMMMMMM+     `yMMMMMMMMMs
    .NMMMMMMMMM/        yMMMMMMMMMy
   -NMMMMMMMMMh         `mNMMMMMMMMd`
  /NMMMNds+:.`             `-/oymMMMm.
 +Mmy/.                          `:smN:
/+.                                  -o.
EOF
        ;;

        "Arch"*)
            set_colors 6 6 7 1
            read -rd '' ascii_data <<'EOF'
${c1}                   -`
                  .o+`
                 `ooo/
                `+oooo:
               `+oooooo:
               -+oooooo+:
             `/:-:++oooo+:
            `/++++/+++++++:
           `/++++++++++++++:
          `/+++o${c2}oooooooo${c1}oooo/`
${c2}         ${c1}./${c2}ooosssso++osssssso${c1}+`
${c2}        .oossssso-````/ossssss+`
       -osssssso.      :ssssssso.
      :osssssss/        osssso+++.
     /ossssssss/        +ssssooo/-
   `/ossssso+/:-        -:/+osssso+-
  `+sso+:-`                 `.-/+oso:
 `++:.                           `-/+/
 .`                                 `/
EOF
        ;;

        "artix_small"*)
            set_colors 6 6 7 1
            read -rd '' ascii_data <<'EOF'
${c1}      /\\
     /  \\
    /`'.,\\
   /     ',
  /      ,`\\
 /   ,.'`.  \\
/.,'`     `'.\\
EOF
        ;;

        "Artix"*)
            set_colors 6 6 7 1
            read -rd '' ascii_data <<'EOF'
${c1}                   '
                  'o'
                 'ooo'
                'ooxoo'
               'ooxxxoo'
              'oookkxxoo'
             'oiioxkkxxoo'
            ':;:iiiioxxxoo'
               `'.;::ioxxoo'
          '-.      `':;jiooo'
         'oooio-..     `'i:io'
        'ooooxxxxoio:,.   `'-;'
       'ooooxxxxxkkxoooIi:-.  `'
      'ooooxxxxxkkkkxoiiiiiji'
     'ooooxxxxxkxxoiiii:'`     .i'
    'ooooxxxxxoi:::'`       .;ioxo'
   'ooooxooi::'`         .:iiixkxxo'
  'ooooi:'`                `'';ioxxo'
 'i:'`                          '':io'
'`                                   `'
EOF
        ;;

        "Arya"*)
            set_colors 2 1
            read -rd '' ascii_data <<'EOF'
${c1}                `oyyy/${c2}-yyyyyy+
${c1}               -syyyy/${c2}-yyyyyy+
${c1}              .syyyyy/${c2}-yyyyyy+
${c1}              :yyyyyy/${c2}-yyyyyy+
${c1}           `/ :yyyyyy/${c2}-yyyyyy+
${c1}          .+s :yyyyyy/${c2}-yyyyyy+
${c1}         .oys :yyyyyy/${c2}-yyyyyy+
${c1}        -oyys :yyyyyy/${c2}-yyyyyy+
${c1}       :syyys :yyyyyy/${c2}-yyyyyy+
${c1}      /syyyys :yyyyyy/${c2}-yyyyyy+
${c1}     +yyyyyys :yyyyyy/${c2}-yyyyyy+
${c1}   .oyyyyyyo. :yyyyyy/${c2}-yyyyyy+ ---------
${c1}  .syyyyyy+`  :yyyyyy/${c2}-yyyyy+-+syyyyyyyy
${c1} -syyyyyy/    :yyyyyy/${c2}-yyys:.syyyyyyyyyy
${c1}:syyyyyy/     :yyyyyy/${c2}-yyo.:syyyyyyyyyyy
EOF
        ;;

        "Bedrock"*)
            set_colors 8 7
            read -rd '' ascii_data <<'EOF'
${c1}--------------------------------------
--------------------------------------
--------------------------------------
---${c2}\\\\\\\\\\\\\\\\\\\\\\\\${c1}-----------------------
----${c2}\\\\\\      \\\\\\${c1}----------------------
-----${c2}\\\\\\      \\\\\\${c1}---------------------
------${c2}\\\\\\      \\\\\\\\\\\\\\\\\\\\\\\\\\\\\\\\\\${c1}------
-------${c2}\\\\\\                    \\\\\\${c1}-----
--------${c2}\\\\\\                    \\\\\\${c1}----
---------${c2}\\\\\\        ______      \\\\\\${c1}---
----------${c2}\\\\\\                   ///${c1}---
-----------${c2}\\\\\\                 ///${c1}----
------------${c2}\\\\\\               ///${c1}-----
-------------${c2}\\\\\\////////////////${c1}------
--------------------------------------
--------------------------------------
--------------------------------------
EOF
        ;;

        "Bitrig"*)
            set_colors 2 7
            read -rd '' ascii_data <<'EOF'
${c1}   `hMMMMN+
   -MMo-dMd`
   oMN- oMN`
   yMd  /NM:
  .mMmyyhMMs
  :NMMMhsmMh
  +MNhNNoyMm-
  hMd.-hMNMN:
  mMmsssmMMMo
 .MMdyyhNMMMd
 oMN.`/dMddMN`
 yMm/hNm+./MM/
.dMMMmo.``.NMo
:NMMMNmmmmmMMh
/MN/-------oNN:
hMd.       .dMh
sm/         /ms
EOF
        ;;

        "BlackArch"*)
            set_colors 1 1 0 1
            read -rd '' ascii_data <<'EOF'
${c3}                   00
                   11
                  ====${c1}
                  .${c3}//${c1}
                 `o${c3}//${c1}:
                `+o${c3}//${c1}o:
               `+oo${c3}//${c1}oo:
               -+oo${c3}//${c1}oo+:
             `/:-:+${c3}//${c1}ooo+:
            `/+++++${c3}//${c1}+++++:
           `/++++++${c3}//${c1}++++++:
          `/+++o${c2}ooo${c3}//${c2}ooo${c1}oooo/`
${c2}         ${c1}./${c2}ooosssso${c3}//${c2}osssssso${c1}+`
${c2}        .oossssso-`${c3}//${c1}`/ossssss+`
       -osssssso.  ${c3}//${c1}  :ssssssso.
      :osssssss/   ${c3}//${c1}   osssso+++.
     /ossssssss/   ${c3}//${c1}   +ssssooo/-
   `/ossssso+/:-   ${c3}//${c1}   -:/+osssso+-
  `+sso+:-`        ${c3}//${c1}       `.-/+oso:
 `++:.             ${c3}//${c1}            `-/+/
 .`                ${c3}/${c1}                `/
EOF
        ;;

        "BLAG"*)
            set_colors 5 7
            read -rd '' ascii_data <<'EOF'
${c1}             d
            ,MK:
            xMMMX:
           .NMMMMMX;
           lMMMMMMMM0clodkO0KXWW:
           KMMMMMMMMMMMMMMMMMMX'
      .;d0NMMMMMMMMMMMMMMMMMMK.
 .;dONMMMMMMMMMMMMMMMMMMMMMMx
'dKMMMMMMMMMMMMMMMMMMMMMMMMl
   .:xKWMMMMMMMMMMMMMMMMMMM0.
       .:xNMMMMMMMMMMMMMMMMMK.
          lMMMMMMMMMMMMMMMMMMK.
          ,MMMMMMMMWkOXWMMMMMM0
          .NMMMMMNd.     `':ldko
           OMMMK:
           oWk,
           ;:
EOF
        ;;

        "BlankOn"*)
            set_colors 1 7 3
            read -rd '' ascii_data <<'EOF'
${c2}        `./ohdNMMMMNmho+.` ${c1}       .+oo:`
${c2}      -smMMMMMMMMMMMMMMMMmy-`    ${c1}`yyyyy+
${c2}   `:dMMMMMMMMMMMMMMMMMMMMMMd/`  ${c1}`yyyyys
${c2}  .hMMMMMMMNmhso/++symNMMMMMMMh- ${c1}`yyyyys
${c2} -mMMMMMMms-`         -omMMMMMMN-${c1}.yyyyys
${c2}.mMMMMMMy.              .yMMMMMMm:${c1}yyyyys
${c2}sMMMMMMy                 `sMMMMMMh${c1}yyyyys
${c2}NMMMMMN:                  .NMMMMMN${c1}yyyyys
${c2}MMMMMMm.                   NMMMMMN${c1}yyyyys
${c2}hMMMMMM+                  /MMMMMMN${c1}yyyyys
${c2}:NMMMMMN:                :mMMMMMM+${c1}yyyyys
${c2} oMMMMMMNs-            .sNMMMMMMs.${c1}yyyyys
${c2}  +MMMMMMMNho:.`  `.:ohNMMMMMMNo ${c1}`yyyyys
${c2}   -hMMMMMMMMNNNmmNNNMMMMMMMMh-  ${c1}`yyyyys
${c2}     :yNMMMMMMMMMMMMMMMMMMNy:`   ${c1}`yyyyys
${c2}       .:sdNMMMMMMMMMMNds/.      ${c1}`yyyyyo
${c2}           `.:/++++/:.`           ${c1}:oys+.
EOF
        ;;

        "BlueLight"*)
            set_colors 7 4
            read -rd '' ascii_data <<'EOF'
${c1}              oMMNMMMMMMMMMMMMMMMMMMMMMM
              oMMMMMMMMMMMMMMMMMMMMMMMMM
              oMMMMMMMMMMMMMMMMMMMMMMMMM
              oMMMMMMMMMMMMMMMMMMMMMMMMM
              -+++++++++++++++++++++++mM${c2}
             ```````````````````````..${c1}dM${c2}
           ```````````````````````....${c1}dM${c2}
         ```````````````````````......${c1}dM${c2}
       ```````````````````````........${c1}dM${c2}
     ```````````````````````..........${c1}dM${c2}
   ```````````````````````............${c1}dM${c2}
.::::::::::::::::::::::-..............${c1}dM${c2}
 `-+yyyyyyyyyyyyyyyyyyyo............${c1}+mMM${c2}
     -+yyyyyyyyyyyyyyyyo..........${c1}+mMMMM${c2}
        ./syyyyyyyyyyyyo........${c1}+mMMMMMM${c2}
           ./oyyyyyyyyyo......${c1}+mMMMMMMMM${c2}
              omdyyyyyyo....${c1}+mMMMMMMMMMM${c2}
              ${c1}oMMM${c2}mdhyyo..${c1}+mMMMMMMMMMMMM
              oNNNNNNm${c2}dso${c1}mMMMMMMMMMMMMMM
EOF
        ;;

       "bonsai"*)
           set_colors 6 2 3
           read -rd '' ascii_data <<'EOF'
${c2}   ,####,
   ${c2}#######,  ${c2},#####,
   ${c2}#####',#  ${c2}'######
    ${c2}''###'${c3}';,,,'${c2}###'
   ${c3}       ,;  ''''
   ${c3}      ;;;   ${c2},#####,
   ${c3}     ;;;'  ,,;${c2};;###
   ${c3}     ';;;;''${c2}'####'
   ${c3}      ;;;
   ${c3}   ,.;;';'',,,
   ${c3}  '     '
${c1} #
 #                        O
 ##, ,##,',##, ,##  ,#,   ,
 # # #  # #''# #,,  # #   #
 '#' '##' #  #  ,,# '##;, #
EOF
       ;;

       "BSD")
            set_colors 1 7 4 3 6
            read -rd '' ascii_data <<'EOF'
${c1}             ,        ,
            /(        )`
            \ \___   / |
            /- _  `-/  '
           (${c2}/\/ \ ${c1}\   /\
           ${c2}/ /   | `    ${c1}\
           ${c3}O O   ${c2}) ${c1}/    |
           ${c2}`-^--'${c1}`<     '
          (_.)  _  )   /
           `.___/`    /
             `-----' /
${c4}<----.     __ / __   \
${c4}<----|====${c1}O)))${c4}==${c1}) \) /${c4}====|
<----'    ${c1}`--' `.__,' \
             |        |
              \       /       /\
         ${c5}______${c1}( (_  / \______/
       ${c5},'  ,-----'   |
       `--{__________)
EOF
        ;;

        "BunsenLabs"*)
            set_colors fg 7
            read -rd '' ascii_data <<'EOF'
${c1}        `++
      -yMMs
    `yMMMMN`
   -NMMMMMMm.
  :MMMMMMMMMN-
 .NMMMMMMMMMMM/
 yMMMMMMMMMMMMM/
`MMMMMMNMMMMMMMN.
-MMMMN+ /mMMMMMMy
-MMMm`   `dMMMMMM
`MMN.     .NMMMMM.
 hMy       yMMMMM`
 -Mo       +MMMMN
  /o       +MMMMs
           +MMMN`
           hMMM:
          `NMM/
          +MN:
          mh.
         -/
EOF
        ;;

        "Calculate"*)
            set_colors 7 3
            read -rd '' ascii_data <<'EOF'
${c1}                              ......
                           ,,+++++++,.
                         .,,,....,,,${c2}+**+,,.${c1}
                       ............,${c2}++++,,,${c1}
                      ...............
                    ......,,,........
                  .....+*#####+,,,*+.
              .....,*###############,..,,,,,,..
           ......,*#################*..,,,,,..,,,..
         .,,....*####################+***+,,,,...,++,
       .,,..,..*#####################*,
     ,+,.+*..*#######################.
   ,+,,+*+..,########################*
.,++++++.  ..+##**###################+
.....      ..+##***#################*.
           .,.*#*****##############*.
           ..,,*********#####****+.
     ${c2}.,++*****+++${c1}*****************${c2}+++++,.${c1}
      ${c2},++++++**+++++${c1}***********${c2}+++++++++,${c1}
     ${c2}.,,,,++++,..  .,,,,,.....,+++,.,,${c1}
EOF
        ;;
    "Carbs"*)
        set_colors 4 5 4 4 4 4
        read -rd '' ascii_data <<'EOF'
${c2}             ..........
          ..,;:ccccccc:;'..
       ..,clllc:;;;;;:cllc,.
      .,cllc,...     ..';;'.
     .;lol;..           ..
    .,lol;.
    .coo:.
   .'lol,.
   .,lol,.
   .,lol,.
    'col;.
    .:ooc'.
    .'col:.
     .'cllc'..          .''.
      ..:lolc,'.......',cll,.
        ..;cllllccccclllc;'.
          ...',;;;;;;,,...
                .....
EOF


        "CelOS"*)
            set_colors 3 2 4 5 7
            read -rd '' ascii_data <<'EOF'
    
@@@@@@@@@@@@@@@@@@@@@@@@@@@@@@
@@@#                       @@@
@@         ,#%%%%%(.        (@
@#      %%%%%%%%%%%%%%#      @
@#    %%%%%%%%#      %%%/    @
@#   #%%%%%%%%.      #%%%*   @
@#   %%%%%%%%%%%*  (%%%%%#   @
@#   #%%%%    %%%%%%%%%%%,   @
@#    #%%%%%%%%%%%%%%%%%,    @
@#      #%%%%%%%%%%%%%*      @
@@          *##%#(,         @@
@@@@@@@@@@@@@@@@@@@@@@@@@@@@@@


EOF
        ;;
        ;;

        "centos_small"*)
            set_colors 3 2 4 5 7
            read -rd '' ascii_data <<'EOF'
${c2} ____${c1}^${c4}____
${c2} |\\  ${c1}|${c4}  /|
${c2} | \\ ${c1}|${c4} / |
${c4}<---- ${c3}---->
${c3} | / ${c2}|${c1} \\ |
${c3} |/__${c2}|${c1}__\\|
${c2}     v
EOF
        ;;

        "CentOS"*)
            set_colors 3 2 4 5 7
            read -rd '' ascii_data <<'EOF'
${c1}                 ..
               .PLTJ.
              <><><><>
     ${c2}KKSSV' 4KKK ${c1}LJ${c4} KKKL.'VSSKK
     ${c2}KKV' 4KKKKK ${c1}LJ${c4} KKKKAL 'VKK
     ${c2}V' ' 'VKKKK ${c1}LJ${c4} KKKKV' ' 'V
     ${c2}.4MA.' 'VKK ${c1}LJ${c4} KKV' '.4Mb.
${c4}   . ${c2}KKKKKA.' 'V ${c1}LJ${c4} V' '.4KKKKK ${c3}.
${c4} .4D ${c2}KKKKKKKA.'' ${c1}LJ${c4} ''.4KKKKKKK ${c3}FA.
${c4}<QDD ++++++++++++  ${c3}++++++++++++ GFD>
${c4} 'VD ${c3}KKKKKKKK'.. ${c2}LJ ${c1}..'KKKKKKKK ${c3}FV
${c4}   ' ${c3}VKKKKK'. .4 ${c2}LJ ${c1}K. .'KKKKKV ${c3}'
     ${c3} 'VK'. .4KK ${c2}LJ ${c1}KKA. .'KV'
     ${c3}A. . .4KKKK ${c2}LJ ${c1}KKKKA. . .4
     ${c3}KKA. 'KKKKK ${c2}LJ ${c1}KKKKK' .4KK
     ${c3}KKSSA. VKKK ${c2}LJ ${c1}KKKV .4SSKK
${c2}              <><><><>
               'MKKM'
                 ''
EOF
        ;;

        "Chakra"*)
            set_colors 4 5 7 6
            read -rd '' ascii_data <<'EOF'
${c1}     _ _ _        "kkkkkkkk.
   ,kkkkkkkk.,    'kkkkkkkkk,
   ,kkkkkkkkkkkk., 'kkkkkkkkk.
  ,kkkkkkkkkkkkkkkk,'kkkkkkkk,
 ,kkkkkkkkkkkkkkkkkkk'kkkkkkk.
  "''"''',;::,,"''kkk''kkkkk;   __
      ,kkkkkkkkkk, "k''kkkkk' ,kkkk
    ,kkkkkkk' ., ' .: 'kkkk',kkkkkk
  ,kkkkkkkk'.k'   ,  ,kkkk;kkkkkkkkk
 ,kkkkkkkk';kk 'k  "'k',kkkkkkkkkkkk
.kkkkkkkkk.kkkk.'kkkkkkkkkkkkkkkkkk'
;kkkkkkkk''kkkkkk;'kkkkkkkkkkkkk''
'kkkkkkk; 'kkkkkkkk.,""''"''""
  ''kkkk;  'kkkkkkkkkk.,
     ';'    'kkkkkkkkkkkk.,
             ';kkkkkkkkkk'
               ';kkkkkk'
                  "''"
EOF
        ;;

        "ChaletOS"*)
            set_colors 4 7 1
            read -rd '' ascii_data <<'EOF'
${c1}             `.//+osso+/:``
         `/sdNNmhyssssydmNNdo:`
       :hNmy+-`          .-+hNNs-
     /mMh/`       `+:`       `+dMd:
   .hMd-        -sNNMNo.  /yyy  /mMs`
  -NM+       `/dMd/--omNh::dMM   `yMd`
 .NN+      .sNNs:/dMNy:/hNmo/s     yMd`
 hMs    `/hNd+-smMMMMMMd+:omNy-    `dMo
:NM.  .omMy:/hNMMMMMMMMMMNy:/hMd+`  :Md`
/Md` `sm+.omMMMMMMMMMMMMMMMMd/-sm+  .MN:
/Md`      MMMMMMMMMMMMMMMMMMMN      .MN:
:NN.      MMMMMMm....--NMMMMMN      -Mm.
`dMo      MMMMMMd      mMMMMMN      hMs
 -MN:     MMMMMMd      mMMMMMN     oMm`
  :NM:    MMMMMMd      mMMMMMN    +Mm-
   -mMy.  mmmmmmh      dmmmmmh  -hMh.
     oNNs-                    :yMm/
      .+mMdo:`            `:smMd/`
         -ohNNmhsoo++osshmNNh+.
            `./+syyhhyys+:``
EOF
        ;;

        "Chapeau"*)
            set_colors 2 7
            read -rd '' ascii_data <<'EOF'
${c1}               .-/-.
            ////////.
          ////////${c2}y+${c1}//.
        ////////${c2}mMN${c1}/////.
      ////////${c2}mMN+${c1}////////.
    ////////////////////////.
  /////////+${c2}shhddhyo${c1}+////////.
 ////////${c2}ymMNmdhhdmNNdo${c1}///////.
///////+${c2}mMms${c1}////////${c2}hNMh${c1}///////.
///////${c2}NMm+${c1}//////////${c2}sMMh${c1}///////
//////${c2}oMMNmmmmmmmmmmmmMMm${c1}///////
//////${c2}+MMmssssssssssssss+${c1}///////
`//////${c2}yMMy${c1}////////////////////
 `//////${c2}smMNhso++oydNm${c1}////////
  `///////${c2}ohmNMMMNNdy+${c1}///////
    `//////////${c2}++${c1}//////////
       `////////////////.
           -////////-
EOF
        ;;

        "Chrom"*)
            set_colors 2 1 3 4 7
            read -rd '' ascii_data <<'EOF'
${c2}            .,:loool:,.
        .,coooooooooooooc,.
     .,lllllllllllllllllllll,.
    ;ccccccccccccccccccccccccc;
${c1}  '${c2}ccccccccccccccccccccccccccccc.
${c1} ,oo${c2}c::::::::okO${c5}000${c3}0OOkkkkkkkkkkk:
${c1}.ooool${c2};;;;:x${c5}K0${c4}kxxxxxk${c5}0X${c3}K0000000000.
${c1}:oooool${c2};,;O${c5}K${c4}ddddddddddd${c5}KX${c3}000000000d
${c1}lllllool${c2};l${c5}N${c4}dllllllllllld${c5}N${c3}K000000000
${c1}lllllllll${c2}o${c5}M${c4}dccccccccccco${c5}W${c3}K000000000
${c1};cllllllllX${c5}X${c4}c:::::::::c${c5}0X${c3}000000000d
${c1}.ccccllllllO${c5}Nk${c4}c;,,,;cx${c5}KK${c3}0000000000.
${c1} .cccccclllllxOO${c5}OOO${c1}Okx${c3}O0000000000;
${c1}  .:ccccccccllllllllo${c3}O0000000OOO,
${c1}    ,:ccccccccclllcd${c3}0000OOOOOOl.
${c1}      '::ccccccccc${c3}dOOOOOOOkx:.
${c1}        ..,::cccc${c3}xOOOkkko;.
${c1}            ..,:${c3}dOkxl:.
EOF
        ;;

        "cleanjaro_small"*)
            set_colors 7 7
            read -rd '' ascii_data <<'EOF'
${c1}█████ ██████████
█████ ██████████
█████
█████
█████
████████████████
████████████████
EOF
        ;;

        "Cleanjaro"*)
            set_colors 7 7
            read -rd '' ascii_data <<'EOF'
${c1}███████▌ ████████████████
███████▌ ████████████████
███████▌ ████████████████
███████▌
███████▌
███████▌
███████▌
███████▌
█████████████████████████
█████████████████████████
█████████████████████████
▀▀▀▀▀▀▀▀▀▀▀▀▀▀▀▀▀▀▀▀▀▀▀▀▀
EOF
        ;;

        "ClearOS"*)
            set_colors 2
            read -rd '' ascii_data <<'EOF'
${c1}             `.--::::::--.`
         .-:////////////////:-.
      `-////////////////////////-`
     -////////////////////////////-
   `//////////////-..-//////////////`
  ./////////////:      ://///////////.
 `//////:..-////:      :////-..-//////`
 ://////`    -///:.``.:///-`    ://///:
`///////:.     -////////-`    `:///////`
.//:--////:.     -////-`    `:////--://.
./:    .////:.     --`    `:////-    :/.
`//-`    .////:.        `:////-    `-//`
 :///-`    .////:.    `:////-    `-///:
 `/////-`    -///:    :///-    `-/////`
  `//////-   `///:    :///`   .//////`
   `:////:   `///:    :///`   -////:`
     .://:   `///:    :///`   -//:.
       .::   `///:    :///`   -:.
             `///:    :///`
              `...    ...`
EOF
        ;;

        "Clear Linux OS"* | "Clear_Linux"*)
            set_colors 4 3 7 6
            read -rd '' ascii_data <<'EOF'
${c1}          BBB
       BBBBBBBBB
     BBBBBBBBBBBBBBB
   BBBBBBBBBBBBBBBBBBBB
   BBBBBBBBBBB         BBB
  BBBBBBBB${c2}YYYYY
${c1}  BBBBBBBB${c2}YYYYYY
${c1}  BBBBBBBB${c2}YYYYYYY
${c1}  BBBBBBBBB${c2}YYYYY${c3}W
${c4} GG${c1}BBBBBBBY${c2}YYYY${c3}WWW
${c4} GGG${c1}BBBBBBB${c2}YY${c3}WWWWWWWW
${c4} GGGGGG${c1}BBBBBB${c3}WWWWWWWW
${c4} GGGGGGGG${c1}BBBB${c3}WWWWWWWW
${c4}GGGGGGGGGGG${c1}BBB${c3}WWWWWWW
${c4}GGGGGGGGGGGGG${c1}B${c3}WWWWWW
${c4}GGGGGGGG${c3}WWWWWWWWWWW
${c4}GG${c3}WWWWWWWWWWWWWWWW
 WWWWWWWWWWWWWWWW
      WWWWWWWWWW
          WWW
EOF
        ;;

        "Clover"*)
            set_colors 2 6
            read -rd '' ascii_data <<'EOF'
${c1}               `omo``omo`
             `oNMMMNNMMMNo`
           `oNMMMMMMMMMMMMNo`
          oNMMMMMMMMMMMMMMMMNo
          `sNMMMMMMMMMMMMMMNs`
     `omo`  `sNMMMMMMMMMMNs`  `omo`
   `oNMMMNo`  `sNMMMMMMNs`  `oNMMMNo`
 `oNMMMMMMMNo`  `oNMMNs`  `oNMMMMMMMNo`
oNMMMMMMMMMMMNo`  `sy`  `oNMMMMMMMMMMMNo
`sNMMMMMMMMMMMMNo.${c2}oNNs${c1}.oNMMMMMMMMMMMMNs`
`oNMMMMMMMMMMMMNs.${c2}oNNs${c1}.oNMMMMMMMMMMMMNo`
oNMMMMMMMMMMMNs`  `sy`  `oNMMMMMMMMMMMNo
 `oNMMMMMMMNs`  `oNMMNo`  `oNMMMMMMMNs`
   `oNMMMNs`  `sNMMMMMMNs`  `oNMMMNs`
     `oNs`  `sNMMMMMMMMMMNs`  `oNs`
          `sNMMMMMMMMMMMMMMNs`
          +NMMMMMMMMMMMMMMMMNo
           `oNMMMMMMMMMMMMNo`
             `oNMMMNNMMMNs`
               `omo``oNs`
EOF
        ;;

        "Condres"*)
            set_colors 2 3 6
            read -rd '' ascii_data <<'EOF'
${c1}syyyyyyyyyyyyyyyyyyyyyyyyyyyyyyyyyyy+${c3}.+.
${c1}`oyyyyyyyyyyyyyyyyyyyyyyyyyyyyyyyyy+${c3}:++.
${c2}/o${c1}+oyyyyyyyyyyyyyyyyyyyyyyyyyyyyyy/${c3}oo++.
${c2}/y+${c1}syyyyyyyyyyyyyyyyyyyyyyyyyyyyy${c3}+ooo++.
${c2}/hy+${c1}oyyyhhhhhhhhhhhhhhyyyyyyyyy${c3}+oo+++++.
${c2}/hhh+${c1}shhhhhdddddhhhhhhhyyyyyyy${c3}+oo++++++.
${c2}/hhdd+${c1}oddddddddddddhhhhhyyyys${c3}+oo+++++++.
${c2}/hhddd+${c1}odmmmdddddddhhhhyyyy${c3}+ooo++++++++.
${c2}/hhdddmo${c1}odmmmdddddhhhhhyyy${c3}+oooo++++++++.
${c2}/hdddmmms${c1}/dmdddddhhhhyyys${c3}+oooo+++++++++.
${c2}/hddddmmmy${c1}/hdddhhhhyyyyo${c3}+oooo++++++++++:
${c2}/hhdddmmmmy${c1}:yhhhhyyyyy+${c3}+oooo+++++++++++:
${c2}/hhddddddddy${c1}-syyyyyys+${c3}ooooo++++++++++++:
${c2}/hhhddddddddy${c1}-+yyyy+${c3}/ooooo+++++++++++++:
${c2}/hhhhhdddddhhy${c1}./yo:${c3}+oooooo+++++++++++++/
${c2}/hhhhhhhhhhhhhy${c1}:-.${c3}+sooooo+++++++++++///:
${c2}:sssssssssssso++${c1}${c3}`:/:--------.````````
EOF
        ;;

        "Container Linux by CoreOS"* | "Container_Linux"*)
            set_colors 4 7 1
            read -rd '' ascii_data <<'EOF'
${c1}                .....
          .';:cccccccc:;'.
        ':ccccclc${c3}lllllllll${c1}cc:.
     .;cccccccc${c3}lllllllllllllll${c1}c,
    ;clllccccc${c3}llllllllllllllllll${c1}c,
  .cllclccccc${c3}lllll${c2}lll${c3}llllllllllll${c1}c:
  ccclclcccc${c3}cllll${c2}kWMMNKk${c3}llllllllll${c1}c:
 :ccclclcccc${c3}llll${c2}oWMMMMMMWO${c3}lllllllll${c1}c,
.ccllllllccc${c3}clll${c2}OMMMMMMMMM0${c3}lllllllll${c1}c
.lllllclcccc${c3}llll${c2}KMMMMMMMMMMo${c3}llllllll${c1}c.
.lllllllcccc${c3}clll${c2}KMMMMMMMMN0${c3}lllllllll${c1}c.
.cclllllcccc${c3}lllld${c2}xkkxxdo${c3}llllllllllc${c1}lc
 :cccllllllcccc${c3}lllccllllcclccc${c1}cccccc;
 .ccclllllllcccccccc${c3}lll${c1}ccccclccccccc
  .cllllllllllclcccclccclccllllcllc
    :cllllllllccclcllllllllllllcc;
     .cccccccccccccclcccccccccc:.
       .;cccclccccccllllllccc,.
          .';ccccclllccc:;..
                .....
EOF
        ;;

        "crux_small"|KISS*)
            set_colors 4 5 7 6
            read -rd '' ascii_data <<'EOF'
${c1}    ___
   (${c3}.· ${c1}|
   (${c2}<> ${c1}|
  / ${c3}__  ${c1}\\
 ( ${c3}/  \\ ${c1}/|
${c2}_${c1}/\\ ${c3}__)${c1}/${c2}_${c1})
${c2}\/${c1}-____${c2}\/
EOF
        ;;

        "CRUX"*)
            set_colors 4 5 7 6
            read -rd '' ascii_data <<'EOF'
${c1}         odddd
      oddxkkkxxdoo
     ddcoddxxxdoool
     xdclodod  olol
     xoc  xdd  olol
     xdc  ${c2}k00${c1}Okdlol
     xxd${c2}kOKKKOkd${c1}ldd
     xdco${c2}xOkdlo${c1}dldd
     ddc:cl${c2}lll${c1}oooodo
   odxxdd${c3}xkO000kx${c1}ooxdo
  oxdd${c3}x0NMMMMMMWW0od${c1}kkxo
 oooxd${c3}0WMMMMMMMMMW0o${c1}dxkx
docldkXW${c3}MMMMMMMWWN${c1}Odolco
xx${c2}dx${c1}kxxOKN${c3}WMMWN${c1}0xdoxo::c
${c2}xOkkO${c1}0oo${c3}odOW${c2}WW${c1}XkdodOxc:l
${c2}dkkkxkkk${c3}OKX${c2}NNNX0Oxx${c1}xc:cd
${c2} odxxdx${c3}xllod${c2}ddooxx${c1}dc:ldo
${c2}   lodd${c1}dolccc${c2}ccox${c1}xoloo
EOF
        ;;

        *"CrystalUX"*)
            set_colors 13 5
            read -rd '' ascii_data <<'EOF'
${c1}                        mysssym
${c1}                      mysssym
${c1}                    mysssym
${c1}                  mysssym
${c1}                mysssyd
${c1}              mysssyd    N
${c1}            mysssyd    mysym
${c1}          mysssyd      dysssym
${c1}        mysssyd          dysssym
${c1}      mysssyd              dysssym
${c1}      mysssyd              dysssym
${c1}        mysssyd          dysssym
${c1}          mysssyd      dysssym
${c1}            mysym    dysssym
${c1}              N    dysssym
${c1}                 dysssym
${c1}               dysssym
${c1}             dysssym
${c1}           dysssym
${c1}         dysssym
EOF
        ;;

        *"Cucumber"*)
            set_colors 2 3
            read -rd '' ascii_data <<'EOF'
${c1}           `.-://++++++//:-.`
        `:/+//${c2}::--------${c1}:://+/:`
      -++/:${c2}----..........----${c1}:/++-
    .++:${c2}---...........-......---${c1}:++.
   /+:${c2}---....-::/:/--//:::-....---${c1}:+/
 `++:${c2}--.....:---::/--/::---:.....--${c1}:++`
 /+:${c2}--.....--.--::::-/::--.--.....--${c1}:+/
-o:${c2}--.......-:::://--/:::::-.......--${c1}:o-
/+:${c2}--...-:-::---:::..:::---:--:-...--${c1}:+/
o/:${c2}-...-:.:.-/:::......::/:.--.:-...-${c1}:/o
o/${c2}--...::-:/::/:-......-::::::-/-...-${c1}:/o
/+:${c2}--..-/:/:::--:::..:::--::////-..--${c1}:+/
-o:${c2}--...----::/:::/--/:::::-----...--${c1}:o-
 /+:${c2}--....://:::.:/--/:.::://:....--${c1}:+/
 `++:${c2}--...-:::.--.:..:.--.:/:-...--${c1}:++`
   /+:${c2}---....----:-..-:----....---${c1}:+/
    .++:${c2}---..................---${c1}:++.
      -/+/:${c2}----..........----${c1}:/+/-
        `:/+//${c2}::--------:::${c1}/+/:`
           `.-://++++++//:-.`
EOF
        ;;

                "dahlia"*)
                    set_colors 1 7 3
                    read -rd '' ascii_data <<'EOF'
${c1}
                  .#.
                *%@@@%*
        .,,,,,(&@@@@@@@&/,,,,,.
       ,#@@@@@@@@@@@@@@@@@@@@@#.
       ,#@@@@@@@&#///#&@@@@@@@#.
     ,/%&@@@@@%/,    .,(%@@@@@&#/.
   *#&@@@@@@#,.         .*#@@@@@@&#,
 .&@@@@@@@@@(            .(@@@@@@@@@&&.
#@@@@@@@@@@(               )@@@@@@@@@@@#
 °@@@@@@@@@@(            .(@@@@@@@@@@@°
   *%@@@@@@@(.           ,#@@@@@@@%*
     ,(&@@@@@@%*.     ./%@@@@@@%(,
       ,#@@@@@@@&(***(&@@@@@@@#.
       ,#@@@@@@@@@@@@@@@@@@@@@#.
        ,*****#&@@@@@@@&(*****,
               ,/%@@@%/.
                  ,#,
EOF
                ;;

        "debian_small")
            set_colors 1 7 3
            read -rd '' ascii_data <<'EOF'
${c1}  _____
 /  __ \\
|  /    |
|  \\___-
-_
  --_
EOF
        ;;

        "Debian"*)
            set_colors 1 7 3
            read -rd '' ascii_data <<'EOF'
${c2}       _,met$$$$$gg.
    ,g$$$$$$$$$$$$$$$P.
  ,g$$P"     """Y$$.".
 ,$$P'              `$$$.
',$$P       ,ggs.     `$$b:
`d$$'     ,$P"'   ${c1}.${c2}    $$$
 $$P      d$'     ${c1},${c2}    $$P
 $$:      $$.   ${c1}-${c2}    ,d$$'
 $$;      Y$b._   _,d$P'
 Y$$.    ${c1}`.${c2}`"Y$$$$P"'
${c2} `$$b      ${c1}"-.__
${c2}  `Y$$
   `Y$$.
     `$$b.
       `Y$$b.
          `"Y$b._
              `"""
EOF
        ;;

        "Deepin"*)
            set_colors 2 7
            read -rd '' ascii_data <<'EOF'
${c1}             ............
         .';;;;;.       .,;,.
      .,;;;;;;;.       ';;;;;;;.
    .;::::::::'     .,::;;,''''',.
   ,'.::::::::    .;;'.          ';
  ;'  'cccccc,   ,' :: '..        .:
 ,,    :ccccc.  ;: .c, '' :.       ,;
.l.     cllll' ., .lc  :; .l'       l.
.c       :lllc  ;cl:  .l' .ll.      :'
.l        'looc. .   ,o:  'oo'      c,
.o.         .:ool::coc'  .ooo'      o.
 ::            .....   .;dddo      ;c
  l:...            .';lddddo.     ,o
   lxxxxxdoolllodxxxxxxxxxc      :l
    ,dxxxxxxxxxxxxxxxxxxl.     'o,
      ,dkkkkkkkkkkkkko;.    .;o;
        .;okkkkkdl;.    .,cl:.
            .,:cccccccc:,.
EOF
        ;;

        "DesaOS")
            set_colors 2 7
            read -rd '' ascii_data <<'EOF'
${c1}███████████████████████
███████████████████████
███████████████████████
███████████████████████
████████               ███████
████████               ███████
████████               ███████
████████               ███████
████████               ███████
████████               ███████
████████               ███████
██████████████████████████████
██████████████████████████████
████████████████████████
████████████████████████
████████████████████████
EOF
        ;;

        "Devuan"*)
            set_colors 5 7
            read -rd '' ascii_data <<'EOF'
${c1}   ..,,;;;::;,..
           `':ddd;:,.
                 `'dPPd:,.
                     `:b$$b`.
                        'P$$$d`
                         .$$$$$`
                         ;$$$$$P
                      .:P$$$$$$`
                  .,:b$$$$$$$;'
             .,:dP$$$$$$$$b:'
      .,:;db$$$$$$$$$$Pd'`
 ,db$$$$$$$$$$$$$$b:'`
:$$$$$$$$$$$$b:'`
 `$$$$$bd:''`
   `'''`
EOF
        ;;

        "DracOS"*)
            set_colors 1 7 3
            read -rd '' ascii_data <<'EOF'
${c1}       `-:/-
          -os:
            -os/`
              :sy+-`
               `/yyyy+.
                 `+yyyyo-
                   `/yyyys:
`:osssoooo++-        +yyyyyy/`
   ./yyyyyyo         yo`:syyyy+.
      -oyyy+         +-   :yyyyyo-
        `:sy:        `.    `/yyyyys:
           ./o/.`           .oyyso+oo:`
              :+oo+//::::///:-.`     `.`
EOF
        ;;

        "DarkOs")
            set_colors 1 6 5 3 2
            read -rd '' ascii_data <<'EOF'

${c3}⠀⠀⠀⠀  ⠀⠀⠀⠀⠀⠀⠀⠀⠀⠀⠀⠀⠀⠀⠀⠀⠀⠀⠀⠀⢠⠢⠀⠀⠀⠀⠀⠀⠀⠀⠀⠀⠀⠀⠀⠀
${c1}⠀⠀⠀⠀⠀⠀⠀⠀⠀⠀⠀⠀⠀⠀⠀⠀⠀⠀⠀⠀⠀⠀⠀⠀⢀⣶⠋⡆⢹⠀⠀⠀⠀⠀⠀⠀⠀⠀⠀⠀⠀⠀
${c5}⠀⠀⠀⠀⠀⠀⠀⠀⠀⠀⠀⠀⠀⠀⠀⠀⠀⠀⠀⢀⡆⢀⣤⢛⠛⣠⣿⠀⡏⠀⠀⠀⠀⠀⠀⠀⠀⠀⠀⠀⠀⠀
${c6}⠀⠀⠀⠀⠀⠀⠀⠀⠀⠀⠀⠀⠀⠀⠀⠀⠀⢀⣶⣿⠟⣡⠊⣠⣾⣿⠃⣠⠀⠀⠀⠀⠀⠀⠀⠀⠀⠀⠀⠀⠀⠀
${c2}⠀⠀⠀⠀⠀⠀⠀⠀⠀⠀⠀⠀⠀⠀⠀⠀⣴⣯⣿⠀⠊⣤⣿⣿⣿⠃⣴⣧⣄⣀⠀⠀⠀⠀⠀⠀⠀⠀⠀⠀⠀⠀
${c1}⠀⠀⠀⠀⠀⠀⠀⠀⠀⠀⠀⠀⢀⣤⣶⣿⣿⡟⣠⣶⣿⣿⣿⢋⣤⠿⠛⠉⢁⣭⣽⠋⠀⠀⠀⠀⠀⠀⠀⠀⠀⠀
${c4}  ⠀⠀⠀⠀⠀⠀ ⠀⣠⠖⡭⢉⣿⣯⣿⣯⣿⣿⣿⣟⣧⠛⢉⣤⣶⣾⣿⣿⠋⠀⠀⠀⠀⠀⠀⠀⠀⠀⠀⠀⠀
${c5}⠀⠀⠀⠀⠀⠀⠀⠀⣴⣫⠓⢱⣯⣿⢿⠋⠛⢛⠟⠯⠶⢟⣿⣯⣿⣿⣿⣿⣿⣿⣦⣄⠀⠀⠀⠀⠀⠀⠀⠀⠀⠀
${c2}⠀⠀⠀⠀⠀⠀⢀⡮⢁⣴⣿⣿⣿⠖⣠⠐⠉⠀⠀⠀⠀⠀⠀⠀⠀⠀⠉⠉⠉⠛⠛⠛⢿⣶⣄⠀⠀⠀⠀⠀⠀⠀
${c3}⠀⠀⠀⠀⢀⣤⣷⣿⣿⠿⢛⣭⠒⠉⠀⠀⠀⣀⣀⣄⣤⣤⣴⣶⣶⣶⣿⣿⣿⣿⣿⠿⠋⠁⠀⠀⠀⠀⠀⠀⠀⠀
${c1}⠀⢀⣶⠏⠟⠝⠉⢀⣤⣿⣿⣶⣾⣿⣿⣿⣿⣿⣿⣟⢿⣿⣿⣿⣿⣿⣿⣿⣿⣿⣧⠀⠀⠀⠀⠀⠀⠀⠀⠀⠀⠀
${c6}⢴⣯⣤⣶⣿⣿⣿⣿⣿⡿⣿⣯⠉⠉⠉⠉⠀⠀⠀⠈⣿⡀⣟⣿⣿⢿⣿⣿⣿⣿⣿⣦⠀⠀⠀⠀⠀⠀⠀⠀⠀⠀
${c5}⠀⠀⠀⠉⠛⣿⣧⠀⣆⠀⠀⠀⠀⠀⠀⠀⠀⠀⠀⠀⣿⠃⣿⣿⣯⣿⣦⡀⠀⠉⠻⣿⣦⠀⠀⠀⠀⠀⠀⠀⠀⠀
${c3}⠀⠀⠀⠀⠀⠀⠉⢿⣮⣦⠀⠀⠀⠀⠀⠀⠀⠀⠀⣼⣿⠀⣯⠉⠉⠛⢿⣿⣷⣄⠀⠈⢻⣆⠀⠀⠀⠀⠀⠀⠀⠀
${c2}⠀⠀⠀⠀⠀⠀⠀⠀⠀⠉⠢⠀⠀⠀⠀⠀⠀⠀⢀⢡⠃⣾⣿⣿⣦⠀⠀⠀⠙⢿⣿⣤⠀⠙⣄⠀⠀⠀⠀⠀⠀⠀
${c6}⠀⠀⠀⠀⠀⠀⠀⠀⠀⠀⠀⠀⠀⠀⠀⠀⠀⢀⢋⡟⢠⣿⣿⣿⠋⢿⣄⠀⠀⠀⠈⡄⠙⣶⣈⡄⠀⠀⠀⠀⠀⠀
${c1}⠀⠀⠀⠀⠀⠀⠀⠀⠀⠀⠀⠀⠀⠀⠀⠐⠚⢲⣿⠀⣾⣿⣿⠁⠀⠀⠉⢷⡀⠀⠀⣇⠀⠀⠈⠻⡀⠀⠀⠀⠀⠀
${c4}⠀⠀⠀⠀⠀⠀⠀⠀⠀⠀⠀⠀⠀⠀⠀⢢⣀⣿⡏⠀⣿⡿⠀⠀⠀⠀⠀⠀⠙⣦⠀⢧⠀⠀⠀⠀⠀⠀⠀⠀⠀⠀
${c3}⠀⠀⠀⠀⠀⠀⠀⠀⠀⠀⠀⠀⠀⠀⠀⠀⢸⠿⣧⣾⣿⠀⠀⠀⠀⠀⠀⠀⠀⠀⠙⣮⠀⠀⠀⠀⠀⠀⠀⠀⠀⠀
${c5}⠀⠀⠀⠀⠀⠀⠀⠀⠀⠀⠀⠀⠀⠀⠀⠀⠀⠀⠉⠙⠛⠀⠀⠀⠀⠀⠀⠀⠀⠀⠀⠀⠀⠀⠀⠀⠀

EOF
        ;;

        "Itc"*)
            set_colors 1
            read -rd '' ascii_data <<'EOF'
${c1}....................-==============+...
${c1}....................-==============:...
${c1}...:===========-....-==============:...
${c1}...-===========:....-==============-...
${c1}....*==========+........-::********-...
${c1}....*===========+.:*====**==*+-.-......
${c1}....:============*+-..--:+**====*---...
${c1}......::--........................::...
${c1}..+-:+-.+::*:+::+:-++::++-.:-.*.:++:++.
${c1}..:-:-++++:-::--:+::-::.:++-++:++--:-:.    ⠀⠀⠀⠀⠀
⠀⠀⠀⠀⠀⠀⠀⠀⠀⠀
EOF
        ;;

        "dragonfly_old"*)
            set_colors 1 7 3
            read -rd '' ascii_data <<'EOF'
     ${c1}                   .-.
                 ${c3} ()${c1}I${c3}()
            ${c1} "==.__:-:__.=="
            "==.__/~|~\__.=="
            "==._(  Y  )_.=="
 ${c2}.-'~~""~=--...,__${c1}\/|\/${c2}__,...--=~""~~'-.
(               ..=${c1}\\=${c1}/${c2}=..               )
 `'-.        ,.-"`;${c1}/=\\${c2};"-.,_        .-'`
     `~"-=-~` .-~` ${c1}|=|${c2} `~-. `~-=-"~`
          .-~`    /${c1}|=|${c2}\    `~-.
       .~`       / ${c1}|=|${c2} \       `~.
   .-~`        .'  ${c1}|=|${c2}  `.        `~-.
 (`     _,.-="`  ${c1}  |=|${c2}    `"=-.,_     `)
  `~"~"`        ${c1}   |=|${c2}           `"~"~`
                 ${c1}  /=\\
                   \\=/
                    ^
EOF
        ;;

        "dragonfly_small"*)
            set_colors 1 7 3
            read -rd '' ascii_data <<'EOF'
${c2}   ,${c1}_${c2},
('-_${c1}|${c2}_-')
 >--${c1}|${c2}--<
(_-'${c1}|${c2}'-_)
    ${c1}|
    |
    |
EOF
        ;;

        "DragonFly"*)
            set_colors 1 7 3
            read -rd '' ascii_data <<'EOF'
${c2},--,           ${c1}|           ${c2},--,
${c2}|   `-,       ${c1},^,       ${c2},-'   |
${c2} `,    `-,   ${c3}(/ \)   ${c2},-'    ,'
${c2}   `-,    `-,${c1}/   \${c2},-'    ,-'
${c2}      `------${c1}(   )${c2}------'
${c2}  ,----------${c1}(   )${c2}----------,
${c2} |        _,-${c1}(   )${c2}-,_        |
${c2}  `-,__,-'   ${c1}\   /${c2}   `-,__,-'
${c1}              | |
              | |
              | |
              | |
              | |
              | |
              `|'
EOF
        ;;

        "Drauger"*)
            set_colors 1 7
            read -rd '' ascii_data <<'EOF'
${c1}                  -``-
                `:+``+:`
               `/++``++/.
              .++/.  ./++.
             :++/`    `/++:
           `/++:        :++/`
          ./+/-          -/+/.
         -++/.            ./++-
        :++:`              `:++:
      `/++-                  -++/`
     ./++.                    ./+/.
    -++/`                      `/++-
   :++:`                        `:++:
 `/++-                            -++/`
.:-.`..............................`.-:.
`.-/++++++++++++++++++++++++++++++++/-.`
EOF
        ;;

        "elementary_small"*)
            set_colors 4 7 1
            read -rd '' ascii_data <<'EOF'
${c2}  _______
 / ____  \\
/  |  /  /\\
|__\\ /  / |
\\   /__/  /
 \\_______/
EOF
        ;;

        "Elementary"*)
            set_colors 4 7 1
            read -rd '' ascii_data <<'EOF'
${c2}         eeeeeeeeeeeeeeeee
      eeeeeeeeeeeeeeeeeeeeeee
    eeeee  eeeeeeeeeeee   eeeee
  eeee   eeeee       eee     eeee
 eeee   eeee          eee     eeee
eee    eee            eee       eee
eee   eee            eee        eee
ee    eee           eeee       eeee
ee    eee         eeeee      eeeeee
ee    eee       eeeee      eeeee ee
eee   eeee   eeeeee      eeeee  eee
eee    eeeeeeeeee     eeeeee    eee
 eeeeeeeeeeeeeeeeeeeeeeee    eeeee
  eeeeeeee eeeeeeeeeeee      eeee
    eeeee                 eeeee
      eeeeeee         eeeeeee
         eeeeeeeeeeeeeeeee
EOF
        ;;

        "EndeavourOS"*)
            set_colors 1 5 4
            read -rd '' ascii_data <<'EOF'
${c1}                     ./${c2}o${c3}.
${c1}                   ./${c2}sssso${c3}-
${c1}                 `:${c2}osssssss+${c3}-
${c1}               `:+${c2}sssssssssso${c3}/.
${c1}             `-/o${c2}ssssssssssssso${c3}/.
${c1}           `-/+${c2}sssssssssssssssso${c3}+:`
${c1}         `-:/+${c2}sssssssssssssssssso${c3}+/.
${c1}       `.://o${c2}sssssssssssssssssssso${c3}++-
${c1}      .://+${c2}ssssssssssssssssssssssso${c3}++:
${c1}    .:///o${c2}ssssssssssssssssssssssssso${c3}++:
${c1}  `:////${c2}ssssssssssssssssssssssssssso${c3}+++.
${c1}`-////+${c2}ssssssssssssssssssssssssssso${c3}++++-
${c1} `..-+${c2}oosssssssssssssssssssssssso${c3}+++++/`
   ./++++++++++++++++++++++++++++++/:.
  `:::::::::::::::::::::::::------``
EOF
        ;;

        "Endless"*)
            set_colors 1 7
            read -rd '' ascii_data <<'EOF'
${c1}           `:+yhmNMMMMNmhy+:`
        -odMMNhso//////oshNMMdo-
      /dMMh+.              .+hMMd/
    /mMNo`                    `oNMm:
  `yMMo`                        `oMMy`
 `dMN-                            -NMd`
 hMN.                              .NMh
/MM/                  -os`          /MM/
dMm    `smNmmhs/- `:sNMd+   ``       mMd
MMy    oMd--:+yMMMMMNo.:ohmMMMNy`    yMM
MMy    -NNyyhmMNh+oNMMMMMy:.  dMo    yMM
dMm     `/++/-``/yNNh+/sdNMNddMm-    mMd
/MM/          `dNy:       `-::-     /MM/
 hMN.                              .NMh
 `dMN-                            -NMd`
  `yMMo`                        `oMMy`
    /mMNo`                    `oNMm/
      /dMMh+.              .+hMMd/
        -odMMNhso//////oshNMMdo-
           `:+yhmNMMMMNmhy+:`
EOF
        ;;

        "EuroLinux"*)
            set_colors 4 7
            read -rd '' ascii_data <<'EOF'
${c1}                __
         -wwwWWWWWWWWWwww-
        -WWWWWWWWWWWWWWWWWWw-
          \WWWWWWWWWWWWWWWWWWW-
  _Ww      `WWWWWWWWWWWWWWWWWWWw
 -W${c2}E${c1}Www                -WWWWWWWWW-
_WW${c2}U${c1}WWWW-                _WWWWWWWW
_WW${c2}R${c1}WWWWWWWWWWWWWWWWWWWWWWWWWWWWWW-
wWW${c2}O${c1}WWWWWWWWWWWWWWWWWWWWWWWWWWWWWWW
WWW${c2}L${c1}WWWWWWWWWWWWWWWWWWWWWWWWWWWWWWw
WWW${c2}I${c1}WWWWWWWWWWWWWWWWWWWWWWWWWWWWww-
wWW${c2}N${c1}WWWWw
 WW${c2}U${c1}WWWWWWw
 wW${c2}X${c1}WWWWWWWWww
   wWWWWWWWWWWWWWWWw
    wWWWWWWWWWWWWWWWw
       WWWWWWWWWWWWWw
           wWWWWWWWw
EOF
        ;;

        "Exherbo"*)
            set_colors 4 7 1
            read -rd '' ascii_data <<'EOF'
${c2} ,
OXo.
NXdX0:    .cok0KXNNXXK0ko:.
KX  '0XdKMMK;.xMMMk, .0MMMMMXx;  ...
'NO..xWkMMx   kMMM    cMMMMMX,NMWOxOXd.
  cNMk  NK    .oXM.   OMMMMO. 0MMNo  kW.
  lMc   o:       .,   .oKNk;   ;NMMWlxW'
 ;Mc    ..   .,,'    .0M${c1}g;${c2}WMN'dWMMMMMMO
 XX        ,WMMMMW.  cM${c1}cfli${c2}WMKlo.   .kMk
.Mo        .WM${c1}GD${c2}MW.   XM${c1}WO0${c2}MMk        oMl
,M:         ,XMMWx::,''oOK0x;          NM.
'Ml      ,kNKOxxxxxkkO0XXKOd:.         oMk
 NK    .0Nxc${c3}:::::::::::::::${c2}fkKNk,      .MW
 ,Mo  .NXc${c3}::${c2}qXWXb${c3}::::::::::${c2}oo${c3}::${c2}lNK.    .MW
  ;Wo oMd${c3}:::${c2}oNMNP${c3}::::::::${c2}oWMMMx${c3}:${c2}c0M;   lMO
   'NO;W0c${c3}:::::::::::::::${c2}dMMMMO${c3}::${c2}lMk  .WM'
     xWONXdc${c3}::::::::::::::${c2}oOOo${c3}::${c2}lXN. ,WMd
      'KWWNXXK0Okxxo,${c3}:::::::${c2},lkKNo  xMMO
        :XMNxl,';:lodxkOO000Oxc. .oWMMo
          'dXMMXkl;,.        .,o0MMNo'
             ':d0XWMMMMWNNNNMMMNOl'
                   ':okKXWNKkl'
EOF
        ;;

        "fedora_small")
            set_colors 4 7 1
            read -rd '' ascii_data <<'EOF'
${c2}      _____
     /   __)${c1}\\${c2}
     |  /  ${c1}\\ \\${c2}
  ${c1}__${c2}_|  |_${c1}_/ /${c2}
 ${c1}/ ${c2}(_    _)${c1}_/${c2}
${c1}/ /${c2}  |  |
${c1}\\ \\${c2}__/  |
 ${c1}\\${c2}(_____/
EOF
        ;;

        "Fedora_old"* | "RFRemix"*)
            set_colors 4 7 1
            read -rd '' ascii_data <<'EOF'
${c1}          /:-------------:\\
       :-------------------::
     :-----------${c2}/shhOHbmp${c1}---:\\
   /-----------${c2}omMMMNNNMMD  ${c1}---:
  :-----------${c2}sMMMMNMNMP${c1}.    ---:
 :-----------${c2}:MMMdP${c1}-------    ---\\
,------------${c2}:MMMd${c1}--------    ---:
:------------${c2}:MMMd${c1}-------    .---:
:----    ${c2}oNMMMMMMMMMNho${c1}     .----:
:--     .${c2}+shhhMMMmhhy++${c1}   .------/
:-    -------${c2}:MMMd${c1}--------------:
:-   --------${c2}/MMMd${c1}-------------;
:-    ------${c2}/hMMMy${c1}------------:
:--${c2} :dMNdhhdNMMNo${c1}------------;
:---${c2}:sdNMMMMNds:${c1}------------:
:------${c2}:://:${c1}-------------::
:---------------------://
EOF
        ;;
        
        "Fedora"*)
            set_colors 12 7
            read -rd '' ascii_data <<'EOF'
${c1}             .',;::::;,'.
         .';:cccccccccccc:;,.          
      .;cccccccccccccccccccccc;.       
    .:cccccccccccccccccccccccccc:.     
  .;ccccccccccccc;${c2}.:dddl:.${c1};ccccccc;.
 .:ccccccccccccc;${c2}OWMKOOXMWd${c1};ccccccc:.  
.:ccccccccccccc;${c2}KMMc${c1};cc;${c2}xMMc${c1};ccccccc:.
,cccccccccccccc;${c2}MMM.${c1};cc;${c2};WW:${c1};cccccccc,
:cccccccccccccc;${c2}MMM.${c1};cccccccccccccccc:
:ccccccc;${c2}oxOOOo${c1};${c2}MMM0OOk.${c1};cccccccccccc:
cccccc;${c2}0MMKxdd:${c1};${c2}MMMkddc.${c1};cccccccccccc;
ccccc;${c2}XM0'${c1};cccc;${c2}MMM.${c1};cccccccccccccccc'
ccccc;${c2}MMo${c1};ccccc;${c2}MMW.${c1};ccccccccccccccc; 
ccccc;${c2}0MNc.${c1}ccc${c2}.xMMd${c1};ccccccccccccccc; 
cccccc;${c2}dNMWXXXWM0:${c1};cccccccccccccc:,   
cccccccc;${c2}.:odl:.${c1};cccccccccccccc:,.  
:cccccccccccccccccccccccccccc:'.     
.:cccccccccccccccccccccc:;,..      
  '::cccccccccccccc::;,.             
EOF
        ;;

        "Feren"*)
            set_colors 4 7 1
            read -rd '' ascii_data <<'EOF'
${c1} `----------`
 :+ooooooooo+.
-o+oooooooooo+-
..`/+++++++++++/...`````````````````
   .++++++++++++++++++++++++++/////-
    ++++++++++++++++++++++++++++++++//:`
    -++++++++++++++++++++++++++++++/-`
     ++++++++++++++++++++++++++++:.
     -++++++++++++++++++++++++/.
      +++++++++++++++++++++/-`
      -++++++++++++++++++//-`
        .:+++++++++++++//////-
           .:++++++++//////////-
             `-++++++---:::://///.
           `.:///+++.             `
          `.........
EOF
        ;;

        "freebsd_small")
            set_colors 1 7 3
            read -rd '' ascii_data <<'EOF'
${c1}/\\,-'''''-,/\\
\\_)       (_/
|           |
|           |
 ;         ;
  '-_____-'
EOF
        ;;

        FreeBSD*|HardenedBSD*)
            case $ascii_distro in
                *HardenedBSD*) set_colors 4 7 3 ;;
                *)             set_colors 1 7 3
            esac

            read -rd '' ascii_data <<'EOF'
   ${c2}```                        ${c1}`
  ${c2}` `.....---...${c1}....--.```   -/
  ${c2}+o   .--`         ${c1}/y:`      +.
  ${c2} yo`:.            ${c1}:o      `+-
    ${c2}y/               ${c1}-/`   -o/
   ${c2}.-                  ${c1}::/sy+:.
   ${c2}/                     ${c1}`--  /
  ${c2}`:                          ${c1}:`
  ${c2}`:                          ${c1}:`
   ${c2}/                          ${c1}/
   ${c2}.-                        ${c1}-.
    ${c2}--                      ${c1}-.
     ${c2}`:`                  ${c1}`:`
       .--             `--.
          .---.....----.
EOF
        ;;

        "FreeMiNT"*)
            set_colors 7
            read -rd '' ascii_data <<'EOF'
${c1}          ##
          ##         #########
                    ####      ##
            ####  ####        ##
####        ####  ##        ##
        ####    ####      ##  ##
        ####  ####  ##  ##  ##
            ####  ######
        ######  ##  ##  ####
      ####    ################
    ####        ##  ####
    ##            ####  ######
    ##      ##    ####  ####
    ##    ##  ##    ##  ##  ####
      ####  ##          ##  ##
EOF
        ;;

        "Frugalware"*)
            set_colors 4 7 1
            read -rd '' ascii_data <<'EOF'
${c1}          `++/::-.`
         /o+++++++++/::-.`
        `o+++++++++++++++o++/::-.`
        /+++++++++++++++++++++++oo++/:-.``
       .o+ooooooooooooooooooosssssssso++oo++/:-`
       ++osoooooooooooosssssssssssssyyo+++++++o:
      -o+ssoooooooooooosssssssssssssyyo+++++++s`
      o++ssoooooo++++++++++++++sssyyyyo++++++o:
     :o++ssoooooo${c2}/-------------${c1}+syyyyyo+++++oo
    `o+++ssoooooo${c2}/-----${c1}+++++ooosyyyyyyo++++os:
    /o+++ssoooooo${c2}/-----${c1}ooooooosyyyyyyyo+oooss
   .o++++ssooooos${c2}/------------${c1}syyyyyyhsosssy-
   ++++++ssooooss${c2}/-----${c1}+++++ooyyhhhhhdssssso
  -s+++++syssssss${c2}/-----${c1}yyhhhhhhhhhhhddssssy.
  sooooooyhyyyyyh${c2}/-----${c1}hhhhhhhhhhhddddyssy+
 :yooooooyhyyyhhhyyyyyyhhhhhhhhhhdddddyssy`
 yoooooooyhyyhhhhhhhhhhhhhhhhhhhddddddysy/
-ysooooooydhhhhhhhhhhhddddddddddddddddssy
 .-:/+osssyyyysyyyyyyyyyyyyyyyyyyyyyyssy:
       ``.-/+oosysssssssssssssssssssssss
               ``.:/+osyysssssssssssssh.
                        `-:/+osyyssssyo
                                .-:+++`
EOF
        ;;

        "Funtoo"*)
            set_colors 5 7
            read -rd '' ascii_data <<'EOF'
${c1}   .dKXXd                         .
  :XXl;:.                      .OXo
.'OXO''  .''''''''''''''''''''':XNd..'oco.lco,
xXXXXXX, cXXXNNNXXXXNNXXXXXXXXNNNNKOOK; d0O .k
  kXX  xXo  KNNN0  KNN.       'xXNo   :c; 'cc.
  kXX  xNo  KNNN0  KNN. :xxxx. 'NNo
  kXX  xNo  loooc  KNN. oNNNN. 'NNo
  kXX  xN0:.       KNN' oNNNX' ,XNk
  kXX  xNNXNNNNNNNNXNNNNNNNNXNNOxXNX0Xl
  ...  ......................... .;cc;.
EOF
        ;;

        "GalliumOS"*)
            set_colors 4 7 1
            read -rd '' ascii_data <<'EOF'
${c1}sooooooooooooooooooooooooooooooooooooo+:
yyooooooooooooooooooooooooooooooooo+/:::
yyysoooooooooooooooooooooooooooo+/::::::
yyyyyoooooooooooooooooooooooo+/:::::::::
yyyyyysoooooooooooooooooo++/::::::::::::
yyyyyyysoooooooooooooo++/:::::::::::::::
yyyyyyyyysoooooo${c2}sydddys${c1}+/:::::::::::::::
yyyyyyyyyysooo${c2}smMMMMMMMNd${c1}+::::::::::::::
yyyyyyyyyyyyo${c2}sMMMMMMMMMMMN${c1}/:::::::::::::
yyyyyyyyyyyyy${c2}dMMMMMMMMMMMM${c1}o//:::::::::::
yyyyyyyyyyyyy${c2}hMMMMMMMMMMMm${c1}--//::::::::::
yyyyyyyyyyyyyy${c2}hmMMMMMMMNy${c1}:..-://::::::::
yyyyyyyyyyyyyyy${c2}yyhhyys+:${c1}......://:::::::
yyyyyyyyyyyyyyys+:--...........-///:::::
yyyyyyyyyyyys+:--................://::::
yyyyyyyyyo+:-.....................-//:::
yyyyyyo+:-..........................://:
yyyo+:-..............................-//
o/:-...................................:
EOF
        ;;

        "Garuda"*)
            set_colors 7 7 3 7 2 4
            read -rd '' ascii_data <<'EOF'

${c3}
                     .%;888:8898898:
                   x;XxXB%89b8:b8%b88:
                .8Xxd                8X:.
              .8Xx;                    8x:.
            .tt8x          ${c6}.d${c3}            x88;
         .@8x8;          ${c6}.db:${c3}              xx@;
       ${c4},tSXX°          .bbbbbbbbbbbbbbbbbbbB8x@;
     .SXxx            bBBBBBBBBBBBBBBBBBBBbSBX8;
   ,888S                                     pd!
  8X88/                                       q
  GBB.
   ${c5}x%88        d888@8@X@X@X88X@@XX@@X@8@X.
     dxXd    dB8b8b8B8B08bB88b998888b88x.
      dxx8o                      .@@;.
        dx88                   .t@x.
          d:SS@8ba89aa67a853Sxxad.
            .d988999889889899dd.

EOF

        ;;

        "gentoo_small")
            set_colors 5 7
            read -rd '' ascii_data <<'EOF'
${c1} _-----_
(       \\
\    0   \\
${c2} \        )
 /      _/
(     _-
\____-
EOF
        ;;

        "Gentoo"*)
            set_colors 5 7
            read -rd '' ascii_data <<'EOF'
${c1}         -/oyddmdhs+:.
     -o${c2}dNMMMMMMMMNNmhy+${c1}-`
   -y${c2}NMMMMMMMMMMMNNNmmdhy${c1}+-
 `o${c2}mMMMMMMMMMMMMNmdmmmmddhhy${c1}/`
 om${c2}MMMMMMMMMMMN${c1}hhyyyo${c2}hmdddhhhd${c1}o`
.y${c2}dMMMMMMMMMMd${c1}hs++so/s${c2}mdddhhhhdm${c1}+`
 oy${c2}hdmNMMMMMMMN${c1}dyooy${c2}dmddddhhhhyhN${c1}d.
  :o${c2}yhhdNNMMMMMMMNNNmmdddhhhhhyym${c1}Mh
    .:${c2}+sydNMMMMMNNNmmmdddhhhhhhmM${c1}my
       /m${c2}MMMMMMNNNmmmdddhhhhhmMNh${c1}s:
    `o${c2}NMMMMMMMNNNmmmddddhhdmMNhs${c1}+`
  `s${c2}NMMMMMMMMNNNmmmdddddmNMmhs${c1}/.
 /N${c2}MMMMMMMMNNNNmmmdddmNMNdso${c1}:`
+M${c2}MMMMMMNNNNNmmmmdmNMNdso${c1}/-
yM${c2}MNNNNNNNmmmmmNNMmhs+/${c1}-`
/h${c2}MMNNNNNNNNMNdhs++/${c1}-`
`/${c2}ohdmmddhys+++/:${c1}.`
  `-//////:--.
EOF
        ;;

        "Pentoo"*)
            set_colors 5 7
            read -rd '' ascii_data <<'EOF'
${c2}           `:oydNNMMMMNNdyo:`
        :yNMMMMMMMMMMMMMMMMNy:
      :dMMMMMMMMMMMMMMMMMMMMMMd:
     oMMMMMMMho/-....-/ohMMMMMMMo
    oMMMMMMy.            .yMMMMMMo
   .MMMMMMo                oMMMMMM.
   +MMMMMm                  mMMMMM+
   oMMMMMh                  hMMMMMo
 //hMMMMMm//${c1}`${c2}          ${c1}`${c2}////mMMMMMh//
MMMMMMMMMMM${c1}/${c2}      ${c1}/o/`${c2}  ${c1}.${c2}smMMMMMMMMMMM
MMMMMMMMMMm      ${c1}`NMN:${c2}    ${c1}.${c2}yMMMMMMMMMM
MMMMMMMMMMMh${c1}:.${c2}              dMMMMMMMMM
MMMMMMMMMMMMMy${c1}.${c2}            ${c1}-${c2}NMMMMMMMMM
MMMMMMMMMMMd:${c1}`${c2}           ${c1}-${c2}yNMMMMMMMMMM
MMMMMMMMMMh${c1}`${c2}          ${c1}./${c2}hNMMMMMMMMMMMM
MMMMMMMMMM${c1}s${c2}        ${c1}.:${c2}ymMMMMMMMMMMMMMMM
MMMMMMMMMMN${c1}s:..-/${c2}ohNMMMMMMMMMMMMMMMMMM
MMMMMMMMMMMMMMMMMMMMMMMMMMMMMMMMMMMMMM
MMMMMMMMMMMMMMMMMMMMMMMMMMMMMMMMMMMMMM
 MMMMMMMMMMMMMMMMMMMMMMMMMMMMMMMMMMMM

EOF
        ;;

        "gNewSense"*)
            set_colors 4 5 7 6
            read -rd '' ascii_data <<'EOF'
${c1}                     ..,,,,..
               .oocchhhhhhhhhhccoo.
        .ochhlllllllc hhhhhh ollllllhhco.
    ochlllllllllll hhhllllllhhh lllllllllllhco
 .cllllllllllllll hlllllo  +hllh llllllllllllllc.
ollllllllllhco''  hlllllo  +hllh  ``ochllllllllllo
hllllllllc'       hllllllllllllh       `cllllllllh
ollllllh          +llllllllllll+          hllllllo
 `cllllh.           ohllllllho           .hllllc'
    ochllc.            ++++            .cllhco
       `+occooo+.                .+ooocco+'
              `+oo++++      ++++oo+'
EOF
        ;;

        "GNOME"*)
            set_colors 4
            read -rd '' ascii_data <<'EOF'
${c1}                               ,@@@@@@@@,
                 @@@@@@      @@@@@@@@@@@@
        ,@@.    @@@@@@@    *@@@@@@@@@@@@
       @@@@@%   @@@@@@(    @@@@@@@@@@@&
       @@@@@@    @@@@*     @@@@@@@@@#
@@@@*   @@@@,              *@@@@@%
@@@@@.
 @@@@#         @@@@@@@@@@@@@@@@
         ,@@@@@@@@@@@@@@@@@@@@@@@,
      ,@@@@@@@@@@@@@@@@@@@@@@@@@@&
    .@@@@@@@@@@@@@@@@@@@@@@@@@@@@
    @@@@@@@@@@@@@@@@@@@@@@@@@@@
   @@@@@@@@@@@@@@@@@@@@@@@@(
   @@@@@@@@@@@@@@@@@@@@%
    @@@@@@@@@@@@@@@@
     @@@@@@@@@@@@*        @@@@@@@@/
      &@@@@@@@@@@        @@@@@@@@@*
        @@@@@@@@@@@,    @@@@@@@@@*
          ,@@@@@@@@@@@@@@@@@@@@&
              &@@@@@@@@@@@@@@
                     ...
EOF
        ;;

        "GNU")
            set_colors fg 7
            read -rd '' ascii_data <<'EOF'
${c1}    _-`````-,           ,- '- .
  .'   .- - |          | - -.  `.
 /.'  /                     `.   \
:/   :      _...   ..._      ``   :
::   :     /._ .`:'_.._\.    ||   :
::    `._ ./  ,`  :    \ . _.''   .
`:.      /   |  -.  \-. \\_      /
  \:._ _/  .'   .@)  \@) ` `\ ,.'
     _/,--'       .- .\,-.`--`.
       ,'/''     (( \ `  )
        /'/'  \    `-'  (
         '/''  `._,-----'
          ''/'    .,---'
           ''/'      ;:
             ''/''  ''/
               ''/''/''
                 '/'/'
                  `;
EOF
        ;;

        "GoboLinux"*)
            set_colors 5 4 6 2
            read -rd '' ascii_data <<'EOF'
${c1}  _____       _
 / ____|     | |
| |  __  ___ | |__   ___
| | |_ |/ _ \| '_ \ / _ \
| |__| | (_) | |_) | (_) |
 \_____|\___/|_.__/ \___/
EOF
        ;;

        "Grombyang"*)
            set_colors 4 2 1
            read -rd '' ascii_data <<'EOF'
${c1}            eeeeeeeeeeee
         eeeeeeeeeeeeeeeee
      eeeeeeeeeeeeeeeeeeeeeee
    eeeee       ${c2}.o+       ${c1}eeee
  eeee         ${c2}`ooo/         ${c1}eeee
 eeee         ${c2}`+oooo:         ${c1}eeee
eee          ${c2}`+oooooo:          ${c1}eee
eee          ${c2}-+oooooo+:         ${c1}eee
ee         ${c2}`/:oooooooo+:         ${c1}ee
ee        ${c2}`/+   +++    +:        ${c1}ee
ee              ${c2}+o+\             ${c1}ee
eee             ${c2}+o+\            ${c1}eee
eee        ${c2}//  \\ooo/  \\\        ${c1}eee
 eee      ${c2}//++++oooo++++\\\     ${c1}eee
  eeee    ${c2}::::++oooo+:::::   ${c1}eeee
    eeeee   ${c3}Grombyang OS ${c1}  eeee
      eeeeeeeeeeeeeeeeeeeeeee
         eeeeeeeeeeeeeeeee
EOF
        ;;

        "guix_small"*)
            set_colors 3 7 6 1 8
            read -rd '' ascii_data <<'EOF'
${c1}|.__          __.|
|__ \\        / __|
   \\ \\      / /
    \\ \\    / /
     \\ \\  / /
      \\ \\/ /
       \\__/
EOF
        ;;

        "Guix"*)
            set_colors 3 7 6 1 8
            read -rd '' ascii_data <<'EOF'
${c1} ..                             `.
 `--..```..`           `..```..--`
   .-:///-:::.       `-:::///:-.
      ````.:::`     `:::.````
           -//:`    -::-
            ://:   -::-
            `///- .:::`
             -+++-:::.
              :+/:::-
              `-....`
EOF
        ;;

        "haiku_small"*)
            set_colors 2 8
            read -rd '' ascii_data <<'EOF'
${c1}       ,^,
      /   \\
*--_ ;     ; _--*
\\   '"     "'   /
 '.           .'
.-'"         "'-.
 '-.__.   .__.-'
       |_|
EOF
        ;;

        "Haiku"*)
            set_colors 2 8
            read -rd '' ascii_data <<'EOF'
${c2}          :dc'
       'l:;'${c1},${c2}'ck.    .;dc:.
       co    ${c1}..${c2}k.  .;;   ':o.
       co    ${c1}..${c2}k. ol      ${c1}.${c2}0.
       co    ${c1}..${c2}k. oc     ${c1}..${c2}0.
       co    ${c1}..${c2}k. oc     ${c1}..${c2}0.
.Ol,.  co ${c1}...''${c2}Oc;kkodxOdddOoc,.
 ';lxxlxOdxkxk0kd${c1}oooll${c2}dl${c1}ccc:${c2}clxd;
     ..${c1}oOolllllccccccc:::::${c2}od;
       cx:ooc${c1}:::::::;${c2}cooolcX.
       cd${c1}.${c2}''cloxdoollc' ${c1}...${c2}0.
       cd${c1}......${c2}k;${c1}.${c2}xl${c1}....  .${c2}0.
       .::c${c1};..${c2}cx;${c1}.${c2}xo${c1}..... .${c2}0.
          '::c'${c1}...${c2}do${c1}..... .${c2}K,
                  cd,.${c1}....:${c2}O,${c1}
                    ':clod:'${c1}
                        ${c1}
EOF
        ;;

        "Huayra"*)
            set_colors 4 7
            read -rd '' ascii_data <<'EOF'
${c2}                     `
            .       .       `
       ``    -      .      .
        `.`   -` `. -  `` .`
          ..`-`-` + -  / .`     ```
          .--.+--`+:- :/.` .-``.`
            -+/so::h:.d-`./:`.`
              :hNhyMomy:os-...-.  ````
               .dhsshNmNhoo+:-``.```
                ${c1}`ohy:-${c2}NMds+::-.``
            ````${c1}.hNN+`${c2}mMNho/:-....````
       `````     `../dmNhoo+/:..``
    ````            .dh++o/:....`
.+s/`                `/s-.-.:.`` ````
::`                    `::`..`
                          .` `..
                                ``
EOF
        ;;

        "HydroOS"*)
            set_colors 1 2 3 4 5
            read -rd '' ascii_data <<'EOF'
${c1}
  _    _           _            ____   _____
 | |  | |         | |          / __ \ / ____|
 | |__| |_   _  __| |_ __ ___ | |  | | (___
 |  __  | | | |/ _` | '__/ _ \| |  | |\___ \
 | |  | | |_| | (_| | | | (_) | |__| |____) |
 |_|  |_|\__, |\__,_|_|  \___/ \____/|_____/
          __/ |
         |___/
EOF
        ;;

        "hyperbola_small"*)
            set_colors 8
            read -rd '' ascii_data <<'EOF'
${c1}    |`__.`/
    \____/
    .--.
   /    \\
  /  ___ \\
 / .`   `.\\
/.`      `.\\
EOF
        ;;

        "Hyperbola"*)
            set_colors 8
            read -rd '' ascii_data <<'EOF'
${c1}                     WW
                     KX              W
                    WO0W          NX0O
                    NOO0NW  WNXK0OOKW
                    W0OOOOOOOOOOOOKN
                     N0OOOOOOO0KXW
                       WNXXXNW
                 NXK00000KN
             WNK0OOOOOOOOOO0W
           NK0OOOOOOOOOOOOOO0W
         X0OOOOOOO00KK00OOOOOK
       X0OOOO0KNWW      WX0OO0W
     X0OO0XNW              KOOW
   N00KNW                   KOW
 NKXN                       W0W
WW                           W
EOF
        ;;

        "januslinux"*|"janus"*|"Ataraxia Linux"*|"Ataraxia"*)
            set_colors 4 5 6 2
            read -rd '' ascii_data <<'EOF'
${c1}               'l:
        loooooo
          loooo coooool
 looooooooooooooooooool
  looooooooooooooooo
         lool   cooo
        coooooooloooooooo
     clooooo  ;lood  cloooo
  :loooocooo cloo      loooo
 loooo  :ooooool       loooo
looo    cooooo        cooooo
looooooooooooo      ;loooooo ${c2}looooooc
${c1}looooooooo loo   cloooooool    ${c2}looooc
${c1} cooo       cooooooooooo       ${c2}looolooooool
${c1}            cooo:     ${c2}coooooooooooooooooool
                       loooooooooooolc:   loooc;
                             cooo:    loooooooooooc
                            ;oool         looooooo:
                           coool          olc,
                          looooc   ,,
                        coooooc    loc
                       :oooool,    coool:, looool:,
                       looool:      ooooooooooooooo:
                       cooolc        .ooooooooooool
EOF
        ;;

        "Kali"*)
            set_colors 4 8
            read -rd '' ascii_data <<'EOF'
${c1}..............
            ..,;:ccc,.
          ......''';lxO.
.....''''..........,:ld;
           .';;;:::;,,.x,
      ..'''.            0Xxoc:,.  ...
  ....                ,ONkc;,;cokOdc',.
 .                   OMo           ':${c2}dd${c1}o.
                    dMc               :OO;
                    0M.                 .:o.
                    ;Wd
                     ;XO,
                       ,d0Odlc;,..
                           ..',;:cdOOd::,.
                                    .:d;.':;.
                                       'd,  .'
                                         ;l   ..
                                          .o
                                            c
                                            .'
                                             .
EOF
        ;;

        "KaOS"*)
            set_colors 4 7 1
            read -rd '' ascii_data <<'EOF'
${c1}                     ..
  .....         ..OSSAAAAAAA..
 .KKKKSS.     .SSAAAAAAAAAAA.
.KKKKKSO.    .SAAAAAAAAAA...
KKKKKKS.   .OAAAAAAAA.
KKKKKKS.  .OAAAAAA.
KKKKKKS. .SSAA..
.KKKKKS..OAAAAAAAAAAAA........
 DKKKKO.=AA=========A===AASSSO..
  AKKKS.==========AASSSSAAAAAASS.
  .=KKO..========ASS.....SSSSASSSS.
    .KK.       .ASS..O.. =SSSSAOSS:
     .OK.      .ASSSSSSSO...=A.SSA.
       .K      ..SSSASSSS.. ..SSA.
                 .SSS.AAKAKSSKA.
                    .SSS....S..
EOF
        ;;

        "KDE"*)
            set_colors 2 7
            read -rd '' ascii_data <<'EOF'
${c1}             `..---+/---..`
         `---.``   ``   `.---.`
      .--.`        ``        `-:-.
    `:/:     `.----//----.`     :/-
   .:.    `---`          `--.`    .:`
  .:`   `--`                .:-    `:.
 `/    `:.      `.-::-.`      -:`   `/`
 /.    /.     `:++++++++:`     .:    .:
`/    .:     `+++++++++++/      /`   `+`
/+`   --     .++++++++++++`     :.   .+:
`/    .:     `+++++++++++/      /`   `+`
 /`    /.     `:++++++++:`     .:    .:
 ./    `:.      `.:::-.`      -:`   `/`
  .:`   `--`                .:-    `:.
   .:.    `---`          `--.`    .:`
    `:/:     `.----//----.`     :/-
      .-:.`        ``        `-:-.
         `---.``   ``   `.---.`
             `..---+/---..`
EOF
        ;;

        "Kibojoe"*)
            set_colors 2 7 4
            read -rd '' ascii_data <<'EOF'
            ${c3}           ./+oooooo+/.
           -/+ooooo+/:.`
          ${c1}`${c3}yyyo${c2}+++/++${c3}osss${c1}.
         ${c1}+NMN${c3}yssssssssssss${c1}.
       ${c1}.dMMMMN${c3}sssssssssssy${c1}Ns`
      +MMMMMMMm${c3}sssssssssssh${c1}MNo`
    `hMMMMMNNNMd${c3}sssssssssssd${c1}MMN/
   .${c3}syyyssssssy${c1}NNmmmmd${c3}sssss${c1}hMMMMd:
  -NMmh${c3}yssssssssyhhhhyssyh${c1}mMMMMMMMy`
 -NMMMMMNN${c3}mdhyyyyyyyhdm${c1}NMMMMMMMMMMMN+
`NMMMMMMMMMMMMMMMMMMMMMMMMMMMMMMMMMMMd.
ods+/:-----://+oyydmNMMMMMMMMMMMMMMMMMN-
`                     .-:+osyhhdmmNNNmdo
EOF
        ;;

        "Kogaion"*)
            set_colors 4 7 1
            read -rd '' ascii_data <<'EOF'
${c1}            ;;      ,;
           ;;;     ,;;
         ,;;;;     ;;;;
      ,;;;;;;;;    ;;;;
     ;;;;;;;;;;;   ;;;;;
    ,;;;;;;;;;;;;  ';;;;;,
    ;;;;;;;;;;;;;;, ';;;;;;;
    ;;;;;;;;;;;;;;;;;, ';;;;;
;    ';;;;;;;;;;;;;;;;;;, ;;;
;;;,  ';;;;;;;;;;;;;;;;;;;,;;
;;;;;,  ';;;;;;;;;;;;;;;;;;,
;;;;;;;;,  ';;;;;;;;;;;;;;;;,
;;;;;;;;;;;;, ';;;;;;;;;;;;;;
';;;;;;;;;;;;; ';;;;;;;;;;;;;
 ';;;;;;;;;;;;;, ';;;;;;;;;;;
  ';;;;;;;;;;;;;  ;;;;;;;;;;
    ';;;;;;;;;;;; ;;;;;;;;
        ';;;;;;;; ;;;;;;
           ';;;;; ;;;;
             ';;; ;;
EOF
        ;;

        "Korora"*)
            set_colors 4 7 1
            read -rd '' ascii_data <<'EOF'
${c2}                ____________
             _add55555555554${c1}:
           _w?'${c1}``````````'${c2})k${c1}:
          _Z'${c1}`${c2}            ]k${c1}:
          m(${c1}`${c2}             )k${c1}:
     _.ss${c1}`${c2}m[${c1}`${c2},            ]e${c1}:
   .uY"^`${c1}`${c2}Xc${c1}`${c2}?Ss.         d(${c1}`
  jF'${c1}`${c2}    `@.  ${c1}`${c2}Sc      .jr${c1}`
 jr${c1}`${c2}       `?n_ ${c1}`${c2}$;   _a2"${c1}`
.m${c1}:${c2}          `~M${c1}`${c2}1k${c1}`${c2}5?!`${c1}`
:#${c1}:${c2}             ${c1}`${c2})e${c1}```
:m${c1}:${c2}             ,#'${c1}`
:#${c1}:${c2}           .s2'${c1}`
:m,________.aa7^${c1}`
:#baaaaaaas!J'${c1}`
 ```````````
EOF
        ;;

        "KSLinux"*)
            set_colors 4 7 1
            read -rd '' ascii_data <<'EOF'
${c1} K   K U   U RRRR   ooo
 K  K  U   U R   R o   o
 KKK   U   U RRRR  o   o
 K  K  U   U R  R  o   o
 K   K  UUU  R   R  ooo

${c2}  SSS   AAA  W   W  AAA
 S     A   A W   W A   A
  SSS  AAAAA W W W AAAAA
     S A   A WW WW A   A
  SSS  A   A W   W A   A
EOF
        ;;

        "Kubuntu"*)
            set_colors 4 7 1
            read -rd '' ascii_data <<'EOF'
${c1}           `.:/ossyyyysso/:.
        .:oyyyyyyyyyyyyyyyyyyo:`
      -oyyyyyyyo${c2}dMMy${c1}yyyyyyysyyyyo-
    -syyyyyyyyyy${c2}dMMy${c1}oyyyy${c2}dmMMy${c1}yyyys-
   oyyys${c2}dMy${c1}syyyy${c2}dMMMMMMMMMMMMMy${c1}yyyyyyo
 `oyyyy${c2}dMMMMy${c1}syysoooooo${c2}dMMMMy${c1}yyyyyyyyo`
 oyyyyyy${c2}dMMMMy${c1}yyyyyyyyyyys${c2}dMMy${c1}sssssyyyo
-yyyyyyyy${c2}dMy${c1}syyyyyyyyyyyyyys${c2}dMMMMMy${c1}syyy-
oyyyysoo${c2}dMy${c1}yyyyyyyyyyyyyyyyyy${c2}dMMMMy${c1}syyyo
yyys${c2}dMMMMMy${c1}yyyyyyyyyyyyyyyyyysosyyyyyyyy
yyys${c2}dMMMMMy${c1}yyyyyyyyyyyyyyyyyyyyyyyyyyyyy
oyyyyysos${c2}dy${c1}yyyyyyyyyyyyyyyyyy${c2}dMMMMy${c1}syyyo
-yyyyyyyy${c2}dMy${c1}syyyyyyyyyyyyyys${c2}dMMMMMy${c1}syyy-
 oyyyyyy${c2}dMMMy${c1}syyyyyyyyyyys${c2}dMMy${c1}oyyyoyyyo
 `oyyyy${c2}dMMMy${c1}syyyoooooo${c2}dMMMMy${c1}oyyyyyyyyo
   oyyysyyoyyyys${c2}dMMMMMMMMMMMy${c1}yyyyyyyo
    -syyyyyyyyy${c2}dMMMy${c1}syyy${c2}dMMMy${c1}syyyys-
      -oyyyyyyy${c2}dMMy${c1}yyyyyysosyyyyo-
        ./oyyyyyyyyyyyyyyyyyyo/.
           `.:/oosyyyysso/:.`
EOF
        ;;

        "LEDE"*)
            set_colors 4 7 1
            read -rd '' ascii_data <<'EOF'
    ${c1} _________
    /        /\
   /  LE    /  \
  /    DE  /    \
 /________/  LE  \
 \        \   DE /
  \    LE  \    /
   \  DE    \  /
    \________\/
EOF
        ;;

        "LaxerOS"*)
            set_colors 7 4
            read -rd '' ascii_data <<'EOF'
${c2}
                    /.
                 `://:-
                `//////:
               .////////:`
              -//////////:`
             -/////////////`
            :///////////////.
          `://////.```-//////-
         `://///:`     .//////-
        `//////:        `//////:
       .//////-          `://///:`
      -//////-            `://///:`
     -//////.               ://////`
    ://////`                 -//////.
   `/////:`                   ./////:
    .-::-`                     .:::-`

.:://////////////////////////////////::.
////////////////////////////////////////
.:////////////////////////////////////:.

EOF
        ;;

        "LibreELEC"*)
            set_colors 2 3 7 14 13
            read -rd '' ascii_data <<'EOF'
${c1}          :+ooo/.      ${c2}./ooo+:
${c1}        :+ooooooo/.  ${c2}./ooooooo+:
${c1}      :+ooooooooooo:${c2}:ooooooooooo+:
${c1}    :+ooooooooooo+-  ${c2}-+ooooooooooo+:
${c1}  :+ooooooooooo+-  ${c3}--  ${c2}-+ooooooooooo+:
${c1}.+ooooooooooo+-  ${c3}:+oo+:  ${c2}-+ooooooooooo+-
${c1}-+ooooooooo+-  ${c3}:+oooooo+:  ${c2}-+oooooooooo-
${c1}  :+ooooo+-  ${c3}:+oooooooooo+:  ${c2}-+oooooo:
${c1}    :+o+-  ${c3}:+oooooooooooooo+:  ${c2}-+oo:
${c4}     ./   ${c3}:oooooooooooooooooo:   ${c5}/.
${c4}   ./oo+:  ${c3}-+oooooooooooooo+-  ${c5}:+oo/.
${c4} ./oooooo+:  ${c3}-+oooooooooo+-  ${c5}:+oooooo/.
${c4}-oooooooooo+:  ${c3}-+oooooo+-  ${c5}:+oooooooooo-
${c4}.+ooooooooooo+:  ${c3}-+oo+-  ${c5}:+ooooooooooo+.
${c4}  -+ooooooooooo+:  ${c3}..  ${c5}:+ooooooooooo+-
${c4}    -+ooooooooooo+:  ${c5}:+ooooooooooo+-
${c4}      -+oooooooooo+:${c5}:+oooooooooo+-
${c4}        -+oooooo+:    ${c5}:+oooooo+-
${c4}          -+oo+:        ${c5}:+oo+-
${c4}            ..            ${c5}..
EOF
        ;;

        "Linux")
            set_colors fg 8 3
            read -rd '' ascii_data <<'EOF'
${c2}        #####
${c2}       #######
${c2}       ##${c1}O${c2}#${c1}O${c2}##
${c2}       #${c3}#####${c2}#
${c2}     ##${c1}##${c3}###${c1}##${c2}##
${c2}    #${c1}##########${c2}##
${c2}   #${c1}############${c2}##
${c2}   #${c1}############${c2}###
${c3}  ##${c2}#${c1}###########${c2}##${c3}#
${c3}######${c2}#${c1}#######${c2}#${c3}######
${c3}#######${c2}#${c1}#####${c2}#${c3}#######
${c3}  #####${c2}#######${c3}#####
EOF
        ;;

        "linuxlite_small"*)
            set_colors 3 7
            read -rd '' ascii_data <<'EOF'
${c1}   /\\
  /  \\
 / ${c2}/ ${c1}/
> ${c2}/ ${c1}/
\\ ${c2}\\ ${c1}\\
 \\_${c2}\\${c1}_\\
${c2}    \\
EOF
        ;;

        "Linux Lite"* | "Linux_Lite"*)
            set_colors 3 7
            read -rd '' ascii_data <<'EOF'
${c1}          ,xXc
      .l0MMMMMO
   .kNMMMMMWMMMN,
   KMMMMMMKMMMMMMo
  'MMMMMMNKMMMMMM:
  kMMMMMMOMMMMMMO
 .MMMMMMX0MMMMMW.
 oMMMMMMxWMMMMM:
 WMMMMMNkMMMMMO
:MMMMMMOXMMMMW
.0MMMMMxMMMMM;
:;cKMMWxMMMMO
'MMWMMXOMMMMl
 kMMMMKOMMMMMX:
 .WMMMMKOWMMM0c
  lMMMMMWO0MNd:'
   oollXMKXoxl;.
     ':. .: .'
              ..
                .
EOF
        ;;

        "LMDE"*)
            set_colors 2 7
            read -rd '' ascii_data <<'EOF'
         ${c2}`.-::---..
${c1}      .:++++ooooosssoo:.
    .+o++::.      `.:oos+.
${c1}   :oo:.`             -+oo${c2}:
${c1} ${c2}`${c1}+o/`    .${c2}::::::${c1}-.    .++-${c2}`
${c1}${c2}`${c1}/s/    .yyyyyyyyyyo:   +o-${c2}`
${c1}${c2}`${c1}so     .ss       ohyo` :s-${c2}:
${c1}${c2}`${c1}s/     .ss  h  m  myy/ /s`${c2}`
${c1}`s:     `oo  s  m  Myy+-o:`
`oo      :+sdoohyoydyso/.
 :o.      .:////////++:
${c1} `/++        ${c2}-:::::-
${c1}  ${c2}`${c1}++-
${c1}   ${c2}`${c1}/+-
${c1}     ${c2}.${c1}+/.
${c1}       ${c2}.${c1}:+-.
          `--.``
EOF
        ;;

        "Lubuntu"*)
            set_colors 4 7 1
            read -rd '' ascii_data <<'EOF'
${c1}           `.:/ossyyyysso/:.
        `.:yyyyyyyyyyyyyyyyyy:.`
      .:yyyyyyyyyyyyyyyyyyyyyyyy:.
    .:yyyyyyyyyyyyyyyyyyyyyyyyyyyy:.
   -yyyyyyyyyyyyyy${c2}+hNMMMNh+${c1}yyyyyyyyy-
  :yy${c2}mNy+${c1}yyyyyyyy${c2}+Nmso++smMdhyysoo+${c1}yy:
 -yy${c2}+MMMmmy${c1}yyyyyy${c2}hh${c1}yyyyyyyyyyyyyyyyyyy-
.yyyy${c2}NMN${c1}yy${c2}shhs${c1}yyy${c2}+o${c1}yyyyyyyyyyyyyyyyyyyy.
:yyyy${c2}oNM+${c1}yyyy${c2}+sso${c1}yyyyyyy${c2}ss${c1}yyyyyyyyyyyyy:
:yyyyy${c2}+dNs${c1}yyyyyyy${c2}++${c1}yyyyy${c2}oN+${c1}yyyyyyyyyyyy:
:yyyyy${c2}oMMmhysso${c1}yyyyyyyyyy${c2}mN+${c1}yyyyyyyyyyy:
:yyyyyy${c2}hMm${c1}yyyyy${c2}+++${c1}yyyyyyy${c2}+MN${c1}yyyyyyyyyyy:
.yyyyyyy${c2}ohmy+${c1}yyyyyyyyyyyyy${c2}NMh${c1}yyyyyyyyyy.
 -yyyyyyyyyy${c2}++${c1}yyyyyyyyyyyy${c2}MMh${c1}yyyyyyyyy-
  :yyyyyyyyyyyyyyyyyyyyy${c2}+mMN+${c1}yyyyyyyy:
   -yyyyyyyyyyyyyyyyy${c2}+sdMMd+${c1}yyyyyyyy-
    .:yyyyyyyyy${c2}hmdmmNMNdy+${c1}yyyyyyyy:.
      .:yyyyyyy${c2}my${c1}yyyyyyyyyyyyyyy:.
        `.:yyyy${c2}s${c1}yyyyyyyyyyyyy:.`
           `.:/oosyyyysso/:.`
EOF
        ;;

        "Lunar"*)
            set_colors 4 7 3
            read -rd '' ascii_data <<'EOF'
${c1}`-.                                 `-.
  -ohys/-`                    `:+shy/`
     -omNNdyo/`          :+shmNNy/`
             ${c3}      -
                 /mMmo
                 hMMMN`
                 .NMMs
    ${c1}  -:+oooo+//: ${c3}/MN${c1}. -///oooo+/-`
     /:.`          ${c3}/${c1}           `.:/`
${c3}          __
         |  |   _ _ ___ ___ ___
         |  |__| | |   | .'|  _|
         |_____|___|_|_|__,|_|
EOF
        ;;

        "mac"*"_small")
            set_colors 2 3 1 5 4
            read -rd '' ascii_data <<'EOF'
${c1}       .:'
    _ :'_
${c2} .'`_`-'_``.
:________.-'
${c3}:_______:
:_______:
${c4} :_______`-;
${c5}  `._.-._.'
EOF
        ;;

        "mac"* | "Darwin")
            set_colors 2 3 1 1 5 4
            read -rd '' ascii_data <<'EOF'
${c1}                    'c.
                 ,xNMM.
               .OMMMMo
               OMMM0,
     .;loddo:' loolloddol;.
   cKMMMMMMMMMMNWMMMMMMMMMM0:
${c2} .KMMMMMMMMMMMMMMMMMMMMMMMWd.
 XMMMMMMMMMMMMMMMMMMMMMMMX.
${c3};MMMMMMMMMMMMMMMMMMMMMMMM:
:MMMMMMMMMMMMMMMMMMMMMMMM:
${c4}.MMMMMMMMMMMMMMMMMMMMMMMMX.
 kMMMMMMMMMMMMMMMMMMMMMMMMWd.
 ${c5}.XMMMMMMMMMMMMMMMMMMMMMMMMMMk
  .XMMMMMMMMMMMMMMMMMMMMMMMMK.
    ${c6}kMMMMMMMMMMMMMMMMMMMMMMd
     ;KMMMMMMMWXXWMMMMMMMk.
       .cooc,.    .,coo:.
EOF
        ;;

        "mageia_small"*)
            set_colors 6 7
            read -rd '' ascii_data <<'EOF'
${c1}   *
    *
   **
${c2} /\\__/\\
/      \\
\\      /
 \\____/
EOF
        ;;

        "Mageia"*)
            set_colors 6 7
            read -rd '' ascii_data <<'EOF'
${c1}        .°°.
         °°   .°°.
         .°°°. °°
         .   .
          °°° .°°°.
      .°°°.   '___'
${c2}     .${c1}'___'     ${c2}   .
   :dkxc;'.  ..,cxkd;
 .dkk. kkkkkkkkkk .kkd.
.dkk.  ';cloolc;.  .kkd
ckk.                .kk;
xO:                  cOd
xO:                  lOd
lOO.                .OO:
.k00.              .00x
 .k00;            ;00O.
  .lO0Kc;,,,,,,;c0KOc.
     ;d00KKKKKK00d;
        .,KKKK,.
EOF
        ;;

        "MagpieOS"*)
            set_colors 2 1 3 5
            read -rd '' ascii_data <<'EOF'
${c1}        ;00000     :000Ol
     .x00kk00:    O0kk00k;
    l00:   :00.  o0k   :O0k.
  .k0k.     x${c2}d$dddd${c1}k'    .d00;
  k0k.      ${c2}.dddddl       ${c1}o00,
 o00.        ${c2}':cc:.        ${c1}d0O
.00l                       ,00.
l00.                       d0x
k0O                     .:k0o
O0k                 ;dO0000d.
k0O               .O0O${c2}xxxxk${c1}00:
o00.              k0O${c2}dddddd${c1}occ
'00l              x0O${c2}dddddo${c3};..${c1}
 x00.             .x00${c2}kxxd${c3}:..${c1}
 .O0x               .:oxxx${c4}Okl.${c1}
  .x0d                     ${c4},xx,${c1}
    .:o.          ${c4}.xd       ckd${c1}
       ..          ${c4}dxl     .xx;
                    :xxolldxd'
                      ;oxdl.
EOF
        ;;

        "Mandriva"*)
            set_colors 4 3
            read -rd '' ascii_data <<'EOF'
${c2}                        ``
                       `-.
${c1}      `               ${c2}.---
${c1}    -/               ${c2}-::--`
${c1}  `++    ${c2}`----...```-:::::.
${c1} `os.      ${c2}.::::::::::::::-```     `  `
${c1} +s+         ${c2}.::::::::::::::::---...--`
${c1}-ss:          ${c2}`-::::::::::::::::-.``.``
${c1}/ss-           ${c2}.::::::::::::-.``   `
${c1}+ss:          ${c2}.::::::::::::-
${c1}/sso         ${c2}.::::::-::::::-
${c1}.sss/       ${c2}-:::-.`   .:::::
${c1} /sss+.    ${c2}..`${c1}  `--`    ${c2}.:::
${c1}  -ossso+/:://+/-`        ${c2}.:`
${c1}    -/+ooo+/-.              ${c2}`
EOF
        ;;

        "manjaro_small"*)
            set_colors 2 7
            read -rd '' ascii_data <<'EOF'
${c1}||||||||| ||||
||||||||| ||||
||||      ||||
|||| |||| ||||
|||| |||| ||||
|||| |||| ||||
|||| |||| ||||
EOF
        ;;

        "Manjaro"*)
            set_colors 2 7
            read -rd '' ascii_data <<'EOF'
${c1}██████████████████  ████████
██████████████████  ████████
██████████████████  ████████
██████████████████  ████████
████████            ████████
████████  ████████  ████████
████████  ████████  ████████
████████  ████████  ████████
████████  ████████  ████████
████████  ████████  ████████
████████  ████████  ████████
████████  ████████  ████████
████████  ████████  ████████
████████  ████████  ████████
EOF
        ;;

        "TeArch"*)
            set_colors 39 7 1
            read -rd '' ascii_data <<'EOF'
${c1}          @@@@@@@@@@@@@@                  
      @@@@@@@@@              @@@@@@     
     @@@@@                     @@@@@    
     @@                           @@    
      @%                         @@     
       @                         @      
       @@@@@@@@@@@@@@@@@@@@@@@@ @@      
       .@@@@@@@@@@@@/@@@@@@@@@@@@       
       @@@@@@@@@@@@///@@@@@@@@@@@@      
      @@@@@@@@@@@@@((((@@@@@@@@@@@@     
     @@@@@@@@@@@#(((((((#@@@@@@@@@@@    
    @@@@@@@@@@@#//////////@@@@@@@@@@&   
    @@@@@@@@@@////@@@@@////@@@@@@@@@@   
    @@@@@@@@//////@@@@@/////@@@@@@@@@   
    @@@@@@@//@@@@@@@@@@@@@@@//@@@@@@@   
 @@@@@@@@@@@@@@@@@@@@@@@@@@@@@@@@@@@@@@@
@@     .@@@@@@@@@@@@@@@@@@@@@@@@@      @
 @@@@@@           @@@.           @@@@@@@
   @@@@@@@&@@@@@@@#  #@@@@@@@@@@@@@@@@  
      @@@@@@@@@@@@@@@@@@@@@@@@@@@@@     
          @@@@@@@@@@@@@@@@@@@@@                          
EOF
        ;;

        "Maui"*)
            set_colors 6 7
            read -rd '' ascii_data <<'EOF'
${c1}             `.-://////:--`
         .:/oooooooooooooooo+:.
      `:+ooooooooooooooooooooooo:`
    `:oooooooooooooooooooooooooooo/`
    ..```-oooooo/-`` `:oooooo+:.` `--
  :.      +oo+-`       /ooo/`       -/
 -o.     `o+-          +o/`         -o:
`oo`     ::`  :o/     `+.  .+o`     /oo.
/o+      .  -+oo-     `   /oo/     `ooo/
+o-        /ooo+`       .+ooo.     :ooo+
++       .+oooo:       -oooo+     `oooo+
:.      .oooooo`      :ooooo-     :oooo:
`      .oooooo:      :ooooo+     `ooo+-`
      .+oooooo`     -oooooo:     `o/-
      +oooooo:     .ooooooo.
     /ooooooo`     /ooooooo/       ..
    `:oooooooo/:::/ooooooooo+:--:/:`
      `:+oooooooooooooooooooooo+:`
         .:+oooooooooooooooo+:.
             `.-://////:-.`
EOF
        ;;

        "Mer"*)
            set_colors 4 7 1
            read -rd '' ascii_data <<'EOF'
${c1}                         dMs
                         .-`
                       `y`-o+`
                        ``NMMy
                      .--`:++.
                    .hNNNNs
                    /MMMMMN
                    `ommmd/ +/
                      ````  +/
                     `:+sssso/-`
  .-::. `-::-`     `smNMNmdmNMNd/      .://-`
.ymNMNNdmNMMNm+`  -dMMh:.....+dMMs   `sNNMMNo
dMN+::NMMy::hMM+  mMMo `ohhy/ `dMM+  yMMy::-
MMm   yMM-  :MMs  NMN` `:::::--sMMh  dMM`
MMm   yMM-  -MMs  mMM+ `ymmdsymMMMs  dMM`
NNd   sNN-  -NNs  -mMNs-.--..:dMMh`  dNN
---   .--`  `--.   .smMMmdddmMNdo`   .--
                     ./ohddds+:`
                     +h- `.:-.
                     ./`.dMMMN+
                        +MMMMMd
                        `+dmmy-
                      ``` .+`
                     .dMNo-y.
                     `hmm/
                         .:`
                         dMs
EOF
        ;;

        "Minix"*)
            set_colors 1 7 3
            read -rd '' ascii_data <<'EOF'
${c2}   -sdhyo+:-`                -/syymm:
   sdyooymmNNy.     ``    .smNmmdysNd
   odyoso+syNNmysoyhhdhsoomNmm+/osdm/
    :hhy+-/syNNmddhddddddmNMNo:sdNd:
     `smNNdNmmNmddddddddddmmmmmmmy`
   `ohhhhdddddmmNNdmddNmNNmdddddmdh-
   odNNNmdyo/:/-/hNddNy-`..-+ydNNNmd:
 `+mNho:`   smmd/ sNNh :dmms`   -+ymmo.
-od/       -m${c1}mm${c2}mo -NN+ +m${c1}mm${c2}m-       yms:
+sms -.`    :so:  .NN+  :os/     .-`mNh:
.-hyh+:////-     -sNNd:`    .--://ohNs-
 `:hNNNNNNNMMd/sNMmhsdMMh/ymmNNNmmNNy/
  -+sNNNNMMNNNsmNMo: :NNmymNNNNMMMms:
    //oydNMMMMydMMNysNMMmsMMMMMNyo/`
       ../-yNMMy--/::/-.sMMmos+.`
           -+oyhNsooo+omy/```
              `::ohdmds-`
EOF
        ;;

        "linuxmint_small"*)
            set_colors 2 7
            read -rd '' ascii_data <<'EOF'
${c1} ___________
|_          \\
  | ${c2}| _____ ${c1}|
  | ${c2}| | | | ${c1}|
  | ${c2}| | | | ${c1}|
  | ${c2}\\__${c2}___/ ${c1}|
  \\_________/
EOF
        ;;

        "Linux Mint Old"* | "LinuxMintOld"* | "mint_old"*)
            set_colors 2 7
            read -rd '' ascii_data <<'EOF'
${c1}MMMMMMMMMMMMMMMMMMMMMMMMMmds+.
MMm----::-://////////////oymNMd+`
MMd      ${c2}/++                ${c1}-sNMd:
MMNso/`  ${c2}dMM    `.::-. .-::.` ${c1}.hMN:
ddddMMh  ${c2}dMM   :hNMNMNhNMNMNh: ${c1}`NMm
    NMm  ${c2}dMM  .NMN/-+MMM+-/NMN` ${c1}dMM
    NMm  ${c2}dMM  -MMm  `MMM   dMM. ${c1}dMM
    NMm  ${c2}dMM  -MMm  `MMM   dMM. ${c1}dMM
    NMm  ${c2}dMM  .mmd  `mmm   yMM. ${c1}dMM
    NMm  ${c2}dMM`  ..`   ...   ydm. ${c1}dMM
    hMM- ${c2}+MMd/-------...-:sdds  ${c1}dMM
    -NMm- ${c2}:hNMNNNmdddddddddy/`  ${c1}dMM
     -dMNs-${c2}``-::::-------.``    ${c1}dMM
      `/dMNmy+/:-------------:/yMMM
         ./ydNMMMMMMMMMMMMMMMMMMMMM
            .MMMMMMMMMMMMMMMMMMM
EOF
        ;;

        "Linux Mint"* | "LinuxMint"* | "mint"*)
            set_colors 2 7
            read -rd '' ascii_data <<'EOF'
${c2}             ...-:::::-...
${c2}          .-MMMMMMMMMMMMMMM-.
      .-MMMM${c1}`..-:::::::-..`${c2}MMMM-.
    .:MMMM${c1}.:MMMMMMMMMMMMMMM:.${c2}MMMM:.
   -MMM${c1}-M---MMMMMMMMMMMMMMMMMMM.${c2}MMM-
 `:MMM${c1}:MM`  :MMMM:....::-...-MMMM:${c2}MMM:`
 :MMM${c1}:MMM`  :MM:`  ``    ``  `:MMM:${c2}MMM:
.MMM${c1}.MMMM`  :MM.  -MM.  .MM-  `MMMM.${c2}MMM.
:MMM${c1}:MMMM`  :MM.  -MM-  .MM:  `MMMM-${c2}MMM:
:MMM${c1}:MMMM`  :MM.  -MM-  .MM:  `MMMM:${c2}MMM:
:MMM${c1}:MMMM`  :MM.  -MM-  .MM:  `MMMM-${c2}MMM:
.MMM${c1}.MMMM`  :MM:--:MM:--:MM:  `MMMM.${c2}MMM.
 :MMM${c1}:MMM-  `-MMMMMMMMMMMM-`  -MMM-${c2}MMM:
  :MMM${c1}:MMM:`                `:MMM:${c2}MMM:
   .MMM${c1}.MMMM:--------------:MMMM.${c2}MMM.
     '-MMMM${c1}.-MMMMMMMMMMMMMMM-.${c2}MMMM-'
       '.-MMMM${c1}``--:::::--``${c2}MMMM-.'
${c2}            '-MMMMMMMMMMMMM-'
${c2}               ``-:::::-``
EOF
        ;;

        "Live Raizo"* | "Live_Raizo"*)
            set_colors 3
            read -rd '' ascii_data <<'EOF'
${c1}             `......`
        -+shmNMMMMMMNmhs/.
     :smMMMMMmmhyyhmmMMMMMmo-
   -hMMMMd+:. `----` .:odMMMMh-
 `hMMMN+. .odNMMMMMMNdo. .yMMMMs`
 hMMMd. -dMMMMmdhhdNMMMNh` .mMMMh
oMMMm` :MMMNs.:sddy:-sMMMN- `NMMM+
mMMMs  dMMMo sMMMMMMd yMMMd  sMMMm
----`  .---` oNMMMMMh `---.  .----
              .sMMy:
               /MM/
              +dMMms.
             hMMMMMMN
            `dMMMMMMm:
      .+ss+sMNysMMoomMd+ss+.
     +MMMMMMN` +MM/  hMMMMMNs
     sMMMMMMm-hNMMMd-hMMMMMMd
      :yddh+`hMMMMMMN :yddy/`
             .hMMMMd:
               `..`
EOF
        ;;

        "mx_small"*)
            set_colors 4 6 7
            read -rd '' ascii_data <<'EOF'
${c3}    \\\\  /
     \\\\/
      \\\\
   /\\/ \\\\
  /  \\  /\\
 /    \\/  \\
/__________\\
EOF
        ;;

        "MX"*)
            set_colors 4 6 7
            read -rd '' ascii_data <<'EOF'
${c3}MMMMMMMMMMMMMMMMMMMMMMMMMMMMMMNMMMMMMMMM
MMMMMMMMMMNs..yMMMMMMMMMMMMMm: +NMMMMMMM
MMMMMMMMMN+    :mMMMMMMMMMNo` -dMMMMMMMM
MMMMMMMMMMMs.   `oNMMMMMMh- `sNMMMMMMMMM
MMMMMMMMMMMMN/    -hMMMN+  :dMMMMMMMMMMM
MMMMMMMMMMMMMMh-    +ms. .sMMMMMMMMMMMMM
MMMMMMMMMMMMMMMN+`   `  +NMMMMMMMMMMMMMM
MMMMMMMMMMMMMMNMMd:    .dMMMMMMMMMMMMMMM
MMMMMMMMMMMMm/-hMd-     `sNMMMMMMMMMMMMM
MMMMMMMMMMNo`   -` :h/    -dMMMMMMMMMMMM
MMMMMMMMMd:       /NMMh-   `+NMMMMMMMMMM
MMMMMMMNo`         :mMMN+`   `-hMMMMMMMM
MMMMMMh.            `oNMMd:    `/mMMMMMM
MMMMm/                -hMd-      `sNMMMM
MMNs`                   -          :dMMM
Mm:                                 `oMM
MMMMMMMMMMMMMMMMMMMMMMMMMMMMMMMMMMMMMMMM
EOF
        ;;

        "Namib"*)
            set_colors 1
            read -rd '' ascii_data <<'EOF'
${c1}          .:+shysyhhhhysyhs+:.
       -/yyys              syyy/-
     -shy                      yhs-
   -yhs                          shy-
  +hy                              yh+
 +ds                                sd+
/ys                  so              sy/
sh                 smMMNdyo           hs
yo               ymMMMMNNMMNho        oy
N             ydMMMNNMMMMMMMMMmy       N
N         shmMMMMNNMMMMMMMMMMMMMNy     N
yo  ooshmNMMMNNNNMMMMMMMMMMMMMMMMMms  oy
sd yyyyyyyyyyyyyyyyyyyyyyyyyyyyyyyyyy ds
/ys                                  sy/
 +ds                                sd+
  +hy                              yh+
   -yhs                          shy-
     -shy                      yhs-
       -/yyys              syyy/-
          .:+shysyhyhhysyhs+:.
EOF
        ;;

        "Neptune"*)
            set_colors 7
            read -rd '' ascii_data <<'EOF'
${c1}            ./+sydddddddys/-.
        .+ymNNdyooo/:+oooymNNmy/`
     `/hNNh/.`             `-+dNNy:`
    /mMd/.          .++.:oy/   .+mMd-
  `sMN/             oMMmdy+.     `oNNo
 `hMd.           `/ymy/.           :NMo
 oMN-          `/dMd:               /MM-
`mMy          -dMN+`                 mMs
.MMo         -NMM/                   yMs
 dMh         mMMMo:`                `NMo
 /MM/        /ymMMMm-               sMN.
  +Mm:         .hMMd`              oMN/
   +mNs.      `yNd/`             -dMm-
    .yMNs:    `/.`            `/yNNo`
      .odNNy+-`           .:ohNNd/.
         -+ymNNmdyyyyyyydmNNmy+.
             `-//sssssss//.
EOF
        ;;

        "netbsd_small"*)
            set_colors 5 7
            read -rd '' ascii_data <<'EOF'
${c2}\\\\${c1}\`-______,----__
${c2} \\\\        ${c1}__,---\`_
${c2}  \\\\       ${c1}\`.____
${c2}   \\\\${c1}-______,----\`-
${c2}    \\\\
     \\\\
      \\\\
EOF
        ;;

        "NetBSD"*)
            set_colors 5 7
            read -rd '' ascii_data <<'EOF'
${c1}                     `-/oshdmNMNdhyo+:-`
${c2}y${c1}/s+:-``    `.-:+oydNMMMMNhs/-``
${c2}-m+${c1}NMMMMMMMMMMMMMMMMMMMNdhmNMMMmdhs+/-`
 ${c2}-m+${c1}NMMMMMMMMMMMMMMMMMMMMmy+:`
  ${c2}-N/${c1}dMMMMMMMMMMMMMMMds:`
   ${c2}-N/${c1}hMMMMMMMMMmho:`
    ${c2}-N/${c1}-:/++/:.`
${c2}     :M+
      :Mo
       :Ms
        :Ms
         :Ms
          :Ms
           :Ms
            :Ms
             :Ms
              :Ms
EOF
        ;;

        "Netrunner"*)
            set_colors 4 7 1
            read -rd '' ascii_data <<'EOF'
${c1}           .:oydmMMMMMMmdyo:`
        -smMMMMMMMMMMMMMMMMMMds-
      +mMMMMMMMMMMMMMMMMMMMMMMMMd+
    /mMMMMMMMMMMMMMMMMMMMMMMMMMMMMm/
  `hMMMMMMMMMMMMMMMMMMMMMMMMMMMMMMMMy`
 .mMMMMMMMMMMMMMMMMMMMMMMMMMMMMMMMMMMd`
 dMMMMMMMMMMMMMMMMMMMMMMNdhmMMMMMMMMMMh
+MMMMMMMMMMMMMNmhyo+/-.   -MMMMMMMMMMMM/
mMMMMMMMMd+:.`           `mMMMMMMMMMMMMd
MMMMMMMMMMMdy/.          yMMMMMMMMMMMMMM
MMMMMMMMMMMMMMMNh+`     +MMMMMMMMMMMMMMM
mMMMMMMMMMMMMMMMMMs    -NMMMMMMMMMMMMMMd
+MMMMMMMMMMMMMMMMMN.  `mMMMMMMMMMMMMMMM/
 dMMMMMMMMMMMMMMMMMy  hMMMMMMMMMMMMMMMh
 `dMMMMMMMMMMMMMMMMM-+MMMMMMMMMMMMMMMd`
  `hMMMMMMMMMMMMMMMMmMMMMMMMMMMMMMMMy
    /mMMMMMMMMMMMMMMMMMMMMMMMMMMMMm:
      +dMMMMMMMMMMMMMMMMMMMMMMMMd/
        -odMMMMMMMMMMMMMMMMMMdo-
           `:+ydmNMMMMNmhy+-`
EOF
        ;;

        "Nitrux"*)
            set_colors 4
            read -rd '' ascii_data <<'EOF'
${c1}`:/.
`/yo
`/yo
`/yo      .+:.
`/yo      .sys+:.`
`/yo       `-/sys+:.`
`/yo           ./sss+:.`
`/yo              .:oss+:-`
`/yo                 ./o///:-`
`/yo              `.-:///////:`
`/yo           `.://///++//-``
`/yo       `.-:////++++/-`
`/yo    `-://///++o+/-`
`/yo `-/+o+++ooo+/-`
`/s+:+oooossso/.`
`//+sssssso:.
`+syyyy+:`
:+s+-
EOF
        ;;

        "nixos_small")
            set_colors 4 6
            read -rd '' ascii_data <<'EOF'
  ${c1}  \\\\  \\\\ //
 ==\\\\__\\\\/ //
   //   \\\\//
==//     //==
 //\\\\___//
// /\\\\  \\\\==
  // \\\\  \\\\
EOF
        ;;

        "nixos_old"*)
            set_colors 4 6
            read -rd '' ascii_data <<'EOF'
${c1}          ::::.    ${c2}':::::     ::::'
${c1}          ':::::    ${c2}':::::.  ::::'
${c1}            :::::     ${c2}'::::.:::::
${c1}      .......:::::..... ${c2}::::::::
${c1}     ::::::::::::::::::. ${c2}::::::    ${c1}::::.
    ::::::::::::::::::::: ${c2}:::::.  ${c1}.::::'
${c2}           .....           ::::' ${c1}:::::'
${c2}          :::::            '::' ${c1}:::::'
${c2} ........:::::               ' ${c1}:::::::::::.
${c2}:::::::::::::                 ${c1}:::::::::::::
${c2} ::::::::::: ${c1}..              ${c1}:::::
${c2}     .::::: ${c1}.:::            ${c1}:::::
${c2}    .:::::  ${c1}:::::          ${c1}'''''    ${c2}.....
    :::::   ${c1}':::::.  ${c2}......:::::::::::::'
     :::     ${c1}::::::. ${c2}':::::::::::::::::'
${c1}            .:::::::: ${c2}'::::::::::
${c1}           .::::''::::.     ${c2}'::::.
${c1}          .::::'   ::::.     ${c2}'::::.
${c1}         .::::      ::::      ${c2}'::::.
EOF
        ;;

        "NixOS"*)
            set_colors 4 6
            read -rd '' ascii_data <<'EOF'
${c1}          ▗▄▄▄       ${c2}▗▄▄▄▄    ▄▄▄▖
${c1}          ▜███▙       ${c2}▜███▙  ▟███▛
${c1}           ▜███▙       ${c2}▜███▙▟███▛
${c1}            ▜███▙       ${c2}▜██████▛
${c1}     ▟█████████████████▙ ${c2}▜████▛     ${c1}▟▙
${c1}    ▟███████████████████▙ ${c2}▜███▙    ${c1}▟██▙
${c2}           ▄▄▄▄▖           ▜███▙  ${c1}▟███▛
${c2}          ▟███▛             ▜██▛ ${c1}▟███▛
${c2}         ▟███▛               ▜▛ ${c1}▟███▛
${c2}▟███████████▛                  ${c1}▟██████████▙
${c2}▜██████████▛                  ${c1}▟███████████▛
${c2}      ▟███▛ ${c1}▟▙               ▟███▛
${c2}     ▟███▛ ${c1}▟██▙             ▟███▛
${c2}    ▟███▛  ${c1}▜███▙           ▝▀▀▀▀
${c2}    ▜██▛    ${c1}▜███▙ ${c2}▜██████████████████▛
${c2}     ▜▛     ${c1}▟████▙ ${c2}▜████████████████▛
${c1}           ▟██████▙       ${c2}▜███▙
${c1}          ▟███▛▜███▙       ${c2}▜███▙
${c1}         ▟███▛  ▜███▙       ${c2}▜███▙
${c1}         ▝▀▀▀    ▀▀▀▀▘       ${c2}▀▀▀▘
EOF
        ;;

        "Nurunner"*)
            set_colors 4
            read -rd '' ascii_data <<'EOF'
${c1}                  ,xc
                ;00cxXl
              ;K0,   .xNo.
            :KO'       .lXx.
          cXk.    ;xl     cXk.
        cXk.    ;k:.,xo.    cXk.
     .lXx.    :x::0MNl,dd.    :KO,
   .xNx.    cx;:KMMMMMNo'dx.    ;KK;
 .dNl.    cd,cXMMMMMMMMMWd,ox'    'OK:
;WK.    'K,.KMMMMMMMMMMMMMWc.Kx     lMO
 'OK:    'dl'xWMMMMMMMMMM0::x:    'OK:
   .kNo    .xo'xWMMMMMM0;:O:    ;KK;
     .dXd.   .do,oNMMO;ck:    ;00,
        oNd.   .dx,;'cO;    ;K0,
          oNx.    okk;    ;K0,
            lXx.        :KO'
              cKk'    cXk.
                ;00:lXx.
                  ,kd.
EOF
        ;;

        "NuTyX"*)
            set_colors 4 1
            read -rd '' ascii_data <<'EOF'
${c1}                                      .
                                    .
                                 ...
                               ...
            ....     .........--.
       ..-++-----....--++++++---.
    .-++++++-.   .-++++++++++++-----..
  .--...  .++..-+++--.....-++++++++++--..
 .     .-+-. .**-            ....  ..-+----..
     .+++.  .*+.         +            -++-----.
   .+++++-  ++.         .*+.     .....-+++-----.
  -+++-++. .+.          .-+***++***++--++++.  .
 -+-. --   -.          -*- ......        ..--.
.-. .+-    .          -+.
.  .+-                +.
   --                 --
  -+----.              .-
  -++-.+.                .
 .++. --
  +.  ----.
  .  .+. ..
      -  .
      .
EOF
        ;;

        "OBRevenge"*)
            set_colors 1 7 3
            read -rd '' ascii_data <<'EOF'
${c1}   __   __
     _@@@@   @@@g_
   _@@@@@@   @@@@@@
  _@@@@@@M   W@@@@@@_
 j@@@@P        ^W@@@@
 @@@@L____  _____Q@@@@
Q@@@@@@@@@@j@@@@@@@@@@
@@@@@    T@j@    T@@@@@
@@@@@ ___Q@J@    _@@@@@
@@@@@fMMM@@j@jggg@@@@@@
@@@@@    j@j@^MW@P @@@@
Q@@@@@ggg@@f@   @@@@@@L
^@@@@WWMMP  ^    Q@@@@
 @@@@@_         _@@@@l
  W@@@@@g_____g@@@@@P
   @@@@@@@@@@@@@@@@l
    ^W@@@@@@@@@@@P
       ^TMMMMTll
EOF
        ;;

        "openbsd_small")
            set_colors 3 7 6 1 8
            read -rd '' ascii_data <<'EOF'
${c1}      _____
    \\-     -/
 \\_/         \\
 |        ${c2}O O${c1} |
 |_  <   )  3 )
 / \\         /
    /-_____-\\
EOF
        ;;

        "OpenBSD"*)
            set_colors 3 7 6 1 8
            read -rd '' ascii_data <<'EOF'
${c3}                                     _
                                    (_)
${c1}              |    .
${c1}          .   |L  /|   .         ${c3} _
${c1}      _ . |\ _| \--+._/| .       ${c3}(_)
${c1}     / ||\| Y J  )   / |/| ./
    J  |)'( |        ` F`.'/       ${c3} _
${c1}  -<|  F         __     .-<        ${c3}(_)
${c1}    | /       .-'${c3}. ${c1}`.  /${c3}-. ${c1}L___
    J \\      <    ${c3}\ ${c1} | | ${c5}O${c3}\\${c1}|.-' ${c3} _
${c1}  _J \\  .-    \\${c3}/ ${c5}O ${c3}| ${c1}| \\  |${c1}F    ${c3}(_)
${c1} '-F  -<_.     \\   .-'  `-' L__
__J  _   _.     >-'  ${c1})${c4}._.   ${c1}|-'
${c1} `-|.'   /_.          ${c4}\_|  ${c1} F
  /.-   .                _.<
 /'    /.'             .'  `\\
  /L  /'   |/      _.-'-\\
 /'J       ___.---'\|
   |\  .--' V  | `. `
   |/`. `-.     `._)
      / .-.\\
      \\ (  `\\
       `.\\
EOF
        ;;

        "openEuler"*)
            set_colors 4 7 1
            read -rd '' ascii_data <<'EOF'
${c1}
                       (#####
                     (((########  #####
                    (((        ##########    __...__
             ((((((((           #######    /((((((###\
           (((((((((((   .......           \(((((####/
          ((((((    ((((#########            *******
    %((((((#          ((########
 /////(((((              ###
/////(((((((#   (((&
         (((((((((((((
          ((((((((((((
           (((((((((     ((((((###
                       /((((((######
                      //((((((######
                       /((((((#####
                        *********/
EOF
        ;;

        "OpenIndiana"*)
            set_colors 4 7 1
            read -rd '' ascii_data <<'EOF'
${c2}                         .sy/
                         .yh+

           ${c1}-+syyyo+-     ${c2} /+.
         ${c1}+ddo/---/sdh/   ${c2} ym-
       ${c1}`hm+        `sms${c2}   ym-```````.-.
       ${c1}sm+           sm/ ${c2} ym-         +s
       ${c1}hm.           /mo ${c2} ym-         /h
       ${c1}omo           ym: ${c2} ym-       `os`
        ${c1}smo`       .ym+ ${c2}  ym-     .os-
     ``  ${c1}:ymy+///oyms- ${c2}   ym-  .+s+.
   ..`     ${c1}`:+oo+/-`  ${c2}    -//oyo-
 -:`                   .:oys/.
+-               `./oyys/.
h+`      `.-:+oyyyo/-`
`/ossssysso+/-.`
EOF
        ;;

        "openmamba"*)
            set_colors 7 2
            read -rd '' ascii_data <<'EOF'
${c1}                 `````
           .-/+ooooooooo+/:-`
        ./ooooooooooooooooooo+:.
      -+oooooooooooooooooooooooo+-
    .+ooooooooo+/:---::/+ooooooooo+.
   :oooooooo/-`          `-/oo${c2}s´${c1}oooo.${c2}s´${c1}
  :ooooooo/`                `${c2}sNds${c1}ooo${c2}sNds${c1}
 -ooooooo-                   ${c2}:dmy${c1}ooo${c2}:dmy${c1}
 +oooooo:                      :oooooo-
.ooooooo                        .://:`
:oooooo+                        ./+o+:`
-ooooooo`                      `oooooo+
`ooooooo:                      /oooooo+
 -ooooooo:                    :ooooooo.
  :ooooooo+.                .+ooooooo:
   :oooooooo+-`          `-+oooooooo:
    .+ooooooooo+/::::://oooooooooo+.
      -+oooooooooooooooooooooooo+-
        .:ooooooooooooooooooo+:.
           `-:/ooooooooo+/:.`
                 ``````
EOF
        ;;

        "OpenMandriva"*)
            set_colors 4
            read -rd '' ascii_data <<'EOF'
${c1}                  ``````
            `-:/+++++++//:-.`
         .:+++oooo+/:.``   ``
      `:+ooooooo+:.  `-:/++++++/:.`
     -+oooooooo:` `-++o+/::::://+o+/-
   `/ooooooooo-  -+oo/.`        `-/oo+.
  `+ooooooooo.  :os/`              .+so:
  +sssssssss/  :ss/                 `+ss-
 :ssssssssss`  sss`                  .sso
 ossssssssss  `yyo                    sys
`sssssssssss` `yys                   `yys
`sssssssssss:  +yy/                  +yy:
 oyyyyyyyyyys. `oyy/`              `+yy+
 :yyyyyyyyyyyo. `+yhs:.         `./shy/
  oyyyyyyyyyyys:` .oyhys+:----/+syhy+. `
  `syyyyyyyyyyyyo-` .:osyhhhhhyys+:``.:`
   `oyyyyyyyyyyyyys+-`` `.----.```./oo.
     /yhhhhhhhhhhhhhhyso+//://+osyhy/`
      `/yhhhhhhhhhhhhhhhhhhhhhhhhy/`
        `:oyhhhhhhhhhhhhhhhhhhyo:`
            .:+syhhhhhhhhys+:-`
                 ``....``
EOF
        ;;

        "OpenStage"*)
            set_colors 2
            read -rd '' ascii_data <<'EOF'
${c1}                 /(/
              .(((((((,
             /(((((((((/
           .(((((/,/(((((,
          *(((((*   ,(((((/
          (((((*      .*/((
         *((((/  (//(/*
         /((((*  ((((((((((,
      .  /((((*  (((((((((((((.
     ((. *((((/        ,((((((((
   ,(((/  (((((/     **   ,((((((*
  /(((((. .(((((/   //(((*  *(((((/
 .(((((,    ((/   .(((((/.   .(((((,
 /((((*        ,(((((((/      ,(((((
 /(((((((((((((((((((/.  /(((((((((/
 /(((((((((((((((((,   /(((((((((((/
     */(((((//*.      */((/(/(/*
EOF
        ;;

        "OpenWrt"*)
            set_colors 4 7 1
            read -rd '' ascii_data <<'EOF'
${c1} _______
|       |.-----.-----.-----.
|   -   ||  _  |  -__|     |
|_______||   __|_____|__|__|
         |__|
 ________        __
|  |  |  |.----.|  |_
|  |  |  ||   _||   _|
|________||__|  |____|
EOF
        ;;

        "Open Source Media Center"* | "osmc")
            set_colors 4 7 1
            read -rd '' ascii_data <<'EOF'
${c1}            -+shdmNNNNmdhs+-
        .+hMNho/:..``..:/ohNMh+.
      :hMdo.                .odMh:
    -dMy-                      -yMd-
   sMd-                          -dMs
  hMy       +.            .+       yMh
 yMy        dMs.        .sMd        yMy
:Mm         dMNMs`    `sMNMd        `mM:
yM+         dM//mNs``sNm//Md         +My
mM-         dM:  +NNNN+  :Md         -Mm
mM-         dM: `oNN+    :Md         -Mm
yM+         dM/+NNo`     :Md         +My
:Mm`        dMMNs`       :Md        `mM:
 yMy        dMs`         -ms        yMy
  hMy       +.                     yMh
   sMd-                          -dMs
    -dMy-                      -yMd-
      :hMdo.                .odMh:
        .+hMNho/:..``..:/ohNMh+.
            -+shdmNNNNmdhs+-
EOF
        ;;

        "Oracle"*)
            set_colors 1 7 3
            read -rd '' ascii_data <<'EOF'
${c1}
      `-/+++++++++++++++++/-.`
   `/syyyyyyyyyyyyyyyyyyyyyyys/.
  :yyyyo/-...............-/oyyyy/
 /yyys-                     .oyyy+
.yyyy`                       `syyy-
:yyyo                         /yyy/
.yyyy`                       `syyy-
 /yyys.                     .oyyyo
  /yyyyo:-...............-:oyyyy/`
   `/syyyyyyyyyyyyyyyyyyyyyyys+.
     `.:/+ooooooooooooooo+/:.`
EOF
        ;;

        "OS Elbrus"*)
            set_colors 4 7 3
            read -rd '' ascii_data <<'EOF'
${c1}   ▄▄▄▄▄▄▄▄▄▄▄▄▄▄▄▄▄▄▄▄▄▄▄▄▄▄▄
   ██▀▀▀▀▀▀▀▀▀▀▀▀▀▀▀▀▀▀▀▀▀▀▀██
   ██                       ██
   ██   ███████   ███████   ██
   ██   ██   ██   ██   ██   ██
   ██   ██   ██   ██   ██   ██
   ██   ██   ██   ██   ██   ██
   ██   ██   ██   ██   ██   ██
   ██   ██   ███████   ███████
   ██   ██                  ██
   ██   ██▄▄▄▄▄▄▄▄▄▄▄▄▄▄▄▄▄▄██
   ██   ▀▀▀▀▀▀▀▀▀▀▀▀▀▀▀▀▀▀▀▀██
   ██                       ██
   ███████████████████████████
EOF
        ;;

        "PacBSD"*)
            set_colors 1 7 3
            read -rd '' ascii_data <<'EOF'
${c1}      :+sMs.
  `:ddNMd-                         -o--`
 -sMMMMh:                          `+N+``
 yMMMMMs`     .....-/-...           `mNh/
 yMMMMMmh+-`:sdmmmmmmMmmmmddy+-``./ddNMMm
 yNMMNMMMMNdyyNNMMMMMMMMMMMMMMMhyshNmMMMm
 :yMMMMMMMMMNdooNMMMMMMMMMMMMMMMMNmy:mMMd
  +MMMMMMMMMmy:sNMMMMMMMMMMMMMMMMMMMmshs-
  :hNMMMMMMN+-+MMMMMMMMMMMMMMMMMMMMMMMs.
 .omysmNNhy/+yNMMMMMMMMMMNMMMMMMMMMNdNNy-
 /hMM:::::/hNMMMMMMMMMMMm/-yNMMMMMMN.mMNh`
.hMMMMdhdMMMMMMMMMMMMMMmo  `sMMMMMMN mMMm-
:dMMMMMMMMMMMMMMMMMMMMMdo+  oMMMMMMN`smMNo`
/dMMMMMMMMMMMMMMMMMMMMMNd/` :yMMMMMN:-hMMM.
:dMMMMMMMMMMMMMMMMMMMMMNh`  oMMMMMMNo/dMNN`
:hMMMMMMMMMMMMMMMMMMMMMMNs--sMMMMMMMNNmy++`
 sNMMMMMMMMMMMMMMMMMMMMMMMmmNMMMMMMNho::o.
 :yMMMMMMMMMMMMMNho+sydNNNNNNNmysso/` -//
  /dMMMMMMMMMMMMMs-  ````````..``
   .oMMMMMMMMMMMMNs`               ./y:`
     +dNMMNMMMMMMMmy`          ``./ys.
      `/hMMMMMMMMMMMNo-``    `.+yy+-`
        `-/hmNMNMMMMMMmmddddhhy/-`
            `-+oooyMMMdsoo+/:.
EOF
        ;;

        "parabola_small"*)
            set_colors 5 7
            read -rd '' ascii_data <<'EOF'
${c1}  __ __ __  _
.`_//_//_/ / `.
          /  .`
         / .`
        /.`
       /`
EOF
        ;;

        "Parabola"*)
            set_colors 5 7
            read -rd '' ascii_data <<'EOF'
${c1}                          `.-.    `.
                   `.`  `:++.   `-+o+.
             `` `:+/. `:+/.   `-+oooo+
        ``-::-.:+/. `:+/.   `-+oooooo+
    `.-:///-  ..`   .-.   `-+oooooooo-
 `..-..`                 `+ooooooooo:
``                        :oooooooo/
                          `ooooooo:
                          `oooooo:
                          -oooo+.
                          +ooo/`
                         -ooo-
                        `+o/.
                        /+-
                       //`
                      -.
EOF
        ;;

        "Pardus"*)
            set_colors 3 7 6 1 8
            read -rd '' ascii_data <<'EOF'
${c1} .smNdy+-    `.:/osyyso+:.`    -+ydmNs.
/Md- -/ymMdmNNdhso/::/oshdNNmdMmy/. :dM/
mN.     oMdyy- -y          `-dMo     .Nm
.mN+`  sMy hN+ -:             yMs  `+Nm.
 `yMMddMs.dy `+`               sMddMMy`
   +MMMo  .`  .                 oMMM+
   `NM/    `````.`    `.`````    +MN`
   yM+   `.-:yhomy    ymohy:-.`   +My
   yM:          yo    oy          :My
   +Ms         .N`    `N.      +h sM+
   `MN      -   -::::::-   : :o:+`NM`
    yM/    sh   -dMMMMd-   ho  +y+My
    .dNhsohMh-//: /mm/ ://-yMyoshNd`
      `-ommNMm+:/. oo ./:+mMNmmo:`
     `/o+.-somNh- :yy: -hNmos-.+o/`
    ./` .s/`s+sMdd+``+ddMs+s`/s. `/.
        : -y.  -hNmddmNy.  .y- :
         -+       `..`       +-
EOF
        ;;

        "Parrot"*)
            set_colors 6 7
            read -rd '' ascii_data <<'EOF'
${c1}  `:oho/-`
`mMMMMMMMMMMMNmmdhy-
 dMMMMMMMMMMMMMMMMMMs`
 +MMsohNMMMMMMMMMMMMMm/
 .My   .+dMMMMMMMMMMMMMh.
  +       :NMMMMMMMMMMMMNo
           `yMMMMMMMMMMMMMm:
             /NMMMMMMMMMMMMMy`
              .hMMMMMMMMMMMMMN+
                  ``-NMMMMMMMMMd-
                     /MMMMMMMMMMMs`
                      mMMMMMMMsyNMN/
                      +MMMMMMMo  :sNh.
                      `NMMMMMMm     -o/
                       oMMMMMMM.
                       `NMMMMMM+
                        +MMd/NMh
                         mMm -mN`
                         /MM  `h:
                          dM`   .
                          :M-
                           d:
                           -+
                            -
EOF
        ;;

        "Parsix"*)
            set_colors 3 1 7 8
            read -rd '' ascii_data <<'EOF'
                 ${c2}-/+/:.
               ${c2}.syssssys.
       ${c1}.--.    ${c2}ssssssssso${c1}   ..--.
     :++++++:  ${c2}+ssssssss+${c1} ./++/+++:
    /+++++++++.${c2}.yssooooy`${c1}-+///////o-
    /++++++++++.${c2}+soooos:${c1}:+////////+-
     :+++++////o-${c2}oooooo-${c1}+/////////-
      `-/++//++-${c4}.-----.-${c1}:+/////:-
  ${c3}-://::--${c1}-:/:${c4}.--.````.--.${c1}:::-${c3}--::::::.
${c3}-/:::::::://:${c4}.:-`      `-:${c3}`:/:::::::--/-
${c3}/::::::::::/-${c4}--.        .-.${c3}-/://///::::/
${c3}-/:::::::::/:${c4}`:-.      .-:${c3}`:///////////-
 `${c3}-::::--${c1}.-://.${c4}---....---${c1}`:+/:-${c3}--::::-`
       ${c1}-/+///+o/-${c4}.----.${c1}.:oo+++o+.
     ${c1}-+/////+++o:${c2}syyyyy.${c1}o+++++++++:
    ${c1}.+////+++++-${c2}+sssssy+${c1}.++++++++++\
    ${c1}.+:/++++++.${c2}.yssssssy-${c1}`+++++++++:
     ${c1}:/+++++-  ${c2}+sssssssss  ${c1}-++++++-
       ${c1}`--`    ${c2}+sssssssso    ${c1}`--`
                ${c2}+sssssy+`
                 ${c2}`.::-`
EOF
        ;;

        "PCBSD"* | "TrueOS"*)
            set_colors 1 7 3
            read -rd '' ascii_data <<'EOF'
${c1}                       ..
                        s.
                        +y
                        yN
                       -MN  `.
                      :NMs `m
                    .yMMm` `No
            `-/+++sdMMMNs+-`+Ms
        `:oo+-` .yMMMMy` `-+oNMh
      -oo-     +NMMMM/       oMMh-
    .s+` `    oMMMMM/     -  oMMMhy.
   +s`- ::   :MMMMMd     -o `mMMMy`s+
  y+  h .Ny+oNMMMMMN/    sh+NMMMMo  +y
 s+ .ds  -NMMMMMMMMMMNdhdNMMMMMMh`   +s
-h .NM`   `hMMMMMMMMMMMMMMNMMNy:      h-
y- hMN`     hMMmMMMMMMMMMNsdMNs.      -y
m` mMMy`    oMMNoNMMMMMMo`  sMMMo     `m
m` :NMMMdyydMMMMo+MdMMMs     sMMMd`   `m
h-  `+ymMMMMMMMM--M+hMMN/    +MMMMy   -h
:y     `.sMMMMM/ oMM+.yMMNddNMMMMMm   y:
 y:   `s  dMMN- .MMMM/ :MMMMMMMMMMh  :y
 `h:  `mdmMMM/  yMMMMs  sMMMMMMMMN- :h`
   so  -NMMMN   /mmd+  `dMMMMMMMm- os
    :y: `yMMM`       `+NMMMMMMNo`:y:
      /s+`.omy      /NMMMMMNh/.+s:
        .+oo:-.     /mdhs+::oo+.
            -/o+++++++++++/-
EOF
        ;;

        "PCLinuxOS"*)
            set_colors 4 7 1
            read -rd '' ascii_data <<'EOF'
            ${c1}mhhhyyyyhhhdN
        dyssyhhhhhhhhhhhssyhN
     Nysyhhyo/:-.....-/oyhhhssd
   Nsshhy+.              `/shhysm
  dohhy/                    -shhsy
 dohhs`                       /hhys
N+hho   ${c2}+ssssss+-   .+syhys+   ${c1}/hhsy
ohhh`   ${c2}ymmo++hmm+`smmy/::+y`   ${c1}shh+
+hho    ${c2}ymm-  /mmy+mms          ${c1}:hhod
/hh+    ${c2}ymmhhdmmh.smm/          ${c1}.hhsh
+hhs    ${c2}ymm+::-`  /mmy`    `    ${c1}/hh+m
yyhh-   ${c2}ymm-       /dmdyosyd`  ${c1}`yhh+
 ohhy`  ${c2}://`         -/+++/-   ${c1}ohhom
 N+hhy-                      `shhoh
   sshho.                  `+hhyom
    dsyhhs/.            `:ohhhoy
      dysyhhhso///://+syhhhssh
         dhyssyhhhhhhyssyyhN
              mddhdhdmN
EOF
        ;;

        "Pengwin"*)
            set_colors 5 5 13
            read -rd '' ascii_data <<'EOF'
${c3}                     ...`
${c3}                     `-///:-`
${c3}                       .+${c2}ssys${c3}/
${c3}                        +${c2}yyyyy${c3}o    ${c2}
${c2}                        -yyyyyy:
${c2}           `.:/+ooo+/:` -yyyyyy+
${c2}         `:oyyyyyys+:-.`syyyyyy:
${c2}        .syyyyyyo-`   .oyyyyyyo
${c2}       `syyyyyy   `-+yyyyyyy/`
${c2}       /yyyyyy+ -/osyyyyyyo/.
${c2}       +yyyyyy-  `.-:::-.`
${c2}       .yyyyyy-
${c3}        :${c2}yyyyy${c3}o
${c3}         .+${c2}ooo${c3}+
${c3}           `.::/:.
EOF
        ;;

        "Peppermint"*)
            set_colors 1 15 3
            read -rd '' ascii_data <<'EOF'
${c1}               PPPPPPPPPPPPPP
${c1}           PPPP${c2}MMMMMMM${c1}PPPPPPPPPPP
${c1}         PPPP${c2}MMMMMMMMMM${c1}PPPPPPPP${c2}MM${c1}PP
${c1}       PPPPPPPP${c2}MMMMMMM${c1}PPPPPPPP${c2}MMMMM${c1}PP
${c1}     PPPPPPPPPPPP${c2}MMMMMM${c1}PPPPPPP${c2}MMMMMMM${c1}PP
${c1}    PPPPPPPPPPPP${c2}MMMMMMM${c1}PPPP${c2}M${c1}P${c2}MMMMMMMMM${c1}PP
${c1}   PP${c2}MMMM${c1}PPPPPPPPPP${c2}MMM${c1}PPPPP${c2}MMMMMMM${c1}P${c2}MM${c1}PPPP
${c1}   P${c2}MMMMMMMMMM${c1}PPPPPP${c2}MM${c1}PPPPP${c2}MMMMMM${c1}PPPPPPPP
${c1}  P${c2}MMMMMMMMMMMM${c1}PPPPP${c2}MM${c1}PP${c2}M${c1}P${c2}MM${c1}P${c2}MM${c1}PPPPPPPPPPP
${c1}  P${c2}MMMMMMMMMMMMMMMM${c1}PP${c2}M${c1}P${c2}MMM${c1}PPPPPPPPPPPPPPPP
${c1}  P${c2}MMM${c1}PPPPPPPPPPPPPPPPPPPPPPPPPPPPPP${c2}MMMMM${c1}P
${c1}  PPPPPPPPPPPPPPPP${c2}MMM${c1}P${c2}M${c1}P${c2}MMMMMMMMMMMMMMMM${c1}PP
${c1}  PPPPPPPPPPP${c2}MM${c1}P${c2}MM${c1}PPPP${c2}MM${c1}PPPPP${c2}MMMMMMMMMMM${c1}PP
${c1}   PPPPPPPP${c2}MMMMMM${c1}PPPPP${c2}MM${c1}PPPPPP${c2}MMMMMMMMM${c1}PP
${c1}   PPPP${c2}MM${c1}P${c2}MMMMMMM${c1}PPPPPP${c2}MM${c1}PPPPPPPPPP${c2}MMMM${c1}PP
${c1}    PP${c2}MMMMMMMMM${c1}P${c2}M${c1}PPPP${c2}MMMMMM${c1}PPPPPPPPPPPPP
${c1}     PP${c2}MMMMMMM${c1}PPPPPPP${c2}MMMMMM${c1}PPPPPPPPPPPP
${c1}       PP${c2}MMMM${c1}PPPPPPPPP${c2}MMMMMMM${c1}PPPPPPPP
${c1}         PP${c2}MM${c1}PPPPPPPP${c2}MMMMMMMMMM${c1}PPPP
${c1}           PPPPPPPPPP${c2}MMMMMMMM${c1}PPPP
${c1}               PPPPPPPPPPPPPP
EOF
        ;;

        "popos_small"* | "pop_os_small"*)
            set_colors 6 7
            read -rd '' ascii_data <<'EOF'
${c1}______
\\   _ \\        __
 \\ \\ \\ \\      / /
  \\ \\_\\ \\    / /
   \\  ___\\  /_/
    \\ \\    _
   __\\_\\__(_)_
  (___________)`
EOF
        ;;

        "Pop!_OS"* | "popos"* | "pop_os"*)
            set_colors 6 7
            read -rd '' ascii_data <<'EOF'
${c1}             /////////////
         /////////////////////
      ///////${c2}*767${c1}////////////////
    //////${c2}7676767676*${c1}//////////////
   /////${c2}76767${c1}//${c2}7676767${c1}//////////////
  /////${c2}767676${c1}///${c2}*76767${c1}///////////////
 ///////${c2}767676${c1}///${c2}76767${c1}.///${c2}7676*${c1}///////
/////////${c2}767676${c1}//${c2}76767${c1}///${c2}767676${c1}////////
//////////${c2}76767676767${c1}////${c2}76767${c1}/////////
///////////${c2}76767676${c1}//////${c2}7676${c1}//////////
////////////,${c2}7676${c1},///////${c2}767${c1}///////////
/////////////*${c2}7676${c1}///////${c2}76${c1}////////////
///////////////${c2}7676${c1}////////////////////
 ///////////////${c2}7676${c1}///${c2}767${c1}////////////
  //////////////////////${c2}'${c1}////////////
   //////${c2}.7676767676767676767,${c1}//////
    /////${c2}767676767676767676767${c1}/////
      ///////////////////////////
         /////////////////////
             /////////////
EOF
        ;;

        "Porteus"*)
            set_colors 6 7
            read -rd '' ascii_data <<'EOF'
${c1}             `.-:::-.`
         -+ydmNNNNNNNmdy+-
      .+dNmdhs+//////+shdmdo.
    .smmy+-`             ./sdy:
  `omdo.    `.-/+osssso+/-` `+dy.
 `yms.   `:shmNmdhsoo++osyyo-``oh.
 hm/   .odNmds/.`    ``.....:::-+s
/m:  `+dNmy:`   `./oyhhhhyyooo++so
ys  `yNmy-    .+hmmho:-.`     ```
s:  yNm+`   .smNd+.
`` /Nm:    +dNd+`
   yN+   `smNy.
   dm    oNNy`
   hy   -mNm.
   +y   oNNo
   `y`  sNN:
    `:  +NN:
     `  .mNo
         /mm`
          /my`
           .sy`
             .+:
                `
EOF
        ;;

        "postmarketos_small")
            set_colors 2 7
            read -rd '' ascii_data <<'EOF'
${c1}        /\\
       /  \\
      /    \\
      \\__   \\
    /\\__ \\  _\\
   /   /  \\/ __
  /   / ____/  \\
 /    \\ \\       \\
/_____/ /________\\
EOF
        ;;

        "PostMarketOS"*)
            set_colors 2 7
            read -rd '' ascii_data <<'EOF'
${c1}                 /\\
                /  \\
               /    \\
              /      \\
             /        \\
            /          \\
            \\           \\
          /\\ \\____       \\
         /  \\____ \\       \\
        /       /  \\       \\
       /       /    \\    ___\\
      /       /      \\  / ____
     /       /        \\/ /    \\
    /       / __________/      \\
   /        \\ \\                 \\
  /          \\ \\                 \\
 /           / /                  \\
/___________/ /____________________\\
EOF
        ;;

        "Proxmox"*)
            set_colors 7 202
            read -rd '' ascii_data <<'EOF'
${c1}         .://:`              `://:.
       `hMMMMMMd/          /dMMMMMMh`
        `sMMMMMMMd:      :mMMMMMMMs`
${c2}`-/+oo+/:${c1}`.yMMMMMMMh-  -hMMMMMMMy.`${c2}:/+oo+/-`
`:oooooooo/${c1}`-hMMMMMMMyyMMMMMMMh-`${c2}/oooooooo:`
  `/oooooooo:${c1}`:mMMMMMMMMMMMMm:`${c2}:oooooooo/`
    ./ooooooo+-${c1} +NMMMMMMMMN+ ${c2}-+ooooooo/.
      .+ooooooo+-${c1}`oNMMMMNo`${c2}-+ooooooo+.
        -+ooooooo/.${c1}`sMMs`${c2}./ooooooo+-
          :oooooooo/${c1}`..`${c2}/oooooooo:
          :oooooooo/`${c1}..${c2}`/oooooooo:
        -+ooooooo/.`${c1}sMMs${c2}`./ooooooo+-
      .+ooooooo+-`${c1}oNMMMMNo${c2}`-+ooooooo+.
    ./ooooooo+-${c1} +NMMMMMMMMN+ ${c2}-+ooooooo/.
  `/oooooooo:`${c1}:mMMMMMMMMMMMMm:${c2}`:oooooooo/`
`:oooooooo/`${c1}-hMMMMMMMyyMMMMMMMh-${c2}`/oooooooo:`
`-/+oo+/:`${c1}.yMMMMMMMh-  -hMMMMMMMy.${c2}`:/+oo+/-`
${c1}        `sMMMMMMMm:      :dMMMMMMMs`
       `hMMMMMMd/          /dMMMMMMh`
         `://:`              `://:`
EOF
        ;;

        "Puppy"* | "Quirky Werewolf"* | "Precise Puppy"*)
            set_colors 4 7
            read -rd '' ascii_data <<'EOF'
${c1}           `-/osyyyysosyhhhhhyys+-
  -ohmNNmh+/hMMMMMMMMNNNNd+dMMMMNM+
 yMMMMNNmmddo/NMMMNNNNNNNNNo+NNNNNy
.NNNNNNmmmddds:MMNNNNNNNNNNNh:mNNN/
-NNNdyyyhdmmmd`dNNNNNmmmmNNmdd/os/
.Nm+shddyooo+/smNNNNmmmmNh.   :mmd.
 NNNNy:`   ./hmmmmmmmNNNN:     hNMh
 NMN-    -++- +NNNNNNNNNNm+..-sMMMM-
.MMo    oNNNNo hNNNNNNNNmhdNNNMMMMM+
.MMs    /NNNN/ dNmhs+:-`  yMMMMMMMM+
 mMM+     .. `sNN+.      hMMMMhhMMM-
 +MMMmo:...:sNMMMMMms:` hMMMMm.hMMy
  yMMMMMMMMMMMNdMMMMMM::/+o+//dMMd`
   sMMMMMMMMMMN+:oyyo:sMMMNNMMMNy`
    :mMMMMMMMMMMMmddNMMMMMMMMmh/
      /dMMMMMMMMMMMMMMMMMMNdy/`
        .+hNMMMMMMMMMNmdhs/.
            .:/+ooo+/:-.
EOF
        ;;

        "pureos_small"*)
            set_colors 2 7 7
            read -rd '' ascii_data <<'EOF'
${c1} _____________
|  _________  |
| |         | |
| |         | |
| |_________| |
|_____________|
EOF
        ;;

        "PureOS"*)
            set_colors 2 7 7
            read -rd '' ascii_data <<'EOF'
${c1}dmmmmmmmmmmmmmmmmmmmmmmmmmmmmmmmmmmmmmmd
dNm//////////////////////////////////mNd
dNd                                  dNd
dNd                                  dNd
dNd                                  dNd
dNd                                  dNd
dNd                                  dNd
dNd                                  dNd
dNd                                  dNd
dNd                                  dNd
dNm//////////////////////////////////mNd
dmmmmmmmmmmmmmmmmmmmmmmmmmmmmmmmmmmmmmmd
EOF
        ;;

        "Qubes"*)
            set_colors 4 5 7 6
            read -rd '' ascii_data <<'EOF'
${c1}               `..--..`
            `.----------.`
        `..----------------..`
     `.------------------------.``
 `..-------------....-------------..`
.::----------..``    ``..----------:+:
:////:----..`            `..---:/ossso
:///////:`                  `/osssssso
:///////:                    /ssssssso
:///////:                    /ssssssso
:///////:                    /ssssssso
:///////:                    /ssssssso
:///////:                    /ssssssso
:////////-`                .:sssssssso
:///////////-.`        `-/osssssssssso
`//////////////:-```.:+ssssssssssssso-
  .-://////////////sssssssssssssso/-`
     `.:///////////sssssssssssssso:.
         .-:///////ssssssssssssssssss/`
            `.:////ssss+/+ssssssssssss.
                `--//-    `-/osssso/.
EOF
        ;;

        "Quibian"*)
            set_colors 3 7
            read -rd '' ascii_data <<'EOF'
${c1}            `.--::::::::--.`
        `.-:::-..``   ``..-::-.`
      .::::-`   .${c2}+${c1}:``       `.-::.`
    .::::.`    -::::::-`       `.::.
  `-:::-`    -:::::::::--..``     .::`
 `::::-     .${c2}oy${c1}:::::::---.```.:    `::`
 -::::  `.-:::::::::::-.```         `::
.::::.`-:::::::::::::.               `:.
-::::.:::::::::::::::                 -:
::::::::::::::::::::`                 `:
:::::::::::::::::::-                  `:
:::::::::::::::::::                   --
.:::::::::::::::::`                  `:`
`:::::::::::::::::                   -`
 .:::::::::::::::-                  -`
  `::::::::::::::-                `.`
    .::::::::::::-               ``
      `.--:::::-.
EOF
        ;;

        "Radix"*)
            set_colors 1 2
            read -rd '' ascii_data <<'EOF'
${c2}                .:oyhdmNo
             `/yhyoosdms`
            -o+/ohmmho-
           ..`.:/:-`
     `.--:::-.``${c1}
  .+ydNMMMMMMNmhs:`
`omMMMMMMMMMMMMMMNh-
oNMMMNmddhhyyhhhddmy.
mMMMMNmmddhhysoo+/:-`
yMMMMMMMMMMMMMMMMNNh.
-dmmmmmNNMMMMMMMMMMs`
 -+oossyhmMMMMMMMMd-
 `sNMMMMMMMMMMMMMm:
  `yMMMMMMNmdhhhh:
   `sNMMMMMNmmho.
    `+mMMMMMMMy.
      .yNMMMm+`
       `:yd+.
EOF
        ;;

        "Raspbian_small"*)
            set_colors 2 1
            read -rd '' ascii_data <<'EOF'
${c1}   ..    ,.
  :oo: .:oo:
  'o\\o o/o:
${c2} :: . :: . ::
:: :::  ::: ::
:'  '',.''  ':
 ::: :::: :::
 ':,  ''  ,:'
   ' ~::~ '
EOF
        ;;

        "Raspbian"*)
            set_colors 2 1
            read -rd '' ascii_data <<'EOF'
${c1}  `.::///+:/-.        --///+//-:``
 `+oooooooooooo:   `+oooooooooooo:
  /oooo++//ooooo:  ooooo+//+ooooo.
  `+ooooooo:-:oo-  +o+::/ooooooo:
   `:oooooooo+``    `.oooooooo+-
     `:++ooo/.        :+ooo+/.`
        ${c2}...`  `.----.` ``..
     .::::-``:::::::::.`-:::-`
    -:::-`   .:::::::-`  `-:::-
   `::.  `.--.`  `` `.---.``.::`
       .::::::::`  -::::::::` `
 .::` .:::::::::- `::::::::::``::.
-:::` ::::::::::.  ::::::::::.`:::-
::::  -::::::::.   `-::::::::  ::::
-::-   .-:::-.``....``.-::-.   -::-
 .. ``       .::::::::.     `..`..
   -:::-`   -::::::::::`  .:::::`
   :::::::` -::::::::::` :::::::.
   .:::::::  -::::::::. ::::::::
    `-:::::`   ..--.`   ::::::.
      `...`  `...--..`  `...`
            .::::::::::
             `.-::::-`
EOF
        ;;

        "Reborn OS"* | "Reborn"*)
            set_colors 2 2 8
            read -rd '' ascii_data <<'EOF'
${c3}
        mMMMMMMMMM  MMMMMMMMMm
       NM                    MN
      MM  ${c1}dddddddd  dddddddd  ${c3}MN
     mM  ${c1}dd                dd  ${c3}MM
        ${c1}dd  hhhhhh   hhhhh  dd
   ${c3}mM      ${c1}hh            hh      ${c3}Mm
  NM  ${c1}hd       ${c3}mMMMMMMd       ${c1}dh  ${c3}MN
 NM  ${c1}dd  hh   ${c3}mMMMMMMMMm   ${c1}hh  dd  ${c3}MN
NM  ${c1}dd  hh   ${c3}mMMMMMMMMMMm   ${c1}hh  dd  ${c3}MN
 NM  ${c1}dd  hh   ${c3}mMMMMMMMMm   ${c1}hh  dd  ${c3}MN
  NM  ${c1}hd       ${c3}mMMMMMMm       ${c1}dh  ${c3}MN
   mM      ${c1}hh            hh      ${c3}Mm
        ${c1}dd  hhhhhh  hhhhhh  dd
     ${c3}MM  ${c1}dd                dd  ${c3}MM
      MM  ${c1}dddddddd  dddddddd  ${c3}MN
       NM                    MN
        mMMMMMMMMM  MMMMMMMMMm
EOF
        ;;

        "Red Star"* | "Redstar"*)
            set_colors 1 7 3
            read -rd '' ascii_data <<'EOF'
${c1}                    ..
                  .oK0l
                 :0KKKKd.
               .xKO0KKKKd
              ,Od' .d0000l
             .c;.   .'''...           ..'.
.,:cloddxxxkkkkOOOOkkkkkkkkxxxxxxxxxkkkx:
;kOOOOOOOkxOkc'...',;;;;,,,'',;;:cllc:,.
 .okkkkd,.lko  .......',;:cllc:;,,'''''.
   .cdo. :xd' cd:.  ..';'',,,'',,;;;,'.
      . .ddl.;doooc'..;oc;'..';::;,'.
        coo;.oooolllllllcccc:'.  .
       .ool''lllllccccccc:::::;.
       ;lll. .':cccc:::::::;;;;'
       :lcc:'',..';::::;;;;;;;,,.
       :cccc::::;...';;;;;,,,,,,.
       ,::::::;;;,'.  ..',,,,'''.
        ........          ......
EOF
        ;;

        "Redcore"*)
            set_colors 1
            read -rd '' ascii_data <<'EOF'
${c1}                 RRRRRRRRR
               RRRRRRRRRRRRR
        RRRRRRRRRR      RRRRR
   RRRRRRRRRRRRRRRRRRRRRRRRRRR
 RRRRRRR  RRR         RRR RRRRRRRR
RRRRR    RR                 RRRRRRRRR
RRRR    RR     RRRRRRRR      RR RRRRRR
RRRR   R    RRRRRRRRRRRRRR   RR   RRRRR
RRRR   R  RRRRRRRRRRRRRRRRRR  R   RRRRR
RRRR     RRRRRRRRRRRRRRRRRRR  R   RRRR
 RRR     RRRRRRRRRRRRRRRRRRRR R   RRRR
  RRR    RRRRRRRRRRRRRRRRRRRR    RRRR
    RR   RRRRRRRRRRRRRRRRRRR    RRR
     RR   RRRRRRRRRRRRRRRRR    RRR
       RR   RRRRRRRRRRRRRR   RR
         R       RRRR      RR
EOF
        ;;

        "redhat_old" | "rhel_old"*)
            set_colors 1 7 3
            read -rd '' ascii_data <<'EOF'
${c1}             `.-..........`
            `////////::.`-/.
            -: ....-////////.
            //:-::///////////`
     `--::: `-://////////////:
     //////-    ``.-:///////// .`
     `://////:-.`    :///////::///:`
       .-/////////:---/////////////:
          .-://////////////////////.
${c2}         yMN+`.-${c1}::///////////////-`
${c2}      .-`:NMMNMs`  `..-------..`
       MN+/mMMMMMhoooyysshsss
MMM    MMMMMMMMMMMMMMyyddMMM+
 MMMM   MMMMMMMMMMMMMNdyNMMh`     hyhMMM
  MMMMMMMMMMMMMMMMyoNNNMMM+.   MMMMMMMM
   MMNMMMNNMMMMMNM+ mhsMNyyyyMNMMMMsMM
EOF
        ;;

        "Redhat"* | "Red Hat"* | "rhel"*)
            set_colors 1
            read -rd '' ascii_data <<'EOF'
${c1}           .MMM..:MMMMMMM
          MMMMMMMMMMMMMMMMMM
          MMMMMMMMMMMMMMMMMMMM.
         MMMMMMMMMMMMMMMMMMMMMM
        ,MMMMMMMMMMMMMMMMMMMMMM:
        MMMMMMMMMMMMMMMMMMMMMMMM
  .MMMM'  MMMMMMMMMMMMMMMMMMMMMM
 MMMMMM    `MMMMMMMMMMMMMMMMMMMM.
MMMMMMMM      MMMMMMMMMMMMMMMMMM .
MMMMMMMMM.       `MMMMMMMMMMMMM' MM.
MMMMMMMMMMM.                     MMMM
`MMMMMMMMMMMMM.                 ,MMMMM.
 `MMMMMMMMMMMMMMMMM.          ,MMMMMMMM.
    MMMMMMMMMMMMMMMMMMMMMMMMMMMMMMMMMMMM
      MMMMMMMMMMMMMMMMMMMMMMMMMMMMMMMMM:
         MMMMMMMMMMMMMMMMMMMMMMMMMMMMMM
            `MMMMMMMMMMMMMMMMMMMMMMMM:
                ``MMMMMMMMMMMMMMMMM'
EOF
        ;;

        "Refracted Devuan"* | "Refracted_Devuan"*)
            set_colors 8 7
            read -rd '' ascii_data <<'EOF'
${c2}                             A
                            VW
                           VVW\\
                         .yWWW\\
 ,;,,u,;yy;;v;uyyyyyyy  ,WWWWW^
    *WWWWWWWWWWWWWWWW/  $VWWWWw      ,
        ^*%WWWWWWVWWX  $WWWW**    ,yy
        ,    "**WWW/' **'   ,yy/WWW*`
       &WWWWwy    `*`  <,ywWW%VWWW*
     yWWWWWWWWWW*    .,   "**WW%W
   ,&WWWWWM*"`  ,y/  &WWWww   ^*
  XWWX*^   ,yWWWW09 .WWWWWWWWwy,
 *`        &WWWWWM  WWWWWWWWWWWWWww,
           (WWWWW` /#####WWW***********
           ^WWWW
            VWW
            Wh.
            V/
EOF
        ;;

        "Regata"*)
            set_colors 7 1 4 5 3 2
            read -rd '' ascii_data <<'EOF'
${c1}            ddhso+++++osydd
        dho/.`hh${c2}.:/+/:.${c1}hhh`:+yd
      do-hhhhhh${c2}/sssssss+`${c1}hhhhh./yd
    h/`hhhhhhh${c2}-sssssssss:${c1}hhhhhhhh-yd
  do`hhhhhhhhh${c2}`ossssssso.${c1}hhhhhhhhhh/d
 d/hhhhhhhhhhhh${c2}`/ossso/.${c1}hhhhhhhhhhhh.h
 /hhhhhhhhhhhh${c3}`-/osyso/-`${c1}hhhhhhhhhhhh.h
shh${c4}-/ooo+-${c1}hhh${c3}:syyso+osyys/`${c1}hhh${c5}`+oo`${c1}hhh/
h${c4}`ohhhhhhho`${c3}+yyo.${c1}hhhhh${c3}.+yyo`${c5}.sssssss.${c1}h`h
s${c4}:hhhhhhhhho${c3}yys`${c1}hhhhhhh${c3}.oyy/${c5}ossssssso-${c1}hs
s${c4}.yhhhhhhhy/${c3}yys`${c1}hhhhhhh${c3}.oyy/${c5}ossssssso-${c1}hs
hh${c4}./syyys+.${c1} ${c3}+yy+.${c1}hhhhh${c3}.+yyo`${c5}.ossssso/${c1}h`h
shhh${c4}``.`${c1}hhh${c3}`/syyso++oyys/`${c1}hhh${c5}`+++-`${c1}hh:h
d/hhhhhhhhhhhh${c3}`-/osyso+-`${c1}hhhhhhhhhhhh.h
 d/hhhhhhhhhhhh${c6}`/ossso/.${c1}hhhhhhhhhhhh.h
  do`hhhhhhhhh${c6}`ossssssso.${c1}hhhhhhhhhh:h
    h/`hhhhhhh${c6}-sssssssss:${c1}hhhhhhhh-yd
      h+.hhhhhh${c6}+sssssss+${c1}hhhhhh`/yd
        dho:.hhh${c6}.:+++/.${c1}hhh`-+yd
            ddhso+++++osyhd
EOF
        ;;

        "Regolith"*)
            set_colors 1
            read -rd '' ascii_data <<'EOF'
${c1}
                 ``....```
            `.:/++++++/::-.`
          -/+++++++:.`
        -++++++++:`
      `/++++++++-
     `/++++++++.                    -/+/
     /++++++++/             ``   .:+++:.
    -+++++++++/          ./++++:+++/-`
    :+++++++++/         `+++++++/-`
    :++++++++++`      .-/+++++++`
   `:++++++++++/``.-/++++:-:::-`      `
 `:+++++++++++++++++/:.`            ./`
:++/-:+++++++++/:-..              -/+.
+++++++++/::-...:/+++/-..````..-/+++.
`......``.::/+++++++++++++++++++++/.
         -/+++++++++++++++++++++/.
           .:/+++++++++++++++/-`
              `.-:://////:-.
EOF
        ;;

        "rocky_small"*)
            set_colors 2
                read -rd '' ascii_data <<'EOF'
${c1}    `-/+++++++++/-.`
 `-+++++++++++++++++-`
.+++++++++++++++++++++.
-+++++++++++++++++++++++.
+++++++++++++++/-/+++++++
+++++++++++++/.   ./+++++
+++++++++++:.       ./+++
+++++++++:`   `:/:`   .:/
-++++++:`   .:+++++:`
 .+++-`   ./+++++++++:`
  `-`   ./+++++++++++-
       -+++++++++:-.`
EOF
        ;;

        "rocky"*)
            set_colors 35
            read -rd '' ascii_data <<'EOF'
${c1}          __wgliliiligw_,
       _williiiiiiliilililw,
     _%iiiiiilililiiiiiiiiiii_
   .Qliiiililiiiiiiililililiilm.
  _iiiiiliiiiiililiiiiiiiiiiliil,
 .lililiiilililiiiilililililiiiii,
_liiiiiiliiiiiiiliiiiiF{iiiiiilili,
jliililiiilililiiili@`  ~ililiiiiiL
iiiliiiiliiiiiiili>`      ~liililii
liliiiliiilililii`         -9liiiil
iiiiiliiliiiiii~             "4lili
4ililiiiiilil~|      -w,       )4lf
-liiiiililiF'       _liig,       )'
 )iiiliii@`       _QIililig,
  )iiii>`       .Qliliiiililw
   )<>~       .mliiiiiliiiiiil,
            _gllilililiililii~
           giliiiiiiiiiiiiT`
          -^~$ililili@~~'
EOF
        ;;

        "Rosa"*)
            set_colors 4 7 1
            read -rd '' ascii_data <<'EOF'
${c1}           ROSAROSAROSAROSAR
        ROSA               AROS
      ROS   SAROSAROSAROSAR   AROS
    RO   ROSAROSAROSAROSAROSAR   RO
  ARO  AROSAROSAROSARO      AROS  ROS
 ARO  ROSAROS         OSAR   ROSA  ROS
 RO  AROSA   ROSAROSAROSA    ROSAR  RO
RO  ROSAR  ROSAROSAROSAR  R  ROSARO  RO
RO  ROSA  AROSAROSAROSA  AR  ROSARO  AR
RO AROS  ROSAROSAROSA   ROS  AROSARO AR
RO AROS  ROSAROSARO   ROSARO  ROSARO AR
RO  ROS  AROSAROS   ROSAROSA AROSAR  AR
RO  ROSA  ROS     ROSAROSAR  ROSARO  RO
 RO  ROS     AROSAROSAROSA  ROSARO  AR
 ARO  ROSA   ROSAROSAROS   AROSAR  ARO
  ARO  OROSA      R      ROSAROS  ROS
    RO   AROSAROS   AROSAROSAR   RO
     AROS   AROSAROSAROSARO   AROS
        ROSA               SARO
           ROSAROSAROSAROSAR
EOF
        ;;

        "sabotage"*)
            set_colors 4 7 1
            read -rd '' ascii_data <<'EOF'
${c2} .|'''.|      |     '||''|.    ..|''||
 ||..  '     |||     ||   ||  .|'    ||
  ''|||.    |  ||    ||'''|.  ||      ||
.     '||  .''''|.   ||    || '|.     ||
|'....|'  .|.  .||. .||...|'   ''|...|'

|''||''|     |      ..|'''.|  '||''''|
   ||       |||    .|'     '   ||  .
   ||      |  ||   ||    ....  ||''|
   ||     .''''|.  '|.    ||   ||
  .||.   .|.  .||.  ''|...'|  .||.....|
EOF
        ;;

        "Sabayon"*)
            set_colors 4 7 1
            read -rd '' ascii_data <<'EOF'
${c1}            ...........
         ..             ..
      ..                   ..
    ..           ${c2}o           ${c1}..
  ..            ${c2}:W'            ${c1}..
 ..             ${c2}.d.             ${c1}..
:.             ${c2}.KNO              ${c1}.:
:.             ${c2}cNNN.             ${c1}.:
:              ${c2}dXXX,              ${c1}:
:   ${c2}.          dXXX,       .cd,   ${c1}:
:   ${c2}'kc ..     dKKK.    ,ll;:'    ${c1}:
:     ${c2}.xkkxc;..dkkkc',cxkkl       ${c1}:
:.     ${c2}.,cdddddddddddddo:.       ${c1}.:
 ..         ${c2}:lllllll:           ${c1}..
   ..         ${c2}',,,,,          ${c1}..
     ..                     ..
        ..               ..
          ...............
EOF
        ;;

        "Sailfish"*)
            set_colors 4 5 7 6
            read -rd '' ascii_data <<'EOF'
${c1}                 _a@b
              _#b (b
            _@@   @_         _,
          _#^@ _#*^^*gg,aa@^^
          #- @@^  _a@^^
          @_  *g#b
          ^@_   ^@_
            ^@_   @
             @(b (b
            #b(b#^
          _@_#@^
       _a@a*^
   ,a@*^
EOF
        ;;

        "SalentOS"*)
            set_colors 2 1 3 7
            read -rd '' ascii_data <<'EOF'
${c1}                 ``..``
        .-:+oshdNMMMMMMNdhyo+:-.`
  -oydmMMMMMMMMMMMMMMMMMMMMMMMMMMNdhs/
${c4} +hdddm${c1}NMMMMMMMMMMMMMMMMMMMMMMMMN${c4}mdddh+`
${c2}`MMMMMN${c4}mdddddm${c1}MMMMMMMMMMMM${c4}mdddddm${c3}NMMMMM-
${c2} mMMMMMMMMMMMN${c4}ddddhyyhhddd${c3}NMMMMMMMMMMMM`
${c2} dMMMMMMMMMMMMMMMMM${c4}oo${c3}MMMMMMMMMMMMMMMMMN`
${c2} yMMMMMMMMMMMMMMMMM${c4}hh${c3}MMMMMMMMMMMMMMMMMd
${c2} +MMMMMMMMMMMMMMMMM${c4}hh${c3}MMMMMMMMMMMMMMMMMy
${c2} :MMMMMMMMMMMMMMMMM${c4}hh${c3}MMMMMMMMMMMMMMMMMo
${c2} .MMMMMMMMMMMMMMMMM${c4}hh${c3}MMMMMMMMMMMMMMMMM/
${c2} `NMMMMMMMMMMMMMMMM${c4}hh${c3}MMMMMMMMMMMMMMMMM-
${c2}  mMMMMMMMMMMMMMMMM${c4}hh${c3}MMMMMMMMMMMMMMMMN`
${c2}  hMMMMMMMMMMMMMMMM${c4}hh${c3}MMMMMMMMMMMMMMMMm
${c2}  /MMMMMMMMMMMMMMMM${c4}hh${c3}MMMMMMMMMMMMMMMMy
${c2}   .+hMMMMMMMMMMMMM${c4}hh${c3}MMMMMMMMMMMMMms:
${c2}      `:smMMMMMMMMM${c4}hh${c3}MMMMMMMMMNh+.
${c2}          .+hMMMMMM${c4}hh${c3}MMMMMMdo:
${c2}             `:smMM${c4}yy${c3}MMNy/`
                 ${c2}.- ${c4}`${c3}:.
EOF
        ;;

        "Scientific"*)
            set_colors 4 7 1
            read -rd '' ascii_data <<'EOF'
${c1}                 =/;;/-
                +:    //
               /;      /;
              -X        H.
.//;;;:;;-,   X=        :+   .-;:=;:;#;.
M-       ,=;;;#:,      ,:#;;:=,       ,@
:#           :#.=/++++/=.$=           #=
 ,#;         #/:+/;,,/++:+/         ;+.
   ,+/.    ,;@+,        ,#H;,    ,/+,
      ;+;;/= @.  ${c3}.H${c2}#${c3}#X   ${c1}-X :///+;
      ;+=;;;.@,  ${c2}.X${c3}M${c2}@$.  ${c1}=X.//;=#/.
   ,;:      :@#=        =$H:     .+#-
 ,#=         #;-///==///-//         =#,
;+           :#-;;;:;;;;-X-           +:
@-      .-;;;;M-        =M/;;;-.      -X
 :;;::;;-.    #-        :+    ,-;;-;:==
              ,X        H.
               ;/      #=
                //    +;
                 '////'
EOF
        ;;

        "Septor"*)
            set_colors 4 7 4
            read -rd '' ascii_data <<'EOF'
${c1}ssssssssssssssssssssssssssssssssssssssss
ssssssssssssssssssssssssssssssssssssssss
ssssssssssssssssssssssssssssssssssssssss
ssssssssssssssssssssssssssssssssssssssss
ssssssssss${c2};okOOOOOOOOOOOOOOko;${c1}ssssssssss
sssssssss${c2}oNWWWWWWWWWWWWWWWWWWNo${c1}sssssssss
ssssssss${c2}:WWWWWWWWWWWWWWWWWWWWWW:${c1}ssssssss
ssssssss${c2}lWWWWWk${c1}ssssssssss${c2}lddddd:${c1}ssssssss
ssssssss${c2}cWWWWWNKKKKKKKKKKKKOx:${c1}ssssssssss
${c3}yy${c1}sssssss${c2}OWWWWWWWWWWWWWWWWWWWWx${c1}sssssss${c3}yy
yyyyyyyyyy${c2}:kKNNNNNNNNNNNNWWWWWW:${c3}yyyyyyyy
yyyyyyyy${c2}sccccc;${c3}yyyyyyyyyy${c2}kWWWWW:${c3}yyyyyyyy
yyyyyyyy${c2}:WWWWWWNNNNNNNNNNWWWWWW;${c3}yyyyyyyy
yyyyyyyy${c2}.dWWWWWWWWWWWWWWWWWWWNd${c3}yyyyyyyyy
yyyyyyyyyy${c2}sdO0KKKKKKKKKKKK0Od;${c3}yyyyyyyyyy
yyyyyyyyyyyyyyyyyyyyyyyyyyyyyyyyyyyyyyyy
yyyyyyyyyyyyyyyyyyyyyyyyyyyyyyyyyyyyyyyy
yyyyyyyyyyyyyyyyyyyyyyyyyyyyyyyyyyyyyyyy
yyyyyyyyyyyyyyyyyyyyyyyyyyyyyyyyyyyyyyyy
yyyyyyyyyyyyyyyyyyyyyyyyyyyyyyyyyyyyyyyy
EOF
        ;;

        "Serene"*)
            set_colors 6 6
            read -rd '' ascii_data <<'EOF'
${c1}              __---''''''---__
          .                      .
        :                          :
      -                       _______----_-
     s               __----'''     __----
 __h_            _-'           _-'     h
 '-._''--.._    ;           _-'         y
  :  ''-._  '-._/        _-'             :
  y       ':_       _--''                y
  m    .--'' '-._.;'                     m
  m   :        :                         m
  y    '.._     '-__                     y
  :        '--._    '''----___           :
   y            '--._         ''-- _    y
    h                '--._          :  h
     s                  __';         vs
      -         __..--''             -
        :_..--''                   :
          .                     _ .
            `''---______---''-``
EOF
        ;;

        "SharkLinux"*)
            set_colors 4 7
            read -rd '' ascii_data <<'EOF'
${c1}                              `:shd/
                          `:yNMMMMs
                       `-smMMMMMMN.
                     .+dNMMMMMMMMs
                   .smNNMMMMMMMMm`
                 .sNNNNNNNMMMMMM/
               `omNNNNNNNMMMMMMm
              /dNNNNNNNNMMMMMMM+
            .yNNNNNNNNNMMMMMMMN`
           +mNNNNNNNNNMMMMMMMMh
         .hNNNNNNNNNNMMMMMMMMMs
        +mMNNNNNNNNMMMMMMMMMMMs
      .hNMMNNNNMMMMMMMMMMMMMMMd
    .oNNNNNNNNNNMMMMMMMMMMMMMMMo
 `:+syyssoo++++ooooossssssssssso:
EOF
        ;;

        "Siduction"*)
            set_colors 4 4
            read -rd '' ascii_data <<'EOF'
${c1}                _aass,
               jQh: =$w
               QWmwawQW
               )$QQQQ@(   ..
         _a_a.   ~??^  syDY?Sa,
       _mW>-<$c       jWmi  imm.
       ]QQwayQE       4QQmgwmQQ`
        ?WWQWP'       -9QQQQQ@'._aas,
 _a%is.        .adYYs,. -"?!` aQB*~^3$c
_Qh;.nm       .QWc. {QL      ]QQp;..vmQ/
"QQmmQ@       -QQQggmQP      ]QQWmggmQQ(
 -???"         "$WQQQY`  __,  ?QQQQQQW!
        _yZ!?q,   -   .yWY!!Sw, "???^
       .QQa_=qQ       mQm>..vmm
        $QQWQQP       $QQQgmQQ@
         "???"   _aa, -9WWQQWY`
               _mB>~)$a  -~~
               mQms_vmQ.
               ]WQQQQQP
                -?T??"
EOF
        ;;

        "slackware_small"*)
            set_colors 4 7 1
            read -rd '' ascii_data <<'EOF'
${c1}   ________
  /  ______|
  | |______
  \\______  \\
   ______| |
| |________/
|____________
EOF
        ;;

        "Slackware"*)
            set_colors 4 7 1
            read -rd '' ascii_data <<'EOF'
${c1}                  :::::::
            :::::::::::::::::::
         :::::::::::::::::::::::::
       ::::::::${c2}cllcccccllllllll${c1}::::::
    :::::::::${c2}lc               dc${c1}:::::::
   ::::::::${c2}cl   clllccllll    oc${c1}:::::::::
  :::::::::${c2}o   lc${c1}::::::::${c2}co   oc${c1}::::::::::
 ::::::::::${c2}o    cccclc${c1}:::::${c2}clcc${c1}::::::::::::
 :::::::::::${c2}lc        cclccclc${c1}:::::::::::::
::::::::::::::${c2}lcclcc          lc${c1}::::::::::::
::::::::::${c2}cclcc${c1}:::::${c2}lccclc     oc${c1}:::::::::::
::::::::::${c2}o    l${c1}::::::::::${c2}l    lc${c1}:::::::::::
 :::::${c2}cll${c1}:${c2}o     clcllcccll     o${c1}:::::::::::
 :::::${c2}occ${c1}:${c2}o                  clc${c1}:::::::::::
  ::::${c2}ocl${c1}:${c2}ccslclccclclccclclc${c1}:::::::::::::
   :::${c2}oclcccccccccccccllllllllllllll${c1}:::::
    ::${c2}lcc1lcccccccccccccccccccccccco${c1}::::
      ::::::::::::::::::::::::::::::::
        ::::::::::::::::::::::::::::
           ::::::::::::::::::::::
                ::::::::::::
EOF
        ;;

        "SliTaz"*)
            set_colors 3 3
            read -rd '' ascii_data <<'EOF'
${c1}        @    @(               @
      @@   @@                  @    @/
     @@   @@                   @@   @@
    @@  %@@                     @@   @@
   @@  %@@@       @@@@@.       @@@@  @@
  @@@    @@@@    @@@@@@@    &@@@    @@@
   @@@@@@@ %@@@@@@@@@@@@ &@@@% @@@@@@@/
       ,@@@@@@@@@@@@@@@@@@@@@@@@@
  .@@@@@@@@@@@@@@@@@@@@@@@@@@@@@@@@@/
@@@@@@.  @@@@@@@@@@@@@@@@@@@@@  /@@@@@@
@@    @@@@@  @@@@@@@@@@@@,  @@@@@   @@@
@@ @@@@.    @@@@@@@@@@@@@%    #@@@@ @@.
@@ ,@@      @@@@@@@@@@@@@      @@@  @@
@   @@.     @@@@@@@@@@@@@     @@@  *@
@    @@     @@@@@@@@@@@@      @@   @
      @      @@@@@@@@@.     #@
       @      ,@@@@@       @
EOF
        ;;

        "SmartOS"*)
            set_colors 6 7
            read -rd '' ascii_data <<'EOF'
${c1}yyyyyyyyyyyyyyyyyyyyyyyyyyyyyyyyyyy
yyyyyyyyyyyyyyyyyyyyyyyyyyyyyyyyyyy
yyyys             oyyyyyyyyyyyyyyyy
yyyys  yyyyyyyyy  oyyyyyyyyyyyyyyyy
yyyys  yyyyyyyyy  oyyyyyyyyyyyyyyyy
yyyys  yyyyyyyyy  oyyyyyyyyyyyyyyyy
yyyys  yyyyyyyyy  oyyyyyyyyyyyyyyyy
yyyys  yyyyyyyyyyyyyyyyyyyyyyyyyyyy
yyyyy                         syyyy
yyyyyyyyyyyyyyyyyyyyyyyyyyyy  syyyy
yyyyyyyyyyyyyyyy  syyyyyyyyy  syyyy
yyyyyyyyyyyyyyyy  oyyyyyyyyy  syyyy
yyyyyyyyyyyyyyyy  oyyyyyyyyy  syyyy
yyyyyyyyyyyyyyyy  syyyyyyyyy  syyyy
yyyyyyyyyyyyyyyy              yyyyy
yyyyyyyyyyyyyyyyyyyyyyyyyyyyyyyyyyy
yyyyyyyyyyyyyyyyyyyyyyyyyyyyyyyyyyy
EOF
        ;;

        "Solus"*)
            set_colors 4 7 1
            read -rd '' ascii_data <<'EOF'
${c2}            -```````````
          `-+/------------.`
       .---:mNo---------------.
     .-----yMMMy:---------------.
   `------oMMMMMm/----------------`
  .------/MMMMMMMN+----------------.
 .------/NMMMMMMMMm-+/--------------.
`------/NMMMMMMMMMN-:mh/-------------`
.-----/NMMMMMMMMMMM:-+MMd//oso/:-----.
-----/NMMMMMMMMMMMM+--mMMMh::smMmyo:--
----+NMMMMMMMMMMMMMo--yMMMMNo-:yMMMMd/.
.--oMMMMMMMMMMMMMMMy--yMMMMMMh:-yMMMy-`
`-sMMMMMMMMMMMMMMMMh--dMMMMMMMd:/Ny+y.
`-/+osyhhdmmNNMMMMMm-/MMMMMMMmh+/ohm+
  .------------:://+-/++++++${c1}oshddys:
   -hhhhyyyyyyyyyyyhhhhddddhysssso-
    `:ossssssyysssssssssssssssso:`
      `:+ssssssssssssssssssss+-
         `-/+ssssssssssso+/-`
              `.-----..`
EOF
        ;;

        "Source Mage"* | "Source_Mage"*)
            set_colors 4 7 1
            read -rd '' ascii_data <<'EOF'
${c2}       :ymNMNho.
.+sdmNMMMMMMMMMMy`
.-::/yMMMMMMMMMMMm-
      sMMMMMMMMMMMm/
     /NMMMMMMMMMMMMMm:
    .MMMMMMMMMMMMMMMMM:
    `MMMMMMMMMMMMMMMMMN.
     NMMMMMMMMMMMMMMMMMd
     mMMMMMMMMMMMMMMMMMMo
     hhMMMMMMMMMMMMMMMMMM.
     .`/MMMMMMMMMMMMMMMMMs
        :mMMMMMMMMMMMMMMMN`
         `sMMMMMMMMMMMMMMM+
           /NMMMMMMMMMMMMMN`
             oMMMMMMMMMMMMM+
          ./sd.-hMMMMMMMMmmN`
      ./+oyyyh- `MMMMMMMMMmNh
                 sMMMMMMMMMmmo
                 `NMMMMMMMMMd:
                  -dMMMMMMMMMo
                    -shmNMMms.
EOF
        ;;

        "Sparky"*)
            set_colors 1 7
            read -rd '' ascii_data <<'EOF'
${c1}
           .            `-:-`
          .o`       .-///-`
         `oo`    .:/++:.
         os+`  -/+++:` ``.........```
        /ys+`./+++/-.-::::::----......``
       `syyo`++o+--::::-::/+++/-``
       -yyy+.+o+`:/:-:sdmmmmmmmmdy+-`
::-`   :yyy/-oo.-+/`ymho++++++oyhdmdy/`
`/yy+-`.syyo`+o..o--h..osyhhddhs+//osyy/`
  -ydhs+-oyy/.+o.-: ` `  :/::+ydhy+```-os-
   .sdddy::syo--/:.     `.:dy+-ohhho    ./:
     :yddds/:+oo+//:-`- /+ +hy+.shhy:     ``
      `:ydmmdysooooooo-.ss`/yss--oyyo
        `./ossyyyyo+:-/oo:.osso- .oys
       ``..-------::////.-oooo/   :so
    `...----::::::::--.`/oooo:    .o:
           ```````     ++o+:`     `:`
                     ./+/-`        `
                   `-:-.
                   ``
EOF
        ;;

        "Star"*)
            set_colors 7
            read -rd '' ascii_data <<'EOF'
${c1}                   ./
                  `yy-
                 `y.`y`
    ``           s-  .y            `
    +h//:..`    +/    /o    ``..:/so
     /o``.-::/:/+      o/://::-.`+o`
      :s`     `.        .`     `s/
       .y.                    .s-
        `y-                  :s`
      .-//.                  /+:.
   .:/:.                       .:/:.
-+o:.                             .:+:.
-///++///:::`              .-::::///+so-
       ``..o/              d-....```
           s.     `/.      d
           h    .+o-+o-    h.
           h  -o/`   `/o:  s:
          -s/o:`       `:o/+/
          /s-             -yo
EOF
        ;;

        "SteamOS"*)
            set_colors 5 7
            read -rd '' ascii_data <<'EOF'
${c1}              .,,,,.
        .,'onNMMMMMNNnn',.
     .'oNMANKMMMMMMMMMMMNNn'.
   .'ANMMMMMMMXKNNWWWPFFWNNMNn.
  ;NNMMMMMMMMMMNWW'' ,.., 'WMMM,
 ;NMMMMV+##+VNWWW' .+;'':+, 'WMW,
,VNNWP+${c2}######${c1}+WW,  ${c2}+:    ${c1}:+, +MMM,
'${c2}+#############,   +.    ,+' ${c1}+NMMM
${c2}  '*#########*'     '*,,*' ${c1}.+NMMMM.
${c2}     `'*###*'          ,.,;###${c1}+WNM,
${c2}         .,;;,      .;##########${c1}+W
${c2},',.         ';  ,+##############'
 '###+. :,. .,; ,###############'
  '####.. `'' .,###############'
    '#####+++################'
      '*##################*'
         ''*##########*''
              ''''''
EOF
        ;;

        "sunos_small" | "solaris_small")
            set_colors 3 7
            read -rd '' ascii_data <<'EOF'
${c1}       .   .;   .
   .   :;  ::  ;:   .
   .;. ..      .. .;.
..  ..             ..  ..
 .;,                 ,;.
EOF
        ;;

        "SunOS" | "Solaris")
            set_colors 3 7
            read -rd '' ascii_data <<'EOF'
${c1}                 `-     `
          `--    `+-    .:
           .+:  `++:  -/+-     .
    `.::`  -++/``:::`./+/  `.-/.
      `++/-`.`          ` /++:`
  ``   ./:`                .: `..`.-
``./+/:-                     -+++:-
    -/+`                      :.
EOF
        ;;

        "openSUSE Leap"* | "openSUSE_Leap"*)
            set_colors 2 7
            read -rd '' ascii_data <<'EOF'
${c2}                 `-++:`
               ./oooooo/-
            `:oooooooooooo:.
          -+oooooooooooooooo+-`
       ./oooooooooooooooooooooo/-
      :oooooooooooooooooooooooooo:
    `  `-+oooooooooooooooooooo/-   `
 `:oo/-   .:ooooooooooooooo+:`  `-+oo/.
`/oooooo:.   -/oooooooooo/.   ./oooooo/.
  `:+ooooo+-`  `:+oooo+-   `:oooooo+:`
     .:oooooo/.   .::`   -+oooooo/.
        -/oooooo:.    ./oooooo+-
          `:+ooooo+-:+oooooo:`
             ./oooooooooo/.
                -/oooo+:`
                  `:/.
EOF
        ;;

        "t2"*)
            set_colors 7 4
            read -rd '' ascii_data <<'EOF'
${c2}
TTTTTTTTTT
    tt   ${c1}222${c2}
    tt  ${c1}2   2${c2}
    tt     ${c1}2${c2}
    tt    ${c1}2${c2}
    tt  ${c1}22222${c2}
EOF
        ;;

        "openSUSE Tumbleweed"* | "openSUSE_Tumbleweed"*)
            set_colors 2 7
            read -rd '' ascii_data <<'EOF'
${c2}                                     ......
     .,cdxxxoc,.               .:kKMMMNWMMMNk:.
    cKMMN0OOOKWMMXo. ;        ;0MWk:.      .:OMMk.
  ;WMK;.       .lKMMNM,     :NMK,             .OMW;
 cMW;            'WMMMN   ,XMK,                 oMM'
.MMc               ..;l. xMN:                    KM0
'MM.                   'NMO                      oMM
.MM,                 .kMMl                       xMN
 KM0               .kMM0. .dl:,..               .WMd
 .XM0.           ,OMMK,    OMMMK.              .XMK
   oWMO:.    .;xNMMk,       NNNMKl.          .xWMx
     :ONMMNXMMMKx;          .  ,xNMWKkxllox0NMWk,
         .....                    .:dOOXXKOxl,
EOF
        ;;

        "opensuse_small" | "suse_small"*)
            set_colors 2 7
            read -rd '' ascii_data <<'EOF'
${c1}  _______
__|   __ \\
     / .\\ \\
     \\__/ |
   _______|
   \\_______
__________/
EOF
        ;;

        "openSUSE"* | "open SUSE"* | "SUSE"*)
            set_colors 2 7
            read -rd '' ascii_data <<'EOF'
${c2}           .;ldkO0000Okdl;.
       .;d00xl:^''''''^:ok00d;.
     .d00l'                'o00d.
   .d0Kd'${c1}  Okxol:;,.          ${c2}:O0d.
  .OK${c1}KKK0kOKKKKKKKKKKOxo:,      ${c2}lKO.
 ,0K${c1}KKKKKKKKKKKKKKK0P^${c2},,,${c1}^dx:${c2}    ;00,
.OK${c1}KKKKKKKKKKKKKKKk'${c2}.oOPPb.${c1}'0k.${c2}   cKO.
:KK${c1}KKKKKKKKKKKKKKK: ${c2}kKx..dd ${c1}lKd${c2}   'OK:
dKK${c1}KKKKKKKKKOx0KKKd ${c2}^0KKKO' ${c1}kKKc${c2}   dKd
dKK${c1}KKKKKKKKKK;.;oOKx,..${c2}^${c1}..;kKKK0.${c2}  dKd
:KK${c1}KKKKKKKKKK0o;...^cdxxOK0O/^^'  ${c2}.0K:
 kKK${c1}KKKKKKKKKKKKK0x;,,......,;od  ${c2}lKk
 '0K${c1}KKKKKKKKKKKKKKKKKKKK00KKOo^  ${c2}c00'
  'kK${c1}KKOxddxkOO00000Okxoc;''   ${c2}.dKk'
    l0Ko.                    .c00l'
     'l0Kk:.              .;xK0l'
        'lkK0xl:;,,,,;:ldO0kl'
            '^:ldxkkkkxdl:^'
EOF
        ;;

        "SwagArch"*)
            set_colors 4 7 1
            read -rd '' ascii_data <<'EOF'
${c2}        .;ldkOKXXNNNNXXK0Oxoc,.
   ,lkXMMNK0OkkxkkOKWMMMMMMMMMM;
 'K0xo  ..,;:c:.     `'lKMMMMM0
     .lONMMMMMM'         `lNMk'
${c2}    ;WMMMMMMMMMO.              ${c1}....::...
${c2}    OMMMMMMMMMMMMKl.       ${c1}.,;;;;;ccccccc,
${c2}    `0MMMMMMMMMMMMMM0:         ${c1}.. .ccccccc.
${c2}      'kWMMMMMMMMMMMMMNo.   ${c1}.,:'  .ccccccc.
${c2}        `c0MMMMMMMMMMMMMN,${c1},:c;    :cccccc:
${c2} ckl.      `lXMMMMMMMMMX${c1}occcc:.. ;ccccccc.
${c2}dMMMMXd,     `OMMMMMMWk${c1}ccc;:''` ,ccccccc:
${c2}XMMMMMMMWKkxxOWMMMMMNo${c1}ccc;     .cccccccc.
${c2} `':ldxO0KXXXXXK0Okdo${c1}cccc.     :cccccccc.
                    :ccc:'     `cccccccc:,
                                   ''
EOF
        ;;

        "Tails"*)
            set_colors 5 7
            read -rd '' ascii_data <<'EOF'
${c1}      ``
  ./yhNh
syy/Nshh         `:o/
N:dsNshh  █   `ohNMMd
N-/+Nshh      `yMMMMd
N-yhMshh       yMMMMd
N-s:hshh  █    yMMMMd so//.
N-oyNsyh       yMMMMd d  Mms.
N:hohhhd:.     yMMMMd  syMMM+
Nsyh+-..+y+-   yMMMMd   :mMM+
+hy-      -ss/`yMMMM     `+d+
  :sy/.     ./yNMMMMm      ``
    .+ys- `:+hNMMMMMMy/`
      `hNmmMMMMMMMMMMMMdo.
       dMMMMMMMMMMMMMMMMMNh:
       +hMMMMMMMMMMMMMMMMMmy.
         -oNMMMMMMMMMMmy+.`
           `:yNMMMds/.`
              .//`
EOF
        ;;

        "Trisquel"*)
            set_colors 4 6
            read -rd '' ascii_data <<'EOF'
${c1}                         ▄▄▄▄▄▄
                      ▄█████████▄
      ▄▄▄▄▄▄         ████▀   ▀████
   ▄██████████▄     ████▀   ▄▄ ▀███
 ▄███▀▀   ▀▀████     ███▄   ▄█   ███
▄███   ▄▄▄   ████▄    ▀██████   ▄███
███   █▀▀██▄  █████▄     ▀▀   ▄████
▀███      ███  ███████▄▄  ▄▄██████
${c1} ▀███▄   ▄███  █████████████${c2}████▀
${c1}  ▀█████████    ███████${c2}███▀▀▀
    ▀▀███▀▀     ██████▀▀
               ██████▀   ▄▄▄▄
              █████▀   ████████
              █████   ███▀  ▀███
               ████▄   ██▄▄▄  ███
                █████▄   ▀▀  ▄██
                  ██████▄▄▄████
                     ▀▀█████▀▀
EOF
        ;;

        "Ubuntu Cinnamon"* | "Ubuntu-Cinnamon"*)
            set_colors 1 7
            read -rd '' ascii_data <<'EOF'
${c1}            .-/+oooooooo+/-.
        `:+oooooooooooooooooo+:`
      -+oooooooooooooooooooooooo+-
    .ooooooooooooooooooo${c2}:ohNd${c1}oooooo.
   /oooooooooooo${c2}:/+oo++:/ohNd${c1}ooooooo/
  +oooooooooo${c2}:osNdhyyhdNNh+:+${c1}oooooooo+
 /ooooooooo${c2}/dN/${c1}ooooooooo${c2}/sNNo${c1}ooooooooo/
.ooooooooo${c2}oMd:${c1}oooooooooooo${c2}:yMy${c1}ooooooooo.
+ooooo${c2}:+o/Md${c1}oooooo${c2}:sm/${c1}oo/ooo${c2}yMo${c1}oooooooo+
ooo${c2}:sdMdosMo${c1}ooooo${c2}oNMd${c1}//${c2}dMd+${c1}o${c2}:so${c1}ooooooooo
oooo${c2}+ymdosMo${c1}ooo${c2}+mMm${c1}+/${c2}hMMMMMh+hs${c1}ooooooooo
+oooooo${c2}:${c1}:${c2}/Nm:${c1}/${c2}hMNo${c1}:y${c2}MMMMMMMMMM+${c1}oooooooo+
.ooooooooo${c2}/NNMNy${c1}:o${c2}NMMMMMMMMMMo${c1}ooooooooo.
/oooooooooo${c2}:yh:${c1}+m${c2}MMMMMMMMMMd/${c1}ooooooooo/
  +oooooooooo${c2}+${c1}/h${c2}mMMMMMMNds//o${c1}oooooooo+
   /oooooooooooo${c2}+:////:o/ymMd${c1}ooooooo/
    .oooooooooooooooooooo${c2}/sdh${c1}oooooo.
      -+oooooooooooooooooooooooo+-
        `:+oooooooooooooooooo+:`
            .-/+oooooooo+/-.
EOF
        ;;

        "Ubuntu Budgie"* | "Ubuntu-Budgie"*)
            set_colors 4 7 1
            read -rd '' ascii_data <<'EOF'
${c2}           ./oydmMMMMMMmdyo/.
        :smMMMMMMMMMMMhs+:++yhs:
     `omMMMMMMMMMMMN+`        `odo`
    /NMMMMMMMMMMMMN-            `sN/
  `hMMMMmhhmMMMMMMh               sMh`
 .mMmo-     /yMMMMm`              `MMm.
 mN/       yMMMMMMMd-              MMMm
oN-        oMMMMMMMMMms+//+o+:    :MMMMo
m/          +NMMMMMMMMMMMMMMMMm. :NMMMMm
M`           .NMMMMMMMMMMMMMMMNodMMMMMMM
M-            sMMMMMMMMMMMMMMMMMMMMMMMMM
mm`           mMMMMMMMMMNdhhdNMMMMMMMMMm
oMm/        .dMMMMMMMMh:      :dMMMMMMMo
 mMMNyo/:/sdMMMMMMMMM+          sMMMMMm
 .mMMMMMMMMMMMMMMMMMs           `NMMMm.
  `hMMMMMMMMMMM.oo+.            `MMMh`
    /NMMMMMMMMMo                sMN/
     `omMMMMMMMMy.            :dmo`
        :smMMMMMMMh+-`   `.:ohs:
           ./oydmMMMMMMdhyo/.
EOF
        ;;

        "Ubuntu-GNOME"*)
            set_colors 4 5 7 6
            read -rd '' ascii_data <<'EOF'
${c3}          ./o.
        .oooooooo
      .oooo```soooo
    .oooo`     `soooo
   .ooo`   ${c4}.o.${c3}   `\/ooo.
   :ooo   ${c4}:oooo.${c3}   `\/ooo.
    sooo    ${c4}`ooooo${c3}    \/oooo
     \/ooo    ${c4}`soooo${c3}    `ooooo
      `soooo    ${c4}`\/ooo${c3}    `soooo
${c4}./oo    ${c3}`\/ooo    ${c4}`/oooo.${c3}   `/ooo
${c4}`\/ooo.   ${c3}`/oooo.   ${c4}`/oooo.${c3}   ``
${c4}  `\/ooo.    ${c3}/oooo     ${c4}/ooo`
${c4}     `ooooo    ${c3}``    ${c4}.oooo
${c4}       `soooo.     .oooo`
         `\/oooooooooo`
            ``\/oo``
EOF
        ;;

        "Ubuntu MATE"* | "Ubuntu-MATE"*)
            set_colors 2 7
            read -rd '' ascii_data <<'EOF'
${c1}            .:/+oossssoo+/:.`
        `:+ssssssssssssssssss+:`
      -+sssssssssssssss${c2}y${c1}ssssssss+-
    .osssssssssssss${c2}yy${c1}ss${c2}mMmh${c1}ssssssso.
   /sssssssss${c2}ydmNNNmmd${c1}s${c2}mMMMMNdy${c1}sssss/
 `+ssssssss${c2}hNNdy${c1}sssssss${c2}mMMMMNdy${c1}ssssss+`
 +sssssss${c2}yNNh${c1}ss${c2}hmNNNNm${c1}s${c2}mMmh${c1}s${c2}ydy${c1}sssssss+
-sssss${c2}y${c1}ss${c2}Nm${c1}ss${c2}hNNh${c1}ssssss${c2}y${c1}s${c2}hh${c1}ss${c2}mMy${c1}sssssss-
+ssss${c2}yMNdy${c1}ss${c2}hMd${c1}ssssssssss${c2}hMd${c1}ss${c2}NN${c1}sssssss+
sssss${c2}yMMMMMmh${c1}sssssssssssss${c2}NM${c1}ss${c2}dMy${c1}sssssss
sssss${c2}yMMMMMmhy${c1}ssssssssssss${c2}NM${c1}ss${c2}dMy${c1}sssssss
+ssss${c2}yMNdy${c1}ss${c2}hMd${c1}ssssssssss${c2}hMd${c1}ss${c2}NN${c1}sssssss+
-sssss${c2}y${c1}ss${c2}Nm${c1}ss${c2}hNNh${c1}ssssssss${c2}dh${c1}ss${c2}mMy${c1}sssssss-
 +sssssss${c2}yNNh${c1}ss${c2}hmNNNNm${c1}s${c2}mNmh${c1}s${c2}ymy${c1}sssssss+
  +ssssssss${c2}hNNdy${c1}sssssss${c2}mMMMMmhy${c1}ssssss+
   /sssssssss${c2}ydmNNNNmd${c1}s${c2}mMMMMNdh${c1}sssss/
    .osssssssssssss${c2}yy${c1}ss${c2}mMmdy${c1}sssssso.
      -+sssssssssssssss${c2}y${c1}ssssssss+-
        `:+ssssssssssssssssss+:`
            .:/+oossssoo+/:.

EOF
        ;;

        "ubuntu_old")
            set_colors 1 7 3
            read -rd '' ascii_data <<'EOF'
${c1}                         ./+o+-
${c2}                 yyyyy- ${c1}-yyyyyy+
${c2}              ${c2}://+//////${c1}-yyyyyyo
${c3}          .++ ${c2}.:/++++++/-${c1}.+sss/`
${c3}        .:++o:  ${c2}/++++++++/:--:/-
${c3}       o:+o+:++.${c2}`..```.-/oo+++++/
${c3}      .:+o:+o/.${c2}          `+sssoo+/
${c2} .++/+:${c3}+oo+o:`${c2}             /sssooo.
${c2}/+++//+:${c3}`oo+o${c2}               /::--:.
${c2}+/+o+++${c3}`o++o${c1}               ++////.
${c2} .++.o+${c3}++oo+:`${c1}             /dddhhh.
${c3}      .+.o+oo:.${c1}          `oddhhhh+
${c3}       +.++o+o`${c1}`-````.:ohdhhhhh+
${c3}        `:o+++ ${c1}`ohhhhhhhhyo++os:
${c3}          .o:${c1}`.syhhhhhhh/${c3}.oo++o`
${c1}              /osyyyyyyo${c3}++ooo+++/
${c1}                  ````` ${c3}+oo+++o:
${c3}                         `oo++.
EOF
        ;;

        "Ubuntu Studio"* | "Ubuntu-Studio")
            set_colors 6 7
            read -rd '' ascii_data <<'EOF'
${c1}              ..-::::::-.`
         `.:+++++++++++${c2}ooo${c1}++:.`
       ./+++++++++++++${c2}sMMMNdyo${c1}+/.
     .++++++++++++++++${c2}oyhmMMMMms${c1}++.
   `/+++++++++${c2}osyhddddhys${c1}+${c2}osdMMMh${c1}++/`
  `+++++++++${c2}ydMMMMNNNMMMMNds${c1}+${c2}oyyo${c1}++++`
  +++++++++${c2}dMMNhso${c1}++++${c2}oydNMMmo${c1}++++++++`
 :+${c2}odmy${c1}+++${c2}ooysoohmNMMNmyoohMMNs${c1}+++++++:
 ++${c2}dMMm${c1}+${c2}oNMd${c1}++${c2}yMMMmhhmMMNs+yMMNo${c1}+++++++
`++${c2}NMMy${c1}+${c2}hMMd${c1}+${c2}oMMMs${c1}++++${c2}sMMN${c1}++${c2}NMMs${c1}+++++++.
`++${c2}NMMy${c1}+${c2}hMMd${c1}+${c2}oMMMo${c1}++++${c2}sMMN${c1}++${c2}mMMs${c1}+++++++.
 ++${c2}dMMd${c1}+${c2}oNMm${c1}++${c2}yMMNdhhdMMMs${c1}+y${c2}MMNo${c1}+++++++
 :+${c2}odmy${c1}++${c2}oo${c1}+${c2}ss${c1}+${c2}ohNMMMMmho${c1}+${c2}yMMMs${c1}+++++++:
  +++++++++${c2}hMMmhs+ooo+oshNMMms${c1}++++++++
  `++++++++${c2}oymMMMMNmmNMMMMmy+oys${c1}+++++`
   `/+++++++++${c2}oyhdmmmmdhso+sdMMMs${c1}++/
     ./+++++++++++++++${c2}oyhdNMMMms${c1}++.
       ./+++++++++++++${c2}hMMMNdyo${c1}+/.
         `.:+++++++++++${c2}sso${c1}++:.
              ..-::::::-..
EOF
        ;;

        "ubuntu_small")
            set_colors 1 7 3
            read -rd '' ascii_data <<'EOF'
${c1}         _
     ---(_)
 _/  ---  \\
(_) |   |
  \\  --- _/
     ---(_)
EOF
        ;;

        "Ubuntu"* | "i3buntu"*)
            set_colors 1 7 3
            read -rd '' ascii_data <<'EOF'
${c1}            .-/+oossssoo+/-.
        `:+ssssssssssssssssss+:`
      -+ssssssssssssssssssyyssss+-
    .ossssssssssssssssss${c2}dMMMNy${c1}sssso.
   /sssssssssss${c2}hdmmNNmmyNMMMMh${c1}ssssss/
  +sssssssss${c2}hm${c1}yd${c2}MMMMMMMNddddy${c1}ssssssss+
 /ssssssss${c2}hNMMM${c1}yh${c2}hyyyyhmNMMMNh${c1}ssssssss/
.ssssssss${c2}dMMMNh${c1}ssssssssss${c2}hNMMMd${c1}ssssssss.
+ssss${c2}hhhyNMMNy${c1}ssssssssssss${c2}yNMMMy${c1}sssssss+
oss${c2}yNMMMNyMMh${c1}ssssssssssssss${c2}hmmmh${c1}ssssssso
oss${c2}yNMMMNyMMh${c1}sssssssssssssshmmmh${c1}ssssssso
+ssss${c2}hhhyNMMNy${c1}ssssssssssss${c2}yNMMMy${c1}sssssss+
.ssssssss${c2}dMMMNh${c1}ssssssssss${c2}hNMMMd${c1}ssssssss.
 /ssssssss${c2}hNMMM${c1}yh${c2}hyyyyhdNMMMNh${c1}ssssssss/
  +sssssssss${c2}dm${c1}yd${c2}MMMMMMMMddddy${c1}ssssssss+
   /sssssssssss${c2}hdmNNNNmyNMMMMh${c1}ssssss/
    .ossssssssssssssssss${c2}dMMMNy${c1}sssso.
      -+sssssssssssssssss${c2}yyy${c1}ssss+-
        `:+ssssssssssssssssss+:`
            .-/+oossssoo+/-.
EOF
        ;;

        "Univention"*)
            set_colors 1 7
            read -rd '' ascii_data <<'EOF'
${c1}         ./osssssssssssssssssssssso+-
       `ohhhhhhhhhhhhhhhhhhhhhhhhhhhhy:
       shhhhhhhhhhhhhhhhhhhhhhhhhhhhhhh-
   `-//${c2}sssss${c1}/hhhhhhhhhhhhhh+${c2}s${c1}.hhhhhhhhh+
 .ohhhy${c2}sssss${c1}.hhhhhhhhhhhhhh.${c2}sss${c1}+hhhhhhh+
.yhhhhy${c2}sssss${c1}.hhhhhhhhhhhhhh.${c2}ssss${c1}:hhhhhh+
+hhhhhy${c2}sssss${c1}.hhhhhhhhhhhhhh.${c2}sssss${c1}yhhhhh+
+hhhhhy${c2}sssss${c1}.hhhhhhhhhhhhhh.${c2}sssss${c1}yhhhhh+
+hhhhhy${c2}sssss${c1}.hhhhhhhhhhhhhh.${c2}sssss${c1}yhhhhh+
+hhhhhy${c2}sssss${c1}.hhhhhhhhhhhhhh.${c2}sssss${c1}yhhhhh+
+hhhhhy${c2}sssss${c1}.hhhhhhhhhhhhhh.${c2}sssss${c1}yhhhhh+
+hhhhhy${c2}sssss${c1}.hhhhhhhhhhhhhh.${c2}sssss${c1}yhhhhh+
+hhhhhy${c2}sssss${c1}.hhhhhhhhhhhhhh.${c2}sssss${c1}yhhhhh+
+hhhhhy${c2}ssssss${c1}+yhhhhhhhhhhy/${c2}ssssss${c1}yhhhhh+
+hhhhhh:${c2}sssssss${c1}:hhhhhhh+${c2}.ssssssss${c1}yhhhhy.
+hhhhhhh+`${c2}ssssssssssssssss${c1}hh${c2}sssss${c1}yhhho`
+hhhhhhhhhs+${c2}ssssssssssss${c1}+hh+${c2}sssss${c1}/:-`
-hhhhhhhhhhhhhhhhhhhhhhhhhhhhhhho
 :yhhhhhhhhhhhhhhhhhhhhhhhhhhhh+`
   -+ossssssssssssssssssssss+:`
EOF
        ;;

        "Venom"*)
            set_colors 8 4
            read -rd '' ascii_data <<'EOF'
${c1}   :::::::          :::::::
   mMMMMMMm        dMMMMMMm
   /MMMMMMMo      +MMMMMMM/
    yMMMMMMN      mMMMMMMy
     NMMMMMMs    oMMMMMMm
     +MMMMMMN:   NMMMMMM+
      hMMMMMMy  sMMMMMMy
      :NMMMMMM::NMMMMMN:
       oMMMMMMyyMMMMMM+
        dMMMMMMMMMMMMh
        /MMMMMMMMMMMN:
         sMMMMMMMMMMo
          mMMMMMMMMd
          +MMMMMMMN:
            ::::::
EOF
        ;;

        "void_small")
            set_colors 2 8
            read -rd '' ascii_data <<'EOF'
${c1}    _______
 _ \\______ -
| \\  ___  \\ |
| | /   \ | |
| | \___/ | |
| \\______ \\_|
 -_______\\
EOF
        ;;

        "Void"*)
            set_colors 2 8
            read -rd '' ascii_data <<'EOF'
${c1}                __.;=====;.__
            _.=+==++=++=+=+===;.
             -=+++=+===+=+=+++++=_
        .     -=:``     `--==+=++==.
       _vi,    `            --+=++++:
      .uvnvi.       _._       -==+==+.
     .vvnvnI`    .;==|==;.     :|=||=|.
${c2}+QmQQm${c1}pvvnv; ${c2}_yYsyQQWUUQQQm #QmQ#${c1}:${c2}QQQWUV$QQm.
${c2} -QQWQW${c1}pvvo${c2}wZ?.wQQQE${c1}==<${c2}QWWQ/QWQW.QQWW${c1}(: ${c2}jQWQE
${c2}  -$QQQQmmU'  jQQQ@${c1}+=<${c2}QWQQ)mQQQ.mQQQC${c1}+;${c2}jWQQ@'
${c2}   -$WQ8Y${c1}nI:   ${c2}QWQQwgQQWV${c1}`${c2}mWQQ.jQWQQgyyWW@!
${c1}     -1vvnvv.     `~+++`        ++|+++
      +vnvnnv,                 `-|===
       +vnvnvns.           .      :=-
        -Invnvvnsi..___..=sv=.     `
          +Invnvnvnnnnnnnnvvnn;.
            ~|Invnvnvvnvvvnnv}+`
               -~|{*l}*|~
EOF

        ;;

       "semc"*)
            set_colors 2 8 1
            read -rd '' ascii_data <<'EOF'
${c1}            /\
     ______/  \
    /      |()| ${c2}E M C
${c1}   |   (-- |  |
    \   \  |  |
.----)   | |__|
|_______/ / ${c3}"${c1}  \
              ${c3}"
            "
EOF

        ;;

        "Obarun"*)
            set_colors 6 6 7 1
            read -rd '' ascii_data <<'EOF'
${c1}                    ,;::::;
                ;cooolc;,
             ,coool;
           ,loool,
          loooo;
        :ooool
       cooooc            ,:ccc;
      looooc           :oooooool
     cooooo          ;oooooooooo,
    :ooooo;         :ooooooooooo
    oooooo          oooooooooooc
   :oooooo         :ooooooooool
   loooooo         ;oooooooool
   looooooc        .coooooooc
   cooooooo:           ,;co;
   ,ooooooool;       ,:loc
    cooooooooooooloooooc
     ;ooooooooooooool;
       ;looooooolc;
EOF
        ;;

        *"[Windows 10]"*|*"on Windows 10"*|"Windows 8"*|\
        "Windows 10"* |"windows10"|"windows8")
            set_colors 6 7
            read -rd '' ascii_data <<'EOF'
${c1}                                ..,
                    ....,,:;+ccllll
      ...,,+:;  cllllllllllllllllll
,cclllllllllll  lllllllllllllllllll
llllllllllllll  lllllllllllllllllll
llllllllllllll  lllllllllllllllllll
llllllllllllll  lllllllllllllllllll
llllllllllllll  lllllllllllllllllll
llllllllllllll  lllllllllllllllllll

llllllllllllll  lllllllllllllllllll
llllllllllllll  lllllllllllllllllll
llllllllllllll  lllllllllllllllllll
llllllllllllll  lllllllllllllllllll
llllllllllllll  lllllllllllllllllll
`'ccllllllllll  lllllllllllllllllll
       `' \\*::  :ccllllllllllllllll
                       ````''*::cll
                                 ``
EOF
        ;;

        "Windows"*)
            set_colors 1 2 4 3
            read -rd '' ascii_data <<'EOF'
${c1}        ,.=:!!t3Z3z.,
       :tt:::tt333EE3
${c1}       Et:::ztt33EEEL${c2} @Ee.,      ..,
${c1}      ;tt:::tt333EE7${c2} ;EEEEEEttttt33#
${c1}     :Et:::zt333EEQ.${c2} $EEEEEttttt33QL
${c1}     it::::tt333EEF${c2} @EEEEEEttttt33F
${c1}    ;3=*^```"*4EEV${c2} :EEEEEEttttt33@.
${c3}    ,.=::::!t=., ${c1}`${c2} @EEEEEEtttz33QF
${c3}   ;::::::::zt33)${c2}   "4EEEtttji3P*
${c3}  :t::::::::tt33.${c4}:Z3z..${c2}  ``${c4} ,..g.
${c3}  i::::::::zt33F${c4} AEEEtttt::::ztF
${c3} ;:::::::::t33V${c4} ;EEEttttt::::t3
${c3} E::::::::zt33L${c4} @EEEtttt::::z3F
${c3}{3=*^```"*4E3)${c4} ;EEEtttt:::::tZ`
${c3}             `${c4} :EEEEtttt::::z7
                 "VEzjt:;;z>*`
EOF
        ;;

        "Xubuntu"*)
            set_colors 4 7 1
            read -rd '' ascii_data <<'EOF'
${c1}           `.:/ossyyyysso/:.
        `.yyyyyyyyyyyyyyyyyyyy.`
      `yyyyyyyyyyyyyyyyyyyyyyyyyy`
    `yyyyyyyyyyyyyyyyyyyy${c2}::${c1}yyyyyyyy`
   .yyyyyyyyyyy${c2}/+:${c1}yyyyyyy${c2}ds${c1}yyy${c2}+y${c1}yyyy.
  yyyyyyy${c2}:o/${c1}yy${c2}dMMM+${c1}yyyyy${c2}/M+${c1}y${c2}:hM+${c1}yyyyyy
 yyyyyyy${c2}+MMMy${c1}y${c2}mMMMh${c1}yyyyy${c2}yM::mM+${c1}yyyyyyyy
`yyyyyyy${c2}+MMMMysMMMd${c1}yyyyy${c2}dh:mN+${c1}yyyyyyyyy`
yyyyyyyy${c2}:NMMMMmMMMMmmdhyy+/y:${c1}yyyyyyyyyyy
yyyyyyyy${c2}+MMMMMMMMMMMMMMMMMMNho:${c1}yyyyyyyyy
yyyyyyyy${c2}mMMMMMMMMMMMMMMMMMMMMMMy${c1}yyyyyyyy
yyyyyyy${c2}+MMMMMMMMMMMMMMMMMMMMMMMM/${c1}yyyyyyy
`yyyyyy${c2}sMMMMMMMMMMMMMMMMMMMMMMmo${c1}yyyyyyy`
 yyyyyy${c2}oMMMMMMMMMMMMMMMMMMMmy+${c1}yyyyyyyyy
  yyyyy${c2}:mMMMMMMMMMMMMMMNho/${c1}yyyyyyyyyyy
   .yyyy${c2}:yNMMMMMMMNdyo:${c1}yyyyyyyyyyyyy.
    `yyyyyy${c2}:/++/::${c1}yyyyyyyyyyyyyyyyy`
      `yyyyyyyyyyyyyyyyyyyyyyyyyy`
        `.yyyyyyyyyyyyyyyyyyyy.`
           `.:/oosyyyysso/:.`
EOF
        ;;
                "IRIX"*)
                    set_colors 4 7
                    read -rd '' ascii_data <<'EOF'
${c1}           ./ohmNd/  +dNmho/-
     `:+ydNMMMMMMMM.-MMMMMMMMMdyo:.
   `hMMMMMMNhs/sMMM-:MMM+/shNMMMMMMh`
   -NMMMMMmo-` /MMM-/MMM- `-omMMMMMN.
 `.`-+hNMMMMMNhyMMM-/MMMshmMMMMMmy+...`
+mMNds:-:sdNMMMMMMMyyMMMMMMMNdo:.:sdMMm+
dMMMMMMmy+.-/ymNMMMMMMMMNmy/-.+hmMMMMMMd
oMMMMmMMMMNds:.+MMMmmMMN/.-odNMMMMmMMMM+
.MMMM-/ymMMMMMmNMMy..hMMNmMMMMMmy/-MMMM.
 hMMM/ `/dMMMMMMMN////NMMMMMMMd/. /MMMh
 /MMMdhmMMMmyyMMMMMMMMMMMMhymMMMmhdMMM:
 `mMMMMNho//sdMMMMM//NMMMMms//ohNMMMMd
  `/so/:+ymMMMNMMMM` mMMMMMMMmh+::+o/`
     `yNMMNho-yMMMM` NMMMm.+hNMMNh`
     -MMMMd:  oMMMM. NMMMh  :hMMMM-
      -yNMMMmooMMMM- NMMMyomMMMNy-
        .omMMMMMMMM-`NMMMMMMMmo.
          `:hMMMMMM. NMMMMMh/`
             .odNm+  /dNms.
EOF
                ;;
        "Zorin"*)
            set_colors 4 6
            read -rd '' ascii_data <<'EOF'
${c1}        `osssssssssssssssssssso`
       .osssssssssssssssssssssso.
      .+oooooooooooooooooooooooo+.


  `::::::::::::::::::::::.         .:`
 `+ssssssssssssssssss+:.`     `.:+ssso`
.ossssssssssssssso/.       `-+ossssssso.
ssssssssssssso/-`      `-/osssssssssssss
.ossssssso/-`      .-/ossssssssssssssso.
 `+sss+:.      `.:+ssssssssssssssssss+`
  `:.         .::::::::::::::::::::::`


      .+oooooooooooooooooooooooo+.
       -osssssssssssssssssssssso-
        `osssssssssssssssssssso`
EOF
        ;;

        *)
            case $kernel_name in
                *"BSD")
                    set_colors 1 7 4 3 6
                    read -rd '' ascii_data <<'EOF'
${c1}             ,        ,
            /(        )`
            \ \___   / |
            /- _  `-/  '
           (${c2}/\/ \ ${c1}\   /\
           ${c2}/ /   | `    ${c1}\
           ${c3}O O   ${c2}) ${c1}/    |
           ${c2}`-^--'${c1}`<     '
          (_.)  _  )   /
           `.___/`    /
             `-----' /
${c4}<----.     __ / __   \
${c4}<----|====${c1}O)))${c4}==${c1}) \) /${c4}====|
<----'    ${c1}`--' `.__,' \
             |        |
              \       /       /\
         ${c5}______${c1}( (_  / \______/
       ${c5},'  ,-----'   |
       `--{__________)
EOF
                ;;

                "Darwin")
                    set_colors 2 3 1 1 5 4
                    read -rd '' ascii_data <<'EOF'
${c1}                    'c.
                 ,xNMM.
               .OMMMMo
               OMMM0,
     .;loddo:' loolloddol;.
   cKMMMMMMMMMMNWMMMMMMMMMM0:
${c2} .KMMMMMMMMMMMMMMMMMMMMMMMWd.
 XMMMMMMMMMMMMMMMMMMMMMMMX.
${c3};MMMMMMMMMMMMMMMMMMMMMMMM:
:MMMMMMMMMMMMMMMMMMMMMMMM:
${c4}.MMMMMMMMMMMMMMMMMMMMMMMMX.
 kMMMMMMMMMMMMMMMMMMMMMMMMWd.
 ${c5}.XMMMMMMMMMMMMMMMMMMMMMMMMMMk
  .XMMMMMMMMMMMMMMMMMMMMMMMMK.
    ${c6}kMMMMMMMMMMMMMMMMMMMMMMd
     ;KMMMMMMMWXXWMMMMMMMk.
       .cooc,.    .,coo:.
EOF
                ;;

                "GNU"*)
                    set_colors fg 7
                    read -rd '' ascii_data <<'EOF'
${c1}    _-`````-,           ,- '- .
  .'   .- - |          | - -.  `.
 /.'  /                     `.   \
:/   :      _...   ..._      ``   :
::   :     /._ .`:'_.._\.    ||   :
::    `._ ./  ,`  :    \ . _.''   .
`:.      /   |  -.  \-. \\_      /
  \:._ _/  .'   .@)  \@) ` `\ ,.'
     _/,--'       .- .\,-.`--`.
       ,'/''     (( \ `  )
        /'/'  \    `-'  (
         '/''  `._,-----'
          ''/'    .,---'
           ''/'      ;:
             ''/''  ''/
               ''/''/''
                 '/'/'
                  `;
EOF
                ;;

                "Linux")
                    set_colors fg 8 3
                    read -rd '' ascii_data <<'EOF'
${c2}        #####
${c2}       #######
${c2}       ##${c1}O${c2}#${c1}O${c2}##
${c2}       #${c3}#####${c2}#
${c2}     ##${c1}##${c3}###${c1}##${c2}##
${c2}    #${c1}##########${c2}##
${c2}   #${c1}############${c2}##
${c2}   #${c1}############${c2}###
${c3}  ##${c2}#${c1}###########${c2}##${c3}#
${c3}######${c2}#${c1}#######${c2}#${c3}######
${c3}#######${c2}#${c1}#####${c2}#${c3}#######
${c3}  #####${c2}#######${c3}#####
EOF
                ;;
        "Profelis SambaBOX"* | "SambaBOX"*)
            set_colors 3 6
            read -rd '' ascii_data <<'EOF'
${c1}
                    #
               *////#####
           /////////#########(
      .((((((/////    ,####(#(((((
  /#######(((*             (#(((((((((.
//((#(#(#,        ((##(        ,((((((//
//////        #(##########(       //////
//////    ((#(#(#(#(##########(/////////
/////(    (((((((#########(##((((((/////
/(((#(                             ((((/
####(#                             ((###
#########(((/////////(((((((((,    (#(#(
########(   /////////(((((((*      #####
####///,        *////(((         (((((((
.///////////                .//(((((((((
     ///////////,       *(/////((((*
         ,/(((((((((##########/.
             .((((((#######
                  ((##*
EOF
        ;;

                "SunOS")
                    set_colors 3 7
                    read -rd '' ascii_data <<'EOF'
${c1}                 `-     `
          `--    `+-    .:
           .+:  `++:  -/+-     .
    `.::`  -++/``:::`./+/  `.-/.
      `++/-`.`          ` /++:`
  ``   ./:`                .: `..`.-
``./+/:-                     -+++:-
    -/+`                      :.
EOF
                ;;

                "IRIX"*)
                    set_colors 4 7
                    read -rd '' ascii_data <<'EOF'
${c1}           ./ohmNd/  +dNmho/-
     `:+ydNMMMMMMMM.-MMMMMMMMMdyo:.
   `hMMMMMMNhs/sMMM-:MMM+/shNMMMMMMh`
   -NMMMMMmo-` /MMM-/MMM- `-omMMMMMN.
 `.`-+hNMMMMMNhyMMM-/MMMshmMMMMMmy+...`
+mMNds:-:sdNMMMMMMMyyMMMMMMMNdo:.:sdMMm+
dMMMMMMmy+.-/ymNMMMMMMMMNmy/-.+hmMMMMMMd
oMMMMmMMMMNds:.+MMMmmMMN/.-odNMMMMmMMMM+
.MMMM-/ymMMMMMmNMMy..hMMNmMMMMMmy/-MMMM.
 hMMM/ `/dMMMMMMMN////NMMMMMMMd/. /MMMh
 /MMMdhmMMMmyyMMMMMMMMMMMMhymMMMmhdMMM:
 `mMMMMNho//sdMMMMM//NMMMMms//ohNMMMMd
  `/so/:+ymMMMNMMMM` mMMMMMMMmh+::+o/`
     `yNMMNho-yMMMM` NMMMm.+hNMMNh`
     -MMMMd:  oMMMM. NMMMh  :hMMMM-
      -yNMMMmooMMMM- NMMMyomMMMNy-
        .omMMMMMMMM-`NMMMMMMMmo.
          `:hMMMMMM. NMMMMMh/`
             .odNm+  /dNms.
EOF
                ;;

            esac
        ;;
    esac

    # Overwrite distro colors if '$ascii_colors' doesn't
    # equal 'distro'.
    [[ ${ascii_colors[0]} != distro ]] && {
        color_text=off
        set_colors "${ascii_colors[@]}"
    }
}

main() {
    cache_uname
    get_os

    # Load default config.
    eval "$config"

    get_args "$@"
    [[ $verbose != on ]] && exec 2>/dev/null
    get_simple "$@"
    get_distro
    get_bold
    get_distro_ascii
    [[ $stdout == on ]] && stdout

    # Minix doesn't support these sequences.
    [[ $TERM != minix && $stdout != on ]] && {
        # If the script exits for any reason, unhide the cursor.
        trap 'printf "\e[?25h\e[?7h"' EXIT

        # Hide the cursor and disable line wrap.
        printf '\e[?25l\e[?7l'
    }

    image_backend
    get_cache_dir
    old_functions
    print_info
    dynamic_prompt

    # w3m-img: Draw the image a second time to fix
    # rendering issues in specific terminal emulators.
    [[ $image_backend == *w3m* ]] && display_image
    [[ $image_backend == *ueberzug* ]] && display_image

    # Add neofetch info to verbose output.
    err "Neofetch command: $0 $*"
    err "Neofetch version: $version"

    [[ $verbose == on ]] && printf %b "$err" >&2

    # If `--loop` was used, constantly redraw the image.
    while [[ $image_loop == on && $image_backend == w3m ]]; do
        display_image
        sleep 1
    done

    return 0
}

main "$@"<|MERGE_RESOLUTION|>--- conflicted
+++ resolved
@@ -1522,8 +1522,6 @@
             IFS=$'\n' read -d "" -ra pkgs <<< "$(for s in ${br_strata}; do strat -r "$s" "$@"; done)"
             ((packages+="${#pkgs[@]}"))
             pac "$((${#pkgs[@]}-pkgs_h))";
-<<<<<<< HEAD
-=======
         }
         dir() {
             local pkgs=()
@@ -1532,7 +1530,6 @@
             for s in ${br_strata}; do pkgs+=(/bedrock/strata/$s/$@); done
             ((packages+=${#pkgs[@]}))
             pac "$((${#pkgs[@]}-pkgs_h))"
->>>>>>> 528010e0
         }
     }
 
