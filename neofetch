#!/usr/bin/env bash
# vim: noai:ts=4:sw=4:expandtab
# shellcheck source=/dev/null
# shellcheck disable=2009 disable=2153 disable=2154 disable=2243 disable=2244 disable=2317
#
# Neofetch: A command-line system information tool written in bash 3.2+.
# https://github.com/dylanaraps/neofetch
#
# The MIT License (MIT)
#
# Copyright (c) 2015-2021 Dylan Araps
#
# Permission is hereby granted, free of charge, to any person obtaining a copy
# of this software and associated documentation files (the "Software"), to deal
# in the Software without restriction, including without limitation the rights
# to use, copy, modify, merge, publish, distribute, sublicense, and/or sell
# copies of the Software, and to permit persons to whom the Software is
# furnished to do so, subject to the following conditions:
#
# The above copyright notice and this permission notice shall be included in all
# copies or substantial portions of the Software.
#
# THE SOFTWARE IS PROVIDED "AS IS", WITHOUT WARRANTY OF ANY KIND, EXPRESS OR
# IMPLIED, INCLUDING BUT NOT LIMITED TO THE WARRANTIES OF MERCHANTABILITY,
# FITNESS FOR A PARTICULAR PURPOSE AND NONINFRINGEMENT. IN NO EVENT SHALL THE
# AUTHORS OR COPYRIGHT HOLDERS BE LIABLE FOR ANY CLAIM, DAMAGES OR OTHER
# LIABILITY, WHETHER IN AN ACTION OF CONTRACT, TORT OR OTHERWISE, ARISING FROM,
# OUT OF OR IN CONNECTION WITH THE SOFTWARE OR THE USE OR OTHER DEALINGS IN THE
# SOFTWARE.

version=7.3.5

# Fallback to a value of '5' for shells which support bash
# but do not set the 'BASH_' shell variables (osh).
bash_version=${BASH_VERSINFO[0]:-5}
shopt -s eval_unsafe_arith &>/dev/null

sys_locale=${LANG:-C}
XDG_CONFIG_HOME=${XDG_CONFIG_HOME:-${HOME}/.config}
PATH=$PATH:/usr/xpg4/bin:/usr/sbin:/sbin:/usr/etc:/usr/libexec
reset='\e[0m'
shopt -s nocasematch extglob

# Speed up script by not using unicode.
LC_ALL=C
LANG=C

# Fix issues with gsettings.
[[ -z $GIO_EXTRA_MODULES ]] && export GIO_EXTRA_MODULES=/usr/lib/x86_64-linux-gnu/gio/modules/

# Neofetch default config.
read -rd '' config <<'EOF'
# See this wiki page for more info:
# https://github.com/dylanaraps/neofetch/wiki/Customizing-Info
print_info() {
    info title
    info underline

    info "OS" distro
    info "Host" model
    info "Kernel" kernel
    info "Uptime" uptime
    info "Packages" packages
    info "Shell" shell
    info "Editor" editor
    info "Resolution" resolution
    info "DE" de
    info "WM" wm
    info "WM Theme" wm_theme
    info "Theme" theme
    info "Icons" icons
    info "Cursor" cursor
    info "Terminal" term
    info "Terminal Font" term_font
    info "CPU" cpu
    info "GPU" gpu
    info "Memory" memory
    info "Network" network

    # info "GPU Driver" gpu_driver  # Linux/macOS only
    # info "Disk" disk
    # info "Battery" battery
    # info "Power Adapter" power_adapter # macOS only
    # info "Font" font
    # info "Song" song
    # [[ "$player" ]] && prin "Music Player" "$player"
    # info "Local IP" local_ip
    # info "Public IP" public_ip
    # info "Users" users
    # info "Locale" locale  # This only works on glibc systems.

    # info "Java" java_ver
    # info "Python" python_ver
    # info "Node" node_ver

    info cols
}

# Title


# Hide/Show Fully qualified domain name.
#
# Default:  'off'
# Values:   'on', 'off'
# Flag:     --title_fqdn
title_fqdn="off"


# Kernel


# Shorten the output of the kernel function.
#
# Default:  'on'
# Values:   'on', 'off'
# Flag:     --kernel_shorthand
# Supports: Everything except *BSDs (except PacBSD and PC-BSD)
#
# Example:
# on:  '4.8.9-1-ARCH'
# off: 'Linux 4.8.9-1-ARCH'
kernel_shorthand="on"


# Distro


# Shorten the output of the distro function
#
# Default:  'off'
# Values:   'on', 'tiny', 'off'
# Flag:     --distro_shorthand
# Supports: Everything except Windows and Haiku
distro_shorthand="off"

# Show/Hide OS Architecture.
# Show 'x86_64', 'x86' and etc in 'Distro:' output.
#
# Default: 'on'
# Values:  'on', 'off'
# Flag:    --os_arch
#
# Example:
# on:  'Arch Linux x86_64'
# off: 'Arch Linux'
os_arch="on"


# Uptime


# Shorten the output of the uptime function
#
# Default: 'on'
# Values:  'on', 'tiny', 'off'
# Flag:    --uptime_shorthand
#
# Example:
# on:   '2 days, 10 hours, 3 mins'
# tiny: '2d 10h 3m'
# off:  '2 days, 10 hours, 3 minutes'
uptime_shorthand="on"


# Memory


# Show memory percentage in output.
#
# Default: 'off'
# Values:  'on', 'off'
# Flag:    --memory_percent
#
# Example:
# on:   '1801MiB / 7881MiB (22%)'
# off:  '1801MiB / 7881MiB'
memory_percent="on"

# Change memory output unit.
#
# Default: 'mib'
# Values:  'kib', 'mib', 'gib', 'tib'
# Flag:    --memory_unit
#
# Example:
# kib  '1020928KiB / 7117824KiB'
# mib  '1042MiB / 6951MiB'
# gib: ' 0.98GiB / 6.79GiB'
memory_unit="gib"

# Change memory output precision.
#
# Default: '2'
# Values: integer ≥ 0
# Flag:    --memory_precision
mem_precision=2

# Packages


# Show/Hide Package Manager names.
#
# Default: 'tiny'
# Values:  'on', 'tiny' 'off'
# Flag:    --package_managers
#
# Example:
# on:   '998 (pacman), 8 (flatpak), 4 (snap)'
# tiny: '908 (pacman, flatpak, snap)'
# off:  '908'
package_managers="on"


# Shell


# Show the path to $SHELL
#
# Default: 'off'
# Values:  'on', 'off'
# Flag:    --shell_path
#
# Example:
# on:  '/bin/bash'
# off: 'bash'
shell_path="off"

# Show $SHELL version
#
# Default: 'on'
# Values:  'on', 'off'
# Flag:    --shell_version
#
# Example:
# on:  'bash 4.4.5'
# off: 'bash'
shell_version="on"


# Editor


# Show path to $EDITOR
#
# Default: 'off'
# Values:  'on', 'off'
# Flag:    --editor_path
#
# Example:
# on:  '/opt/bin/vim'
# off: 'vim'
editor_path="off"

# Show $EDITOR version
#
# Default:  'on'
# Values:   'on', 'off'
# Flag:     '--editor_version'
#
# Example:
# on:  'vim 9.0'
# off: 'vim'
editor_version="on"


# CPU


# CPU speed type
#
# Default: 'bios_limit'
# Values: 'scaling_cur_freq', 'scaling_min_freq', 'scaling_max_freq', 'bios_limit'.
# Flag:    --speed_type
# Supports: Linux with 'cpufreq'
# NOTE: Any file in '/sys/devices/system/cpu/cpu0/cpufreq' can be used as a value.
speed_type="bios_limit"

# CPU speed shorthand
#
# Default: 'off'
# Values: 'on', 'off'.
# Flag:    --speed_shorthand
# NOTE: This flag is not supported in systems with CPU speed less than 1 GHz
#
# Example:
# on:    'i7-6500U (4) @ 3.1GHz'
# off:   'i7-6500U (4) @ 3.100GHz'
speed_shorthand="on"

# Enable/Disable CPU brand in output.
#
# Default: 'on'
# Values:  'on', 'off'
# Flag:    --cpu_brand
#
# Example:
# on:   'Intel i7-6500U'
# off:  'i7-6500U (4)'
cpu_brand="on"

# CPU Speed
# Hide/Show CPU speed.
#
# Default: 'on'
# Values:  'on', 'off'
# Flag:    --cpu_speed
#
# Example:
# on:  'Intel i7-6500U (4) @ 3.1GHz'
# off: 'Intel i7-6500U (4)'
cpu_speed="on"

# CPU Cores
# Display CPU cores in output
#
# Default: 'logical'
# Values:  'logical', 'physical', 'off'
# Flag:    --cpu_cores
# Support: 'physical' doesn't work on BSD.
#
# Example:
# logical:  'Intel i7-6500U (4) @ 3.1GHz' (All virtual cores)
# physical: 'Intel i7-6500U (2) @ 3.1GHz' (All physical cores)
# off:      'Intel i7-6500U @ 3.1GHz'
cpu_cores="logical"

# CPU Temperature
# Hide/Show CPU temperature.
# Note the temperature is added to the regular CPU function.
#
# Default: 'off'
# Values:  'C', 'F', 'off'
# Flag:    --cpu_temp
# Supports: Linux, BSD
# NOTE: For FreeBSD and NetBSD-based systems, you'll need to enable
#       coretemp kernel module. This only supports newer Intel processors.
#
# Example:
# C:   'Intel i7-6500U (4) @ 3.1GHz [27.2°C]'
# F:   'Intel i7-6500U (4) @ 3.1GHz [82.0°F]'
# off: 'Intel i7-6500U (4) @ 3.1GHz'
cpu_temp="off"


# GPU


# Enable/Disable GPU Brand
#
# Default: 'on'
# Values:  'on', 'off'
# Flag:    --gpu_brand
#
# Example:
# on:  'AMD HD 7950'
# off: 'HD 7950'
gpu_brand="on"

# Which GPU to display
#
# Default: 'all'
# Values:  'all', 'dedicated', 'integrated'
# Flag:    --gpu_type
# Supports: Linux
#
# Example:
# all:
#   GPU1: AMD HD 7950
#   GPU2: Intel Integrated Graphics
#
# dedicated:
#   GPU1: AMD HD 7950
#
# integrated:
#   GPU1: Intel Integrated Graphics
gpu_type="all"


# Resolution


# Display refresh rate next to each monitor
# Default: 'off'
# Values:  'on', 'off'
# Flag:    --refresh_rate
# Supports: Doesn't work on Windows.
#
# Example:
# on:  '1920x1080 @ 60Hz'
# off: '1920x1080'
refresh_rate="on"


# Gtk Theme / Icons / Font


# Shorten output of GTK Theme / Icons / Font
#
# Default: 'off'
# Values:  'on', 'off'
# Flag:    --gtk_shorthand
#
# Example:
# on:  'Numix, Adwaita'
# off: 'Numix [GTK2], Adwaita [GTK3]'
gtk_shorthand="off"


# Enable/Disable gtk2 Theme / Icons / Font
#
# Default: 'on'
# Values:  'on', 'off'
# Flag:    --gtk2
#
# Example:
# on:  'Numix [GTK2], Adwaita [GTK3]'
# off: 'Adwaita [GTK3]'
gtk2="on"

# Enable/Disable gtk3 Theme / Icons / Font
#
# Default: 'on'
# Values:  'on', 'off'
# Flag:    --gtk3
#
# Example:
# on:  'Numix [GTK2], Adwaita [GTK3]'
# off: 'Numix [GTK2]'
gtk3="on"

# Enable/Disable Qt Theme / Icons / Font
#
# Default: 'on'
# Values:  'on', 'off'
# Flag:    --qt
#
# Example:
# on:  'Breeze [Qt], Arc [GTK3]'
# off: 'Arc [GTK3]'
qt="on"

# IP Address


# Website to ping for the public IP
#
# Default: 'http://ident.me'
# Values:  'url'
# Flag:    --ip_host
public_ip_host="http://ident.me"

# Public IP timeout.
#
# Default: '2'
# Values:  'int'
# Flag:    --ip_timeout
public_ip_timeout=2

# Local IP interface
#
# Default: 'auto' (interface of default route)
# Values:  'auto', 'en0', 'en1'
# Flag:    --ip_interface
local_ip_interface=('auto')


# Desktop Environment


# Show Desktop Environment version
#
# Default: 'on'
# Values:  'on', 'off'
# Flag:    --de_version
de_version="on"


# Disk


# Which disks to display.
# The values can be any /dev/sdXX, mount point or directory.
# NOTE: By default we only show the disk info for '/'.
#
# Default: '/'
# Values:  '/', '/dev/sdXX', '/path/to/drive'.
# Flag:    --disk_show
#
# Example:
# disk_show=('/' '/dev/sdb1'):
#      'Disk (/): 74G / 118G (66%)'
#      'Disk (/mnt/Videos): 823G / 893G (93%)'
#
# disk_show=('/'):
#      'Disk (/): 74G / 118G (66%)'
#
disk_show=('/')

# Disk subtitle.
# What to append to the Disk subtitle.
#
# Default: 'mount'
# Values:  'mount', 'name', 'dir', 'none'
# Flag:    --disk_subtitle
#
# Example:
# name:   'Disk (/dev/sda1): 74G / 118G (66%)'
#         'Disk (/dev/sdb2): 74G / 118G (66%)'
#
# mount:  'Disk (/): 74G / 118G (66%)'
#         'Disk (/mnt/Local Disk): 74G / 118G (66%)'
#         'Disk (/mnt/Videos): 74G / 118G (66%)'
#
# dir:    'Disk (/): 74G / 118G (66%)'
#         'Disk (Local Disk): 74G / 118G (66%)'
#         'Disk (Videos): 74G / 118G (66%)'
#
# none:   'Disk: 74G / 118G (66%)'
#         'Disk: 74G / 118G (66%)'
#         'Disk: 74G / 118G (66%)'
disk_subtitle="mount"

# Disk percent.
# Show/Hide disk percent.
#
# Default: 'on'
# Values:  'on', 'off'
# Flag:    --disk_percent
#
# Example:
# on:  'Disk (/): 74G / 118G (66%)'
# off: 'Disk (/): 74G / 118G'
disk_percent="on"


# Song


# Manually specify a music player.
#
# Default: 'auto'
# Values:  'auto', 'player-name'
# Flag:    --music_player
#
# Available values for 'player-name':
#
# amarok
# audacious
# banshee
# bluemindo
# clementine
# cmus
# deadbeef
# deepin-music
# dragon
# elisa
# exaile
# gnome-music
# gmusicbrowser
# gogglesmm
# guayadeque
# io.elementary.music
# iTunes
# Music
# juk
# lollypop
# MellowPlayer
# mocp
# mopidy
# mpd
# muine
# netease-cloud-music
# olivia
# playerctl
# pogo
# pragha
# qmmp
# quodlibet
# rhythmbox
# sayonara
# smplayer
# spotify
# strawberry
# tauonmb
# tomahawk
# vlc
# xmms2d
# xnoise
# yarock
music_player="auto"

# Format to display song information.
#
# Default: '%artist% - %album% - %title%'
# Values:  '%artist%', '%album%', '%title%'
# Flag:    --song_format
#
# Example:
# default: 'Song: Jet - Get Born - Sgt Major'
song_format="%artist% - %album% - %title%"

# Print the Artist, Album and Title on separate lines
#
# Default: 'off'
# Values:  'on', 'off'
# Flag:    --song_shorthand
#
# Example:
# on:  'Artist: The Fratellis'
#      'Album: Costello Music'
#      'Song: Chelsea Dagger'
#
# off: 'Song: The Fratellis - Costello Music - Chelsea Dagger'
song_shorthand="off"

# 'mpc' arguments (specify a host, password etc).
#
# Default:  ''
# Example: mpc_args=(-h HOST -P PASSWORD)
mpc_args=()


# Text Colors


# Text Colors
#
# Default:  'distro'
# Values:   'distro', 'num' 'num' 'num' 'num' 'num' 'num'
# Flag:     --colors
#
# Each number represents a different part of the text in
# this order: 'title', '@', 'underline', 'subtitle', 'colon', 'info'
#
# Example:
# colors=(distro)      - Text is colored based on Distro colors.
# colors=(4 6 1 8 8 6) - Text is colored in the order above.
colors=(distro)


# Text Options


# Toggle bold text
#
# Default:  'on'
# Values:   'on', 'off'
# Flag:     --bold
bold="on"

# Enable/Disable Underline
#
# Default:  'on'
# Values:   'on', 'off'
# Flag:     --underline
underline_enabled="on"

# Underline character
#
# Default:  '-'
# Values:   'string'
# Flag:     --underline_char
underline_char="-"


# Info Separator
# Replace the default separator with the specified string.
#
# Default:  ':'
# Flag:     --separator
#
# Example:
# separator="->":   'Shell-> bash'
# separator=" =":   'WM = dwm'
separator=":"


# Color Blocks


# Color block range
# The range of colors to print.
#
# Default:  '0', '15'
# Values:   'num'
# Flag:     --block_range
#
# Example:
#
# Display colors 0-7 in the blocks.  (8 colors)
# neofetch --block_range 0 7
#
# Display colors 0-15 in the blocks. (16 colors)
# neofetch --block_range 0 15
block_range=(0 15)

# Toggle color blocks
#
# Default:  'on'
# Values:   'on', 'off'
# Flag:     --color_blocks
color_blocks="on"

# Color block width in spaces
#
# Default:  '3'
# Values:   'num'
# Flag:     --block_width
block_width=3

# Color block height in lines
#
# Default:  '1'
# Values:   'num'
# Flag:     --block_height
block_height=1

# Color Alignment
#
# Default: 'auto'
# Values: 'auto', 'num'
# Flag: --col_offset
#
# Number specifies how far from the left side of the terminal (in spaces) to
# begin printing the columns, in case you want to e.g. center them under your
# text.
# Example:
# col_offset="auto" - Default behavior of neofetch
# col_offset=7      - Leave 7 spaces then print the colors
col_offset="auto"

# Progress Bars


# Bar characters
#
# Default:  '-', '='
# Values:   'string', 'string'
# Flag:     --bar_char
#
# Example:
# neofetch --bar_char 'elapsed' 'total'
# neofetch --bar_char '-' '='
bar_char_elapsed="-"
bar_char_total="="

# Toggle Bar border
#
# Default:  'on'
# Values:   'on', 'off'
# Flag:     --bar_border
bar_border="on"

# Progress bar length in spaces
# Number of chars long to make the progress bars.
#
# Default:  '15'
# Values:   'num'
# Flag:     --bar_length
bar_length=15

# Progress bar colors
# When set to distro, uses your distro's logo colors.
#
# Default:  'distro', 'distro'
# Values:   'distro', 'num'
# Flag:     --bar_colors
#
# Example:
# neofetch --bar_colors 3 4
# neofetch --bar_colors distro 5
bar_color_elapsed="distro"
bar_color_total="distro"


# Info display
# Display a bar with the info.
#
# Default: 'off'
# Values:  'bar', 'infobar', 'barinfo', 'off'
# Flags:   --memory_display
#          --battery_display
#          --disk_display
#
# Example:
# bar:     '[---=======]'
# infobar: 'info [---=======]'
# barinfo: '[---=======] info'
# off:     'info'
memory_display="off"
battery_display="off"
disk_display="off"


# Backend Settings


# Image backend.
#
# Default:  'ascii'
# Values:   'ascii', 'caca', 'catimg', 'chafa', 'jp2a', 'iterm2', 'off',
#           'pot', 'termpix', 'pixterm', 'tycat', 'w3m', 'kitty', 'ueberzug',
#           'viu'

# Flag:     --backend
image_backend="ascii"

# Image Source
#
# Which image or ascii file to display.
#
# Default:  'auto'
# Values:   'auto', 'ascii', 'wallpaper', '/path/to/img', '/path/to/ascii', '/path/to/dir/'
#           'command output (neofetch --ascii "$(fortune | cowsay -W 30)")'
# Flag:     --source
#
# NOTE: 'auto' will pick the best image source for whatever image backend is used.
#       In ascii mode, distro ascii art will be used and in an image mode, your
#       wallpaper will be used.
image_source="auto"


# Ascii Options


# Ascii distro
# Which distro's ascii art to display.
#
# Default: 'auto'
# Values:  'auto', 'distro_name'
# Flag:    --ascii_distro
#
# NOTE: AIX, AlmaLinux, Alpine, Alter, Amazon, AmogOS, Anarchy, Android, Antergos, antiX, AOSC OS,
# AOSC OS/Retro, Aperio GNU/Linux, Apricity, Arch, ArchBox, Archcraft, ARCHlabs, ArchMerge,
# ArchStrike, ArcoLinux, Artix, Arya, Asahi, Aster, AsteroidOS, astOS, Bedrock, BigLinux, Bitrig,
# BlackArch, blackPanther, BLAG, BlankOn, BlueLight, Bodhi, bonsai, BSD, BunsenLabs, CachyOS,
# Calculate, CalinixOS, Carbs, CBL-Mariner, CelOS, Center, CentOS, Chakra, ChaletOS, Chapeau,
# ChonkySealOS, Chrom, Cleanjaro, Clear Linux OS, ClearOS, Clover, Cobalt, Condres, Container Linux
# by CoreOS, CRUX, Crystal Linux, Cucumber, CutefishOS, CyberOS, dahlia, DarkOs, Darwin, Debian,
# Deepin, DesaOS, Devuan, DietPi, DracOS, DragonFly, Drauger, Droidian, Elementary, Elive,
# EncryptOS, EndeavourOS, Endless, Enso, EuroLinux, Exherbo, Exodia Predator OS, Fedora, Feren,
# Finnix, FreeBSD, FreeMiNT, Frugalware, Funtoo, GalliumOS, Garuda, Gentoo, GhostBSD, glaucus,
# gNewSense, GNOME, GNU, GoboLinux, GrapheneOS, Grombyang, Guix, Haiku, HamoniKR, HarDClanZ, Hash,
# Huayra, Hybrid, HydroOS, Hyperbola, iglunix, instantOS, IRIX, Itc, januslinux, Kaisen, Kali, KaOS,
# KDE, Kibojoe, Kogaion, Korora, KrassOS, KSLinux, Kubuntu, LangitKetujuh, LaxerOS, LEDE, LibreELEC,
# Linspire, Linux, Linux Lite, Linux Mint, Linux Mint Old, Live Raizo, LMDE, Lubuntu, Lunar, mac,
# Mageia, MagpieOS, Mandriva, Manjaro, MassOS, MatuusOS, Maui, Mer, Minix, MIRACLE LINUX, MX, Namib,
# NekOS, Neptune, NetBSD, Netrunner, Nitrux, NixOS, NomadBSD, Nurunner, NuTyX, Obarun, OBRevenge,
# OmniOS, Open Source Media Center, OpenBSD, openEuler, OpenIndiana, openmamba, OpenMandriva,
# OpenStage, openSUSE, openSUSE Leap, openSUSE Tumbleweed, OpenWrt, OPNsense, Oracle, orchid, OS
# Elbrus, PacBSD, Parabola, parch, Pardus, Parrot, Parsix, PCBSD, PCLinuxOS, pearOS, Pengwin,
# Pentoo, Peppermint, Pisi, PNM Linux, Pop!_OS, Porteus, PostMarketOS, Profelis SambaBOX, Proxmox,
# PuffOS, Puppy, PureOS, Q4OS, Qubes, Qubyt, Quibian, Radix, Raspbian, ravynOS, Reborn OS, Red Star,
# Redcore, Redhat, Refracted Devuan, Regata, Regolith, rocky, Rosa, Sabayon, sabotage, Sailfish,
# SalentOS, Sasanqua, Scientific, semc, Septor, Serene, SharkLinux, ShastraOS, Siduction, SkiffOS,
# Slackware, SliTaz, SmartOS, Soda, Solus, Source Mage, Sparky, Star, SteamOS, Stock Linux, Sulin,
# SunOS, SwagArch, t2, Tails, TeArch, TorizonCore, Trisquel, Twister, Ubuntu, Ubuntu Budgie, Ubuntu
# Cinnamon, Ubuntu Kylin, Ubuntu MATE, Ubuntu Studio, Ubuntu Sway, Ubuntu Touch, Ubuntu-GNOME,
# ubuntu_old02, Ultramarine Linux, Univalent, Univention, Uos, UrukOS, uwuntu, Vanilla, Venom, VNux,
# Void, VzLinux, wii-linux-ngx, Windows, Windows 10, Windows 11, XFerience, Xubuntu, yiffOS, Zorin
# have ascii logos.

# NOTE: arch, dragonfly, Fedora, LangitKetujuh, nixos, redhat, Ubuntu have 'old' logo variants, use
# {distro}_old to use them.

# NOTE: alpine, android, aoscosretro, arch, arcolinux, artix, CalinixOS, centos, cleanjaro, crux,
# debian, dragonfly, elementary, fedora, freebsd, garuda, gentoo, guix, haiku, hyperbola, kali,
# linuxlite, linuxmint, mac, mageia, manjaro, mx, netbsd, nixos, openbsd, opensuse, orchid,
# parabola, popos, postmarketos, pureos, Raspbian, rocky, slackware, sunos, ubuntu, void have
# 'small' logo variants, use {distro}_small to use them.
ascii_distro="auto"

# Ascii Colors
#
# Default:  'distro'
# Values:   'distro', 'num' 'num' 'num' 'num' 'num' 'num'
# Flag:     --ascii_colors
#
# Example:
# ascii_colors=(distro)      - Ascii is colored based on Distro colors.
# ascii_colors=(4 6 1 8 8 6) - Ascii is colored using these colors.
ascii_colors=(distro)

# Bold ascii logo
# Whether or not to bold the ascii logo.
#
# Default: 'on'
# Values:  'on', 'off'
# Flag:    --ascii_bold
ascii_bold="on"


# Image Options


# Image loop
# Setting this to on will make neofetch redraw the image constantly until
# Ctrl+C is pressed. This fixes display issues in some terminal emulators.
#
# Default:  'off'
# Values:   'on', 'off'
# Flag:     --loop
image_loop="off"

# Thumbnail directory
#
# Default: '~/.cache/thumbnails/neofetch'
# Values:  'dir'
thumbnail_dir="${XDG_CACHE_HOME:-${HOME}/.cache}/thumbnails/neofetch"

# Crop mode
#
# Default:  'normal'
# Values:   'normal', 'fit', 'fill'
# Flag:     --crop_mode
#
# See this wiki page to learn about the fit and fill options.
# https://github.com/dylanaraps/neofetch/wiki/What-is-Waifu-Crop%3F
crop_mode="normal"

# Crop offset
# Note: Only affects 'normal' crop mode.
#
# Default:  'center'
# Values:   'northwest', 'north', 'northeast', 'west', 'center'
#           'east', 'southwest', 'south', 'southeast'
# Flag:     --crop_offset
crop_offset="center"

# Image size
# The image is half the terminal width by default.
#
# Default: 'auto'
# Values:  'auto', '00px', '00%', 'none'
# Flags:   --image_size
#          --size
image_size="auto"

# Catimg block size.
# Control the resolution of catimg.
#
# Default: '2'
# Values:  '1', '2'
# Flags:   --catimg_size
catimg_size="2"

# Gap between image and text
#
# Default: '3'
# Values:  'num', '-num'
# Flag:    --gap
gap=3

# Image offsets
# Only works with the w3m backend.
#
# Default: '0'
# Values:  'px'
# Flags:   --xoffset
#          --yoffset
yoffset=0
xoffset=0

# Image background color
# Only works with the w3m backend.
#
# Default: ''
# Values:  'color', 'blue'
# Flag:    --bg_color
background_color=


# Misc Options

# Stdout mode
# If enabled, turn off all colors and disables image backend (ASCII/Image).
# Useful for piping into another command.
# Default: 'auto'
# Values: 'auto', 'on', 'off'
stdout="auto"
EOF

# DETECT INFORMATION

get_os() {
    # $kernel_name is set in a function called cache_uname and is
    # just the output of "uname -s".
    case $kernel_name in
        Darwin)   os=$darwin_name ;;
        SunOS)    case $(uname -o 2>/dev/null) in
                      illumos)  os=illumos ;;
                      *)        os=Solaris ;;
                  esac ;;
        Haiku)    os=Haiku ;;
        MINIX)    os=MINIX ;;
        AIX)      os=AIX ;;
        IRIX*)    os=IRIX ;;
        FreeMiNT) os=FreeMiNT ;;

        Linux|GNU*)
            os=Linux
        ;;

        *BSD|DragonFly|Bitrig)
            os=BSD
        ;;

        CYGWIN*|MSYS*|MINGW*)
            os=Windows
        ;;

        *)
            printf '%s\n' "Unknown OS detected: '$kernel_name', aborting..." >&2
            printf '%s\n' "Open an issue on GitHub to add support for your OS." >&2
            exit 1
        ;;
    esac
}

get_distro() {

    [[ $distro ]] && return

    case $os in
        Linux|BSD|MINIX)
            if [[ -f /bedrock/etc/bedrock-release && -z $BEDROCK_RESTRICT ]]; then
                case $distro_shorthand in
                    on|tiny) distro="Bedrock Linux" ;;
                    *) distro=$(< /bedrock/etc/bedrock-release)
                esac

            elif [[ -f /System/Library/CoreServices/SystemVersion.plist ]]; then
                os=ravynOS
                ascii_distro="ravynOS"
                case $distro_shorthand in
                    tiny) distro="$darwin_name" ;;
                    on) distro="$darwin_name $osx_version" ;;
                    *) distro="$darwin_name $darwin_family $osx_version"
                esac
            elif [[ -f /etc/redstar-release ]]; then
                case $distro_shorthand in
                    on|tiny) distro="Red Star OS" ;;
                    *) distro="Red Star OS $(awk -F'[^0-9*]' '$0=$2' /etc/redstar-release)"
                esac

            elif [[ -f /etc/KrassOS.version ]]; then
                case $distro_shorthand in
                    on|tiny) distro="KrassOS" ;;
                    *) distro="KrassOS $(awk '/release/{print $2}' /etc/KrassOS.version)"
                esac


            elif [[ -f /etc/armbian-release ]]; then
                . /etc/armbian-release
                distro="Armbian $DISTRIBUTION_CODENAME (${VERSION:-})"

            elif [[ -f /etc/manjaro-release ]]; then
                case $distro_shorthand in
                    on|tiny) distro="Manjaro Linux" ;;
                    *) distro="Manjaro Linux $(lsb_release -src)"
                esac

            elif [[ -f /etc/siduction-version ]]; then
                case $distro_shorthand in
                    on|tiny) distro=Siduction ;;
                    *) distro="Siduction ($(lsb_release -sic))"
                esac

            elif [[ -f /etc/q4os_version ]]; then
                case $distro_shorthand in
                    on|tiny) distro="Q4OS" ;;
                    *) distro="Q4OS $(cat /etc/q4os_version)"
                esac

            elif [[ -f /etc/mcst_version ]]; then
                case $distro_shorthand in
                    on|tiny) distro="OS Elbrus" ;;
                    *) distro="OS Elbrus $(< /etc/mcst_version)"
                esac

            elif [[ -f /etc/NIXOS ]]; then
                case $distro_shorthand in
                    on) distro="NixOS $(nixos-version | awk '{print substr($1,0,5),$2}')" ;;
                    tiny) distro="NixOS" ;;
                    *) distro="NixOS $(nixos-version)" ;;
                esac

            elif [[ -f /etc/linspire-version ]]; then
                case $distro_shorthand in
                    on|tiny) distro="Linspire" ;;
                    *) distro="Linspire $(awk '/Version/ {print $2}' /etc/linspire-version)"
                esac

            elif [[ -f /etc/lindowsos-version ]]; then
                case $distro_shorthand in
                    on|tiny) distro="LindowsOS" ;;
                    *) distro="$(awk '/Version/ {print $2,$3}' /etc/lindowsos-version)"
                esac

            elif type -p pveversion >/dev/null; then
                case $distro_shorthand in
                    on|tiny) distro="Proxmox VE" ;;
                    *)
                        distro=$(pveversion)
                        distro=${distro#pve-manager/}
                        distro="Proxmox VE ${distro%/*}"
                esac

            elif type -p twistver >/dev/null; then
                if [[ -f /etc/armbian-release ]]; then
                    . /etc/armbian-release
                    case $distro_shorthand in
                        on)   distro="$( twistver ) (Armbian ${VERSION})" ;;
                        tiny) distro="$( twistver ) (Armbian)" ;;
                        off)  distro="$( twistver ) (Armbian ${VERSION} ${DISTRIBUTION_CODENAME})" ;;
                    esac
                else
                    . /etc/os-release
                    case $distro_shorthand in
                        on)   distro="$( twistver ) ($NAME ${VERSION_ID})" ;;
                        tiny) distro="$( twistver ) ($NAME)" ;;
                        off)  distro="$( twistver ) (${PRETTY_NAME}})" ;;
                    esac
                fi

            elif type -p lsb_release >/dev/null; then
                case $distro_shorthand in
                    on)   lsb_flags=-si ;;
                    tiny) lsb_flags=-si ;;
                    *)    lsb_flags=-sd ;;
                esac
                distro=$(lsb_release "$lsb_flags")

            elif [[ -f /etc/os-release || \
                    -f /usr/lib/os-release || \
                    -f /etc/openwrt_release || \
                    -f /etc/lsb-release ]]; then

                # Source the os-release file
                for file in /etc/lsb-release    /etc/os-release \
                            /usr/lib/os-release /etc/openwrt_release; do
                    source "$file" && break
                done

                # Format the distro name.
                case $distro_shorthand in
                    on)   distro="${NAME:-${DISTRIB_ID}} ${VERSION_ID:-${DISTRIB_RELEASE}}" ;;
                    tiny) distro="${NAME:-${DISTRIB_ID:-${TAILS_PRODUCT_NAME}}}" ;;
                    off)  distro="${PRETTY_NAME:-${DISTRIB_DESCRIPTION}} ${UBUNTU_CODENAME}" ;;
                esac

                # Workaround for NomadBSD.
                [[ $distro = "FreeBSD"* ]] && [[ -f /usr/bin/nomadbsd-sysinfo ]] && distro=NomadBSD

            elif [[ -f /etc/GoboLinuxVersion ]]; then
                case $distro_shorthand in
                    on|tiny) distro=GoboLinux ;;
                    *) distro="GoboLinux $(< /etc/GoboLinuxVersion)"
                esac

            elif [[ -f /etc/SDE-VERSION ]]; then
                distro="$(< /etc/SDE-VERSION)"
                case $distro_shorthand in
                    on|tiny) distro="${distro% *}" ;;
                esac

            elif type -p crux >/dev/null; then
                distro=$(crux)
                case $distro_shorthand in
                    on)   distro=${distro//version} ;;
                    tiny) distro=${distro//version*}
                esac

            elif type -p tazpkg >/dev/null; then
                distro="SliTaz $(< /etc/slitaz-release)"

            elif type -p kpt >/dev/null && \
                 type -p kpm >/dev/null; then
                distro=KSLinux

            elif [[ -d /system/app/ && -d /system/priv-app ]]; then
                distro="Android $(getprop ro.build.version.release)"

            elif [[ -f /etc/vzlinux-release ]]; then
                distro='VzLinux'

            elif type -p guix >/dev/null; then
                case $distro_shorthand in
                    on|tiny) distro="Guix System" ;;
                    *) distro="Guix System $(guix -V | awk 'NR==1{printf $4}')"
                esac

            # Display whether using '-current' or '-release' on OpenBSD.
            elif [[ $kernel_name = OpenBSD ]] ; then
                read -ra kernel_info <<< "$(sysctl -n kern.version)"
                distro=${kernel_info[*]:0:2}

            elif [[ -f /etc/VERSION ]]; then
                # Source the DSM VERSION file
                source /etc/VERSION
                distro="Synology DSM ${productversion}-${buildnumber} Update ${smallfixnumber}"

            else
                for release_file in /etc/*-release; do
                    distro+=$(< "$release_file")
                done

                if [[ -z $distro ]]; then
                    case $distro_shorthand in
                        on|tiny) distro=$kernel_name ;;
                        *) distro="$kernel_name $kernel_version" ;;
                    esac

                    distro=${distro/DragonFly/DragonFlyBSD}

                    # Workarounds for some BSD based distros.
                    [[ -f /etc/os-release ]]       && distro=Enso
                    [[ -f /etc/pcbsd-lang ]]       && distro=PCBSD
                    [[ -f /etc/trueos-lang ]]      && distro=TrueOS
                    [[ -f /etc/pacbsd-release ]]   && distro=PacBSD
                    [[ -f /etc/hbsd-update.conf ]] && distro=HardenedBSD

                    # /etc/pacbsd-release is an empty file
                    [[ -f "/etc/pacbsd-release" ]] && distro="PacBSD"

                    # For OPNsense
                    if [[ -f "/usr/local/opnsense/version/opnsense" ]]; then
                        case "$distro_shorthand" in
                            "on" | "tiny") distro="OPNsense" ;;
                            *)
                                distro=$(<"/usr/local/opnsense/version/opnsense")
                                distro="OPNsense ${distro%-*}"
                        esac
                    fi
                fi
            fi

            if [[ $(< /proc/version) == *Microsoft* || $kernel_version == *Microsoft* ]]; then
                windows_version=$(wmic.exe os get Version)
                windows_version=$(trim "${windows_version/Version}")

                case $distro_shorthand in
                    on)   distro+=" [Windows $windows_version]" ;;
                    tiny) distro="Windows ${windows_version::2}" ;;
                    *)    distro+=" on Windows $windows_version" ;;
                esac

            # Chrome OS doesn't conform to the /etc/*-release standard.
            # While the file is a series of variables they can't be sourced
            # by the shell since the values aren't quoted.
            elif [[ -f /etc/lsb-release && $(< /etc/lsb-release) == *CHROMEOS* ]]; then
                distro='Chrome OS'

            elif [[ $(< /proc/version) == *chrome-bot* || -f /dev/cros_ec ]]; then
                [[ $distro != *Chrome* ]] &&
                    case $distro_shorthand in
                        on)   distro="Chrome OS $distro" ;;
                        tiny) distro="Chrome OS" ;;
                        *)    distro="Chrome OS $distro" ;;
                    esac
            fi

            distro=$(trim_quotes "$distro")
            distro=${distro/NAME=}

            if [[ -f /usr/bin/system-image-cli ]]; then
                local ut_ota
                ut_ota=$(system-image-cli -i | awk '/version tag:/ { print $3 }');
                distro="Ubuntu Touch $ut_ota";

                # There's a weird UT bug where the HOSTNAME is set to android.
                HOSTNAME=$(hostname);
            fi

            # Get Ubuntu flavor.
            if [[ $distro == "Ubuntu"* ]]; then
                case $XDG_CONFIG_DIRS in
                    *"studio"*)   distro=${distro/Ubuntu/Ubuntu Studio} ;;
                    *"plasma"*)   distro=${distro/Ubuntu/Kubuntu} ;;
                    *"mate"*)     distro=${distro/Ubuntu/Ubuntu MATE} ;;
                    *"xubuntu"*)  distro=${distro/Ubuntu/Xubuntu} ;;
                    *"Lubuntu"*)  distro=${distro/Ubuntu/Lubuntu} ;;
                    *"budgie"*)   distro=${distro/Ubuntu/Ubuntu Budgie} ;;
                    *"cinnamon"*) distro=${distro/Ubuntu/Ubuntu Cinnamon} ;;
                    *"ubuntusway"*) distro=${distro/Ubuntu/Ubuntu Sway} ;;
                    *"ukui"*)     distro=${distro/Ubuntu/Ubuntu Kylin} ;;
                esac
            fi
        ;;

        "Mac OS X"|"macOS")
            case $osx_version in
                10.4*)  codename="Mac OS X Tiger" ;;
                10.5*)  codename="Mac OS X Leopard" ;;
                10.6*)  codename="Mac OS X Snow Leopard" ;;
                10.7*)  codename="Mac OS X Lion" ;;
                10.8*)  codename="OS X Mountain Lion" ;;
                10.9*)  codename="OS X Mavericks" ;;
                10.10*) codename="OS X Yosemite" ;;
                10.11*) codename="OS X El Capitan" ;;
                10.12*) codename="macOS Sierra" ;;
                10.13*) codename="macOS High Sierra" ;;
                10.14*) codename="macOS Mojave" ;;
                10.15*) codename="macOS Catalina" ;;
                10.16*) codename="macOS Big Sur" ;;
                11.*)  codename="macOS Big Sur" ;;
                12.*)  codename="macOS Monterey" ;;
                13.*)  codename="macOS Ventura" ;;
                *)      codename=macOS ;;
            esac

            distro="$codename $osx_version ($osx_build)"

            case $distro_shorthand in
                on) distro=${distro/ ${osx_build}} ;;

                tiny)
                    case $osx_version in
                        10.[4-7]*)            distro=${distro/${codename}/Mac OS X} ;;
                        10.[8-9]*|10.1[0-1]*) distro=${distro/${codename}/OS X} ;;
                        10.1[2-6]*|11.0*)     distro=${distro/${codename}/macOS} ;;
                    esac
                    distro=${distro/ ${osx_build}}
                ;;
            esac
        ;;

        "iPhone OS")
            distro="iOS $osx_version"

            # "uname -m" doesn't print architecture on iOS.
            os_arch=off
        ;;

        Windows)
            distro=$(wmic os get Caption)
            distro=${distro/Caption}
            distro=${distro/Microsoft }
        ;;

        Solaris|illumos)
            case $distro_shorthand in
                on|tiny) distro=$(awk 'NR==1 {print $1,$3}' /etc/release) ;;
                *)       distro=$(awk 'NR==1 {print $1,$2,$3}' /etc/release) ;;
            esac
            distro=${distro/\(*}
        ;;

        Haiku)
            distro=Haiku
        ;;

        AIX)
            distro="AIX $(oslevel)"
        ;;

        IRIX)
            distro="IRIX ${kernel_version}"
        ;;

        FreeMiNT)
            distro=FreeMiNT
        ;;
    esac

    distro=${distro//Enterprise Server}

    [[ $distro ]] || distro="$os (Unknown)"

    # Get OS architecture.
    case $os in
        Solaris|illumos|AIX|Haiku|IRIX|FreeMiNT|BSD)
            machine_arch=$(uname -p)
        ;;

        *)  machine_arch=$kernel_machine ;;
    esac

    [[ $os_arch == on ]] && \
        distro+=" $machine_arch"

    [[ ${ascii_distro:-auto} == auto ]] && \
        ascii_distro=$(trim "$distro")
}

get_model() {
    case $os in
        Linux)
            if [[ -d /android/system/ || -d /system/app/ ]]; then
                model="$(getprop ro.product.brand) $(getprop ro.product.model)"

            elif [[ -f /sys/devices/virtual/dmi/id/product_name ||
                    -f /sys/devices/virtual/dmi/id/product_version ]]; then
                model=$(< /sys/devices/virtual/dmi/id/product_name)
                model+=" $(< /sys/devices/virtual/dmi/id/product_version)"

            elif [[ -f /sys/devices/virtual/dmi/id/board_vendor ||
                    -f /sys/devices/virtual/dmi/id/board_name ]]; then
                model=$(< /sys/devices/virtual/dmi/id/board_vendor)
                model+=" $(< /sys/devices/virtual/dmi/id/board_name)"

            elif [[ -f /sys/firmware/devicetree/base/model ]]; then
                model=$(< /sys/firmware/devicetree/base/model)

            elif [[ -f /tmp/sysinfo/model ]]; then
                model=$(< /tmp/sysinfo/model)
            fi
        ;;

        "Mac OS X"|"macOS"|"ravynOS")
            if [[ $(kextstat | grep -F -e "FakeSMC" -e "VirtualSMC" -e "Lilu") != "" ]]; then
                model="Hackintosh (SMBIOS: $(sysctl -n hw.model))"
            else
                if [[ $osx_version == 10.[4-5]* ]]; then
                    model="$(system_profiler SPHardwareDataType | grep Machine\ Name:)"
                    model=${model/Machine\ Name\:/}

                    model="$model ($(sysctl -n hw.model))"
                else
                    model=$(sysctl -n hw.model)
                fi

                case $model in
                    Mac14,7):               "MacBook Pro (13-inch, M2, 2022)" ;;
                    MacBookPro18,[3-4]):    "MacBook Pro (14-inch, 2021)" ;;
                    MacBookPro18,[1-2]):    "MacBook Pro (16-inch, 2021)" ;;
                    MacBookPro17,1):        "MacBook Pro (13-inch, M1, 2020)" ;;
                    MacBookPro16,4):        "MacBook Pro (16-inch, 2019)" ;;
                    MacBookPro16,3):        "MacBook Pro (13-inch, 2020, Two Thunderbolt 3 ports)" ;;
                    MacBookPro16,2):        "MacBook Pro (13-inch, 2020, Four Thunderbolt 3 ports)" ;;
                    MacBookPro16,1):        "MacBook Pro (16-inch, 2019)" ;;
                    MacBookPro15,4):        "MacBook Pro (13-inch, 2019, Two Thunderbolt 3 ports)" ;;
                    MacBookPro15,3):        "MacBook Pro (15-inch, 2019)" ;;
                    MacBookPro15,2):        "MacBook Pro (13-inch, 2018/2019, Four Thunderbolt 3 ports)" ;;
                    MacBookPro15,1):        "MacBook Pro (15-inch, 2018/2019)" ;;
                    MacBookPro14,3):        "MacBook Pro (15-inch, 2017)" ;;
                    MacBookPro14,2):        "MacBook Pro (13-inch, 2017, Four Thunderbolt 3 ports)" ;;
                    MacBookPro14,1):        "MacBook Pro (13-inch, 2017, Two Thunderbolt 3 ports)" ;;
                    MacBookPro13,3):        "MacBook Pro (15-inch, 2016)" ;;
                    MacBookPro13,2):        "MacBook Pro (13-inch, 2016, Four Thunderbolt 3 ports)" ;;
                    MacBookPro13,1):        "MacBook Pro (13-inch, 2016, Two Thunderbolt 3 ports)" ;;
                    MacBookPro12,1):        "MacBook Pro (Retina, 13-inch, Early 2015)" ;;
                    MacBookPro11,[4-5]):    "MacBook Pro (Retina, 15-inch, Mid 2015)" ;;
                    MacBookPro11,[2-3]):    "MacBook Pro (Retina, 15-inch, Late 2013/Mid 2014)" ;;
                    MacBookPro11,1):        "MacBook Pro (Retina, 13-inch, Late 2013/Mid 2014)" ;;
                    MacBookPro10,2):        "MacBook Pro (Retina, 13-inch, Late 2012/Early 2013)" ;;
                    MacBookPro10,1):        "MacBook Pro (Retina, 15-inch, Mid 2012/Early 2013)" ;;
                    MacBookPro9,2):         "MacBook Pro (13-inch, Mid 2012)" ;;
                    MacBookPro9,1):         "MacBook Pro (15-inch, Mid 2012)" ;;
                    MacBookPro8,3):         "MacBook Pro (17-inch, 2011)" ;;
                    MacBookPro8,2):         "MacBook Pro (15-inch, 2011)" ;;
                    MacBookPro8,1):         "MacBook Pro (13-inch, 2011)" ;;
                    MacBookPro7,1):         "MacBook Pro (13-inch, Mid 2010)" ;;
                    MacBookPro6,2):         "MacBook Pro (15-inch, Mid 2010)" ;;
                    MacBookPro6,1):         "MacBook Pro (17-inch, Mid 2010)" ;;
                    MacBookPro5,5):         "MacBook Pro (13-inch, Mid 2009)" ;;
                    MacBookPro5,3):         "MacBook Pro (15-inch, Mid 2009)" ;;
                    MacBookPro5,2):         "MacBook Pro (17-inch, Mid/Early 2009)" ;;
                    MacBookPro5,1):         "MacBook Pro (15-inch, Late 2008)" ;;
                    MacBookPro4,1):         "MacBook Pro (17/15-inch, Early 2008)" ;;
                    Mac14,2):               "MacBook Air (M2, 2022)" ;;
                    MacBookAir10,1):        "MacBook Air (M1, 2020)" ;;
                    MacBookAir9,1):         "MacBook Air (Retina, 13-inch, 2020)" ;;
                    MacBookAir8,2):         "MacBook Air (Retina, 13-inch, 2019)" ;;
                    MacBookAir8,1):         "MacBook Air (Retina, 13-inch, 2018)" ;;
                    MacBookAir7,2):         "MacBook Air (13-inch, Early 2015/2017)" ;;
                    MacBookAir7,1):         "MacBook Air (11-inch, Early 2015)" ;;
                    MacBookAir6,2):         "MacBook Air (13-inch, Mid 2013/Early 2014)" ;;
                    MacBookAir6,1):         "MacBook Air (11-inch, Mid 2013/Early 2014)" ;;
                    MacBookAir5,2):         "MacBook Air (13-inch, Mid 2012)" ;;
                    MacBookAir5,1):         "MacBook Air (11-inch, Mid 2012)" ;;
                    MacBookAir4,2):         "MacBook Air (13-inch, Mid 2011)" ;;
                    MacBookAir4,1):         "MacBook Air (11-inch, Mid 2011)" ;;
                    MacBookAir3,2):         "MacBook Air (13-inch, Late 2010)" ;;
                    MacBookAir3,1):         "MacBook Air (11-inch, Late 2010)" ;;
                    MacBookAir2,1):         "MacBook Air (Mid 2009)" ;;
                    MacBook10,1):           "MacBook (Retina, 12-inch, 2017)" ;;
                    MacBook9,1):            "MacBook (Retina, 12-inch, Early 2016)" ;;
                    MacBook8,1):            "MacBook (Retina, 12-inch, Early 2015)" ;;
                    MacBook7,1):            "MacBook (13-inch, Mid 2010)" ;;
                    MacBook6,1):            "MacBook (13-inch, Late 2009)" ;;
                    MacBook5,2):            "MacBook (13-inch, Early/Mid 2009)" ;;
                    Mac13,1):               "Mac Studio (2022, Two USB-C front ports)" ;;
                    Mac13,2):               "Mac Studio (2022, Two Thunderbolt 4 front ports)" ;;
                    Macmini9,1):            "Mac mini (M1, 2020)" ;;
                    Macmini8,1):            "Mac mini (2018)" ;;
                    Macmini7,1):            "Mac mini (Mid 2014)" ;;
                    Macmini6,[1-2]):        "Mac mini (Late 2012)" ;;
                    Macmini5,[1-2]):        "Mac mini (Mid 2011)" ;;
                    Macmini4,1):            "Mac mini (Mid 2010)" ;;
                    Macmini3,1):            "Mac mini (Early/Late 2009)" ;;
                    MacPro7,1):             "Mac Pro (2019)" ;;
                    MacPro6,1):             "Mac Pro (Late 2013)" ;;
                    MacPro5,1):             "Mac Pro (Mid 2010 - Mid 2012)" ;;
                    MacPro4,1):             "Mac Pro (Early 2009)" ;;
                    iMac21,[1-2]):          "iMac (24-inch, M1, 2021)" ;;
                    iMac20,[1-2]):          "iMac (Retina 5K, 27-inch, 2020)" ;;
                    iMac19,[1-2]):          "iMac (Retina 4K, 21.5-inch, 2019)" ;;
                    iMacPro1,1):            "iMac Pro (2017)" ;;
                    iMac18,3):              "iMac (Retina 5K, 27-inch, 2017)" ;;
                    iMac18,2):              "iMac (Retina 4K, 21.5-inch, 2017)" ;;
                    iMac18,1):              "iMac (21.5-inch, 2017)" ;;
                    iMac17,1):              "iMac (Retina 5K, 27-inch, Late 2015)" ;;
                    iMac16,2):              "iMac (Retina 4K, 21.5-inch, Late 2015)" ;;
                    iMac16,1):              "iMac (21.5-inch, Late 2015)" ;;
                    iMac15,1):              "iMac (Retina 5K, 27-inch, Late 2014 - Mid 2015)" ;;
                    iMac14,4):              "iMac (21.5-inch, Mid 2014)" ;;
                    iMac14,2):              "iMac (27-inch, Late 2013)" ;;
                    iMac14,1):              "iMac (21.5-inch, Late 2013)" ;;
                    iMac13,2):              "iMac (27-inch, Late 2012)" ;;
                    iMac13,1):              "iMac (21.5-inch, Late 2012)" ;;
                    iMac12,2):              "iMac (27-inch, Mid 2011)" ;;
                    iMac12,1):              "iMac (21.5-inch, Mid 2011)" ;;
                    iMac11,3):              "iMac (27-inch, Mid 2010)" ;;
                    iMac11,2):              "iMac (21.5-inch, Mid 2010)" ;;
                    iMac10,1):              "iMac (27/21.5-inch, Late 2009)" ;;
                    iMac9,1):               "iMac (24/20-inch, Early 2009)" ;;
                    *):                     "$model" ;;
                esac

                model=$_
            fi
        ;;

        "iPhone OS")
            case $kernel_machine in
                iPad1,1):            "iPad" ;;
                iPad2,[1-4]):        "iPad 2" ;;
                iPad3,[1-3]):        "iPad 3" ;;
                iPad3,[4-6]):        "iPad 4" ;;
                iPad6,1[1-2]):       "iPad 5" ;;
                iPad7,[5-6]):        "iPad 6" ;;
                iPad7,1[1-2]):       "iPad 7" ;;
                iPad11,[6-7]):       "iPad 8" ;;
                iPad12,[1-2]):       "iPad 9" ;;
                iPad4,[1-3]):        "iPad Air" ;;
                iPad5,[3-4]):        "iPad Air 2" ;;
                iPad11,[3-4]):       "iPad Air 3" ;;
                iPad13,[1-2]):       "iPad Air 4";;
                iPad6,[7-8]):        "iPad Pro (12.9 Inch)" ;;
                iPad6,[3-4]):        "iPad Pro (9.7 Inch)" ;;
                iPad7,[1-2]):        "iPad Pro 2 (12.9 Inch)" ;;
                iPad7,[3-4]):        "iPad Pro (10.5 Inch)" ;;
                iPad8,[1-4]):        "iPad Pro (11 Inch)" ;;
                iPad8,[5-8]):        "iPad Pro 3 (12.9 Inch)" ;;
                iPad8,9 | iPad8,10): "iPad Pro 4 (11 Inch)" ;;
                iPad8,1[1-2]):       "iPad Pro 4 (12.9 Inch)" ;;
                iPad13,[4-7]):       "iPad Pro 5 (11 Inch)" ;;
                iPad13,8 | iPad13,11): "iPad Pro 5 (12.9 Inch)" ;;
                iPad2,[5-7]):        "iPad mini" ;;
                iPad4,[4-6]):        "iPad mini 2" ;;
                iPad4,[7-9]):        "iPad mini 3" ;;
                iPad5,[1-2]):        "iPad mini 4" ;;
                iPad11,[1-2]):       "iPad mini 5" ;;
                iPad14,[1-2]):       "iPad mini 6" ;;

                iPhone1,1):     "iPhone" ;;
                iPhone1,2):     "iPhone 3G" ;;
                iPhone2,1):     "iPhone 3GS" ;;
                iPhone3,[1-3]): "iPhone 4" ;;
                iPhone4,1):     "iPhone 4S" ;;
                iPhone5,[1-2]): "iPhone 5" ;;
                iPhone5,[3-4]): "iPhone 5c" ;;
                iPhone6,[1-2]): "iPhone 5s" ;;
                iPhone7,2):     "iPhone 6" ;;
                iPhone7,1):     "iPhone 6 Plus" ;;
                iPhone8,1):     "iPhone 6s" ;;
                iPhone8,2):     "iPhone 6s Plus" ;;
                iPhone8,4):     "iPhone SE" ;;
                iPhone9,[13]):  "iPhone 7" ;;
                iPhone9,[24]):  "iPhone 7 Plus" ;;
                iPhone10,[14]): "iPhone 8" ;;
                iPhone10,[25]): "iPhone 8 Plus" ;;
                iPhone10,[36]): "iPhone X" ;;
                iPhone11,2):    "iPhone XS" ;;
                iPhone11,[46]): "iPhone XS Max" ;;
                iPhone11,8):    "iPhone XR" ;;
                iPhone12,1):    "iPhone 11" ;;
                iPhone12,3):    "iPhone 11 Pro" ;;
                iPhone12,5):    "iPhone 11 Pro Max" ;;
                iPhone12,8):    "iPhone SE 2020" ;;
                iPhone13,1):    "iPhone 12 Mini" ;;
                iPhone13,2):    "iPhone 12" ;;
                iPhone13,3):    "iPhone 12 Pro" ;;
                iPhone13,4):    "iPhone 12 Pro Max" ;;
                iPhone14,2):    "iPhone 13 Pro" ;;
                iPhone14,3):    "iPhone 13 Pro Max" ;;
                iPhone14,4):    "iPhone 13 Mini" ;;
                iPhone14,5):    "iPhone 13" ;;

                iPod1,1): "iPod touch" ;;
                ipod2,1): "iPod touch 2G" ;;
                ipod3,1): "iPod touch 3G" ;;
                ipod4,1): "iPod touch 4G" ;;
                ipod5,1): "iPod touch 5G" ;;
                ipod7,1): "iPod touch 6G" ;;
                iPod9,1): "iPod touch 7G" ;;
            esac

            model=$_
        ;;

        BSD|MINIX)
            if [[ $kernel_name = "FreeBSD" ]]; then
                model=$(kenv smbios.system.version)
            else
                model=$(sysctl -n hw.vendor hw.product)
            fi
        ;;

        Windows)
            model=$(wmic computersystem get manufacturer,model)
            model=${model/Manufacturer}
            model=${model/Model}
        ;;

        Solaris|illumos)
            model=$(prtconf -b | awk -F':' '/banner-name/ {printf $2}')
        ;;

        AIX)
            model=$(/usr/bin/uname -M)
        ;;

        FreeMiNT)
            model=$(sysctl -n hw.model)
            model=${model/ (_MCH *)}
        ;;
    esac

    # Remove dummy OEM info.
    model=${model//To be filled by O.E.M.}
    model=${model//To Be Filled*}
    model=${model//OEM*}
    model=${model//Not Applicable}
    model=${model//System Product Name}
    model=${model//System Version}
    model=${model//Undefined}
    model=${model//Default string}
    model=${model//Not Specified}
    model=${model//Type1ProductConfigId}
    model=${model//INVALID}
    model=${model//All Series}
    model=${model//�}

    case $model in
        "Standard PC"*) model="KVM/QEMU (${model})" ;;
        OpenBSD*)       model="vmm ($model)" ;;
    esac
}

get_title() {
    user=${USER:-$(id -un || printf %s "${HOME/*\/}")}

    case $title_fqdn in
        on)
            case $os in
                illumos|Solaris)
                    hostname=$(hostname)
                    domainname=$(domainname)
                    [[ -n "$domainname" ]] && hostname+=".$domainname"
                ;;
                *)
                    hostname=$(hostname -f)
                ;;
            esac
        ;;
        *)
            hostname=${HOSTNAME:-$(hostname)}
            hostname=${hostname%.*}
        ;;
    esac

    title=${title_color}${bold}${user}${at_color}@${title_color}${bold}${hostname}
    length=$((${#user} + ${#hostname} + 1))
}

get_kernel() {
    # Since these OS are integrated systems, it's better to skip this function altogether
    [[ $os =~ (AIX|IRIX) ]] && return

    # Haiku uses 'uname -v' and not - 'uname -r'.
    [[ $os == Haiku ]] && {
        kernel=$(uname -v)
        return
    }

    # In Windows 'uname' may return the info of GNUenv thus use wmic for OS kernel.
    [[ $os == Windows ]] && {
        kernel=$(wmic os get Version)
        kernel=${kernel/Version}
        return
    }

    case $kernel_shorthand in
        on)  kernel=$kernel_version ;;
        off) kernel="$kernel_name $kernel_version" ;;
    esac

    # Hide kernel info if it's identical to the distro info.
    [[ $os =~ (BSD|MINIX) && $distro == *"$kernel_name"* ]] &&
        case $distro_shorthand in
            on|tiny) kernel=$kernel_version ;;
            *)       unset kernel ;;
        esac
}

get_uptime() {
    # Get uptime in seconds.
    case $os in
        Linux|Windows|MINIX)
            if [[ -r /proc/uptime ]]; then
                s=$(< /proc/uptime)
                s=${s/.*}
            else
                boot=$(date -d"$(uptime -s)" +%s)
                now=$(date +%s)
                s=$((now - boot))
            fi
        ;;

        "Mac OS X"|"macOS"|"ravynOS"|"iPhone OS"|BSD|FreeMiNT)
            boot=$(sysctl -n kern.boottime)
            boot=${boot/\{ sec = }
            boot=${boot/,*}

            # Get current date in seconds.
            now=$(date +%s)
            s=$((now - boot))
        ;;

        Solaris|illumos)
            boot=$(kstat -p unix:0:system_misc:boot_time | awk '{print $2}')
            now=$(date +%s)

            s=$((now - boot))
        ;;

        AIX|IRIX)
            t=$(LC_ALL=POSIX ps -o etime= -p 1)

            [[ $t == *-*   ]] && { d=${t%%-*}; t=${t#*-}; }
            [[ $t == *:*:* ]] && { h=${t%%:*}; t=${t#*:}; }

            h=${h#0}
            t=${t#0}

            s=$((${d:-0}*86400 + ${h:-0}*3600 + ${t%%:*}*60 + ${t#*:}))
        ;;

        Haiku)
            s=$(($(system_time) / 1000000))
        ;;
    esac

    d="$((s / 60 / 60 / 24)) days"
    h="$((s / 60 / 60 % 24)) hours"
    m="$((s / 60 % 60)) minutes"

    # Remove plural if < 2.
    ((${d/ *} == 1)) && d=${d/s}
    ((${h/ *} == 1)) && h=${h/s}
    ((${m/ *} == 1)) && m=${m/s}

    # Hide empty fields.
    ((${d/ *} == 0)) && unset d
    ((${h/ *} == 0)) && unset h
    ((${m/ *} == 0)) && unset m

    # Add "(!)" if more than 100 days
    ((${d/ *} > 100)) && d="${d}(!)"

    uptime=${d:+$d, }${h:+$h, }$m
    uptime=${uptime%', '}
    uptime=${uptime:-$s seconds}

    # Make the output of uptime smaller.
    case $uptime_shorthand in
        on)
            uptime=${uptime/ minutes/ mins}
            uptime=${uptime/ minute/ min}
            uptime=${uptime/ seconds/ secs}
        ;;

        tiny)
            uptime=${uptime/ days/d}
            uptime=${uptime/ day/d}
            uptime=${uptime/ hours/h}
            uptime=${uptime/ hour/h}
            uptime=${uptime/ minutes/m}
            uptime=${uptime/ minute/m}
            uptime=${uptime/ seconds/s}
            uptime=${uptime//,}
        ;;
    esac
}

get_packages() {
    # to adjust the number of pkgs per pkg manager
    pkgs_h=0

    # has: Check if package manager installed.
    # dir: Count files or dirs in a glob.
    # pac: If packages > 0, log package manager name.
    # tot: Count lines in command output.
    has() { type -p "$1" >/dev/null && manager=$1; }
    # globbing is intentional here
    # shellcheck disable=SC2206
    dir() { pkgs=($@); [[ ! -e ${pkgs[0]} ]] && return; ((packages+=${#pkgs[@]})); pac "$((${#pkgs[@]}-pkgs_h))"; }
    pac() { (($1 > 0)) && { managers+=("$1 (${manager})"); manager_string+="${manager}, "; }; }
    tot() {
        IFS=$'\n' read -d "" -ra pkgs <<< "$("$@")";
        ((packages+=${#pkgs[@]}));
        pac "$((${#pkgs[@]}-pkgs_h))";
    }

    # Redefine tot() and dir() for Bedrock Linux.
    [[ -f /bedrock/etc/bedrock-release && $PATH == */bedrock/cross/* ]] && {
        br_strata=$(brl list)
        tot() {
            IFS=$'\n' read -d "" -ra pkgs <<< "$(for s in ${br_strata}; do strat -r "$s" "$@"; done)"
            ((packages+="${#pkgs[@]}"))
            pac "$((${#pkgs[@]}-pkgs_h))";
        }
        dir() {
            local pkgs=()
            # globbing is intentional here
            # shellcheck disable=SC2206
            for s in ${br_strata}; do pkgs+=(/bedrock/strata/$s/$@); done
            ((packages+=${#pkgs[@]}))
            pac "$((${#pkgs[@]}-pkgs_h))"
        }
    }

    case $os in
        Linux|BSD|"iPhone OS"|Solaris|illumos)
            # Package Manager Programs.
            has kiss       && tot kiss l
            has cpt-list   && tot cpt-list
            has pacman-key && tot pacman -Qq --color never
            has click      && tot click list
            has dpkg       && tot dpkg-query -f '.\n' -W
            has xbps-query && tot xbps-query -l
            has apk        && tot apk info
            has opkg       && tot opkg list-installed
            has pacman-g2  && tot pacman-g2 -Q
            has lvu        && tot lvu installed
            has tce-status && tot tce-status -i
            has pkg_info   && tot pkg_info
            has pkgin      && tot pkgin list
            has tazpkg     && pkgs_h=6 tot tazpkg list && ((packages-=6))
            has sorcery    && tot gaze installed
            has alps       && tot alps showinstalled
            has butch      && tot butch list
            has swupd      && tot swupd bundle-list --quiet
            has pisi       && tot pisi li
            has pacstall   && tot pacstall -L
            has bulge      && tot bulge list
            has pm         && tot pm list packages
            has squirrel   && tot cat /var/squirrel/repos/local/*/INDEX
            has tea        && tot find "$HOME/.tea" -maxdepth 2 -mindepth 2 -type d

            # Using the dnf package cache is much faster than rpm.
            if has dnf && type -p sqlite3 >/dev/null && [[ -f /var/cache/dnf/packages.db ]]; then
                pac "$(sqlite3 /var/cache/dnf/packages.db "SELECT count(pkg) FROM installed")"
            else
                has rpm && tot rpm -qa
            fi

            # 'mine' conflicts with minesweeper games.
            [[ -f /etc/SDE-VERSION ]] &&
                has mine && tot mine -q

            # Counting files/dirs.
            # Variables need to be unquoted here. Only Bedrock Linux is affected.
            # $br_prefix is fixed and won't change based on user input so this is safe either way.
            # shellcheck disable=SC2086
            {
            shopt -s nullglob
            has brew    && dir "$(brew --cellar)/* $(brew --caskroom)/*"
            has emerge  && dir "/var/db/pkg/*/*"
            has Compile && dir "/Programs/*/"
            has eopkg   && dir "/var/lib/eopkg/package/*"
            has inary   && dir "/var/lib/inary/package/*"
            has tekel   && dir "/data/app/$USER/* /data/app/system/*"
            has crew    && dir "${CREW_PREFIX:-/usr/local}/etc/crew/meta/*.filelist"
            has pkgtool && dir "/var/log/packages/*"
            has scratch && dir "/var/lib/scratchpkg/index/*/.pkginfo"
            has kagami  && dir "/var/lib/kagami/pkgs/*"
            has cave    && dir "/var/db/paludis/repositories/cross-installed/*/data/*/ \
                               /var/db/paludis/repositories/installed/data/*/"
            has hardman && dir "/var/hpkg/packages/*"
            shopt -u nullglob
            }

            # Other (Needs complex command)
            has kpm-pkg && ((packages+=$(kpm  --get-selections | grep -cv deinstall$)))

            has guix && {
                manager=guix-system && tot guix package -p /run/current-system/profile -I
                manager=guix-user   && tot guix package -I
                manager=guix-home   && tot guix package -p ~/.guix-home/profile -I
            }

            has nix-store && {
                nix-user-pkgs() {
                    nix-store -qR ~/.nix-profile
                    nix-store -qR /etc/profiles/per-user/"$USER"
                }
                manager=nix-system  && tot nix-store -qR /run/current-system/sw
                manager=nix-user    && tot nix-user-pkgs
                manager=nix-default && tot nix-store -qR /nix/var/nix/profiles/default
            }

            # pkginfo is also the name of a python package manager which is painfully slow.
            # TODO: Fix this somehow.
            has pkginfo && tot pkginfo -i

            case $os-$kernel_name in
                BSD-FreeBSD|BSD-DragonFly)
                    has pkg && tot pkg info </dev/null
                ;;

                BSD-*)
                    has pkg && dir /var/db/pkg/*

                    ((packages == 0)) &&
                        has pkg && tot pkg list
                ;;

                illumos-*)
                    has pkg && tot pkg list
                ;;
            esac

            # List these last as they accompany regular package managers.
            has flatpak && tot flatpak list
            has spm     && tot spm list -i
            has puyo    && dir ~/.puyo/installed
            has cargo   && dir "${CARGO_HOME:-$HOME/.cargo}/bin/"*

            # Snap hangs if the command is run without the daemon running.
            # Only run snap if the daemon is also running.
            has snap && ps -e | grep -qFm 1 snapd >/dev/null && \
            pkgs_h=1 tot snap list && ((packages-=1))

            # This is the only standard location for appimages.
            # See: https://github.com/AppImage/AppImageKit/wiki
            manager=appimage && has appimaged && dir ~/.local/bin/*.[Aa]pp[Ii]mage
        ;;

        "Mac OS X"|"macOS"|MINIX)
            has port  && pkgs_h=1 tot port installed && ((packages-=1))
            has brew  && dir "$(brew --cellar)/* $(brew --caskroom)/*"
            has pkgin && tot pkgin list
            has dpkg  && tot dpkg-query -f '.\n' -W
            has tea   && tot find "$HOME/.tea" -maxdepth 2 -mindepth 2 -type d

            has nix-store && {
                nix-user-pkgs() {
                    nix-store -qR ~/.nix-profile
                    nix-store -qR /etc/profiles/per-user/"$USER"
                }
                manager=nix-system && tot nix-store -qR /run/current-system/sw
                manager=nix-user   && tot nix-user-pkgs
            }
        ;;

        AIX|FreeMiNT)
            has lslpp && ((packages+=$(lslpp -J -l -q | grep -cv '^#')))
            has rpm   && tot rpm -qa
        ;;

        Windows)
            case $kernel_name in
                CYGWIN*) has cygcheck && tot cygcheck -cd ;;
                MSYS*)   has pacman   && tot pacman -Qq --color never ;;
            esac

            ProgramData=$(cygpath --folder 0x0023 2>/dev/null)
            if [[ -z "$ProgramData" ]]; then
                mount=$(awk '/^C:\s/ {print $2}' /proc/mounts 2>/dev/null)
                ProgramData="${mount:-/cygdrive/c}/ProgramData"
            fi

            # Scoop environment throws errors if `tot scoop list` is used
            has scoop && {
                sdir=$(cygpath "$SCOOP" 2>/dev/null)
                sdir="${sdir:-$HOME/scoop}"
                pkgs_h=1 dir "$sdir"/apps/* && ((packages-=1))
                manager=scoop-global
                sdir=$(cygpath "$SCOOP_GLOBAL" 2>/dev/null)
                sdir="${sdir:-$ProgramData/scoop}"
                dir "$sdir"/apps/*
            }

            # Count chocolatey packages.
            # [[ -d /c/ProgramData/chocolatey/lib ]] && \
            #     dir /c/ProgramData/chocolatey/lib/*
            # has choco && tot choco list --localonly
            has choco && dir "$ProgramData"/chocolatey/lib/*

            # Count winget
            has winget && tot winget list
        ;;

        Haiku)
            has pkgman && dir /boot/system/package-links/*
            packages=${packages/pkgman/depot}
        ;;

        IRIX)
            manager=swpkg
            pkgs_h=3 tot versions -b && ((packages-=3))
        ;;
    esac

    if ((packages == 0)); then
        unset packages

    elif [[ $package_managers == on ]]; then
        printf -v packages '%s, ' "${managers[@]}"
        packages=${packages%,*}

    elif [[ $package_managers == tiny ]]; then
        packages+=" (${manager_string%,*})"
    fi

    packages=${packages/pacman-key/pacman}
}

get_shell() {
    case $shell_path in
        on)  shell="$SHELL " ;;
        off) shell="${SHELL##*/} " ;;
    esac

    [[ $shell_version != on ]] && return

    case ${shell_name:=${SHELL##*/}} in
        bash)
            [[ $BASH_VERSION ]] ||
                BASH_VERSION=$("$SHELL" -c "printf %s \"\$BASH_VERSION\"")

            shell+=${BASH_VERSION/-*}
        ;;

        sh|ash|dash|es) ;;

        *ksh)
            shell+=$("$SHELL" -c "printf %s \"\$KSH_VERSION\"")
            shell=${shell/ * KSH}
            shell=${shell/version}
        ;;

        osh)
            if [[ $OIL_VERSION ]]; then
                shell+=$OIL_VERSION
            else
                shell+=$("$SHELL" -c "printf %s \"\$OIL_VERSION\"")
            fi
        ;;

        tcsh)
            shell+=$("$SHELL" -c "printf %s \$tcsh")
        ;;

        yash)
            shell+=$("$SHELL" --version 2>&1)
            shell=${shell/ $shell_name}
            shell=${shell/ Yet another shell}
            shell=${shell/Copyright*}
        ;;

        nu)
            shell+=$("$SHELL" -c "version | get version")
            shell=${shell/ $shell_name}
        ;;


        *)
            shell+=$("$SHELL" --version 2>&1)
            shell=${shell/ $shell_name}
        ;;
    esac

    # Remove unwanted info.
    shell=${shell/, version}
    shell=${shell/xonsh\//xonsh }
    shell=${shell/options*}
    shell=${shell/\(*\)}
}

get_editor() {
    local editor_full_path="${VISUAL:-$EDITOR}"

    # in case neither is set just return
    [[ -z "$editor_full_path" ]] && return

    case $editor_path in
        on)  editor="${editor_full_path} " ;;
        off) editor="${editor_full_path##*/} " ;;
    esac

    # in case editor version is not demanded don't bother parsing it
    [[ $editor_version != on ]] && return

    case ${editor_name:=${editor_full_path##*/}} in
        nano|vim)
            editor+=$("$editor_full_path" --version 2>&1)
            editor="${editor/$'\n'*}"
            editor="${editor/$editor_name }"
        ;;
        *)
            editor+=$("$editor_full_path" --version 2>&1)
            editor="${editor/$'\n'*}"
        ;;
    esac

    # remove some common unwanted info from version strings
    editor=${editor/, version}
    editor=${editor/options*}
    editor=${editor/\(*\)}
}

get_de() {
    # If function was run, stop here.
    ((de_run == 1)) && return

    case $os in
        "Mac OS X"|"macOS") de=Aqua ;;

        "ravynOS") de=Magma ;;

        Windows)
            case $distro in
                *"Windows 10"*|*"Windows 11"*)
                    de=Fluent
                ;;

                *"Windows 8"*)
                    de=Metro
                ;;

                *)
                    de=Aero
                ;;
            esac
        ;;

        FreeMiNT)
            freemint_wm=(/proc/*)

            case ${freemint_wm[*]} in
                *thing*)  de=Thing ;;
                *jinnee*) de=Jinnee ;;
                *tera*)   de=Teradesk ;;
                *neod*)   de=NeoDesk ;;
                *zdesk*)  de=zDesk ;;
                *mdesk*)  de=mDesk ;;
            esac
        ;;

        *)
            ((wm_run != 1)) && get_wm

            # Temporary support for Regolith Linux
            if [[ $DESKTOP_SESSION == *regolith ]]; then
                de=Regolith

            elif [[ $XDG_CURRENT_DESKTOP ]]; then
                de=${XDG_CURRENT_DESKTOP/X\-}
                de=${de/Budgie:GNOME/Budgie}
                de=${de/:Unity7:ubuntu}

            elif [[ $DESKTOP_SESSION ]]; then
                de=${DESKTOP_SESSION##*/}
                de=${de/trinity/Trinity}

            elif [[ $GNOME_DESKTOP_SESSION_ID ]]; then
                de=GNOME

            elif [[ $MATE_DESKTOP_SESSION_ID ]]; then
                de=MATE

            elif [[ $TDE_FULL_SESSION ]]; then
                de=Trinity
            fi

            # When a window manager is started from a display manager
            # the desktop variables are sometimes also set to the
            # window manager name. This checks to see if WM == DE
            # and discards the DE value.
            [[ $de == "$wm" ]] && { unset -v de; return; }
        ;;
    esac

    # Fallback to using xprop.
    [[ $DISPLAY && -z $de ]] && type -p xprop &>/dev/null && \
        de=$(xprop -root | awk '/KDE_SESSION_VERSION|^_MUFFIN|xfce4|xfce5/')

    # Format strings.
    case $de in
        KDE_SESSION_VERSION*) de=KDE${de/* = } ;;
        *xfce4*)  de=Xfce4 ;;
        *xfce5*)  de=Xfce5 ;;
        *xfce*)   de=Xfce ;;
        *mate*)   de=MATE ;;
        *GNOME*)  de=GNOME ;;
        *MUFFIN*) de=Cinnamon ;;
    esac

    ((${KDE_SESSION_VERSION:-0} >= 4)) && de=${de/KDE/Plasma}

    if [[ $de_version == on && $de ]]; then
        case $de in
            Plasma*)
                       de_ver=$(plasmashell --version)
                       kf_ver=$(kf5-config --version)
                       qt_ver=${kf_ver/KDE*}
                       qt_ver=${qt_ver/Qt:}
                       qt_ver=$(trim "$qt_ver")
                       kf_ver=${kf_ver/kf5*}
                       kf_ver=${kf_ver/*:}
                       kf_ver=$(trim "$kf_ver")
            ;;
            MATE*)     de_ver=$(mate-session --version) ;;
            Xfce*)     de_ver=$(xfce4-session --version) ;;
            GNOME*)    de_ver=$(gnome-shell --version) ;;
            Cinnamon*) de_ver=$(cinnamon --version) ;;
            Deepin*)   de_ver=$(awk -F'=' '/MajorVersion/ {print $2}' /etc/os-version) ;;
            Budgie*)   de_ver=$(budgie-desktop --version) ;;
            Cutefish*) de_ver=$(awk -F'=' '/Version/ {print $2}' /etc/cutefish) ;;
            LXQt*)     de_ver=$(lxqt-session --version) ;;
            Lumina*)   de_ver=$(lumina-desktop --version 2>&1) ;;
            Trinity*)  de_ver=$(tde-config --version) ;;
            Unity*)    de_ver=$(unity --version) ;;
        esac

        de_ver=${de_ver/*TDE:}
        de_ver=${de_ver/tde-config*}
        de_ver=${de_ver/liblxqt*}
        de_ver=${de_ver/Copyright*}
        de_ver=${de_ver/)*}
        de_ver=${de_ver/* }
        de_ver=${de_ver//\"}

        de+=" $de_ver"

        [[ $de == "Plasma"* ]] && de+=" [KF5 $kf_ver] [Qt $qt_ver]"
    fi

    # TODO:
    #  - New config option + flag: --de_display_server on/off ?
    #  - Add display of X11, Arcan and anything else relevant.
    [[ $de ]] &&
        de+=" (${XDG_SESSION_TYPE})"

    de_run=1
}

get_wm() {
    # If function was run, stop here.
    ((wm_run == 1)) && return

    case $kernel_name in
        *OpenBSD*) ps_flags=(x -c) ;;
        *)         ps_flags=(-e) ;;
    esac

    if [[ -O "${XDG_RUNTIME_DIR}/${WAYLAND_DISPLAY:-wayland-0}" ]]; then
        if tmp_pid="$(lsof -t "${XDG_RUNTIME_DIR}/${WAYLAND_DISPLAY:-wayland-0}" 2>&1)" ||
           tmp_pid="$(fuser   "${XDG_RUNTIME_DIR}/${WAYLAND_DISPLAY:-wayland-0}" 2>&1)"; then
            tmp_pid="$(trim "${tmp_pid##*:}")"
            wm="$(ps -p "${tmp_pid}" -ho comm=)"
        else
            # lsof may not exist, or may need root on some systems. Similarly fuser.
            # On those systems we search for a list of known window managers, this can mistakenly
            # match processes for another user or session and will miss unlisted window managers.
            wm=$(ps "${ps_flags[@]}" | grep -m 1 -o -F \
                               -e arcan \
                               -e asc \
                               -e clayland \
                               -e dwc \
                               -e dwl \
                               -e fireplace \
                               -e gnome-shell \
                               -e greenfield \
                               -e grefsen \
                               -e hikari \
                               -e Hyprland \
                               -e kwin \
                               -e lipstick \
                               -e maynard \
                               -e mazecompositor \
                               -e motorcar \
                               -e orbital \
                               -e orbment \
                               -e perceptia \
                               -e river \
                               -e rustland \
                               -e sway \
                               -e ulubis \
                               -e velox \
                               -e wavy \
                               -e way-cooler \
                               -e wayfire \
                               -e wayhouse \
                               -e westeros \
                               -e westford \
                               -e weston)
        fi

    elif [[ $DISPLAY && $os != "Mac OS X" && $os != "macOS" && $os != FreeMiNT ]]; then
        # non-EWMH WMs.
        wm=$(ps "${ps_flags[@]}" | grep -m 1 -o \
                           -e "[s]owm" \
                           -e "[c]atwm" \
                           -e "[f]vwm" \
                           -e "[d]wm" \
                           -e "[2]bwm" \
                           -e "[m]onsterwm" \
                           -e "[t]inywm" \
                           -e "[x]11fs" \
                           -e "[x]monad")

        [[ -z $wm ]] && type -p xprop &>/dev/null && {
            id=$(xprop -root -notype _NET_SUPPORTING_WM_CHECK)
            id=${id##* }
            wm=$(xprop -id "$id" -notype -len 100 -f _NET_WM_NAME 8t)
            wm=${wm/*WM_NAME = }
            wm=${wm/\"}
            wm=${wm/\"*}
        }

    else
        case $os in
            "Mac OS X"|"macOS")
                ps_line=$(ps -e | grep -o \
                    -e "[S]pectacle" \
                    -e "[A]methyst" \
                    -e "[k]wm" \
                    -e "[c]hun[k]wm" \
                    -e "[y]abai" \
                    -e "[R]ectangle")

                case $ps_line in
                    *chunkwm*)   wm=chunkwm ;;
                    *kwm*)       wm=Kwm ;;
                    *yabai*)     wm=yabai ;;
                    *Amethyst*)  wm=Amethyst ;;
                    *Spectacle*) wm=Spectacle ;;
                    *Rectangle*) wm=Rectangle ;;
                    *)           wm="Quartz Compositor" ;;
                esac
            ;;

            Windows)
                wm=$(
                    tasklist |

                    grep -Fom 1 \
                         -e bugn \
                         -e Windawesome \
                         -e blackbox \
                         -e emerge \
                         -e litestep
                )

                [[ $wm == blackbox ]] &&
                    wm="bbLean (Blackbox)"

                wm=${wm:+$wm, }DWM.exe
            ;;

            FreeMiNT)
                freemint_wm=(/proc/*)

                case ${freemint_wm[*]} in
                    *xaaes* | *xaloader*) wm=XaAES ;;
                    *myaes*)              wm=MyAES ;;
                    *naes*)               wm=N.AES ;;
                    geneva)               wm=Geneva ;;
                    *)                    wm="Atari AES" ;;
                esac
            ;;
        esac
    fi

    # Rename window managers to their proper values.
    [[ $wm == *WINDOWMAKER* ]] && wm=wmaker
    [[ $wm == *GNOME*Shell* ]] && wm=Mutter

    wm_run=1
}

get_wm_theme() {
    ((wm_run != 1)) && get_wm
    ((de_run != 1)) && get_de

    case $wm  in
        E16)
            wm_theme=$(awk -F "= " '/theme.name/ {print $2}' "${HOME}/.e16/e_config--0.0.cfg")
        ;;

        Sawfish)
            wm_theme=$(awk -F '\\(quote|\\)' '/default-frame-style/ {print $(NF-4)}' \
                       "$HOME/.sawfish/custom")
        ;;

        Cinnamon|Muffin|"Mutter (Muffin)")
            detheme=$(gsettings get org.cinnamon.theme name)
            wm_theme=$(gsettings get org.cinnamon.desktop.wm.preferences theme)
            wm_theme="$detheme ($wm_theme)"
        ;;

        Compiz|Mutter|Gala)
            if type -p gsettings >/dev/null; then
                wm_theme=$(gsettings get org.gnome.shell.extensions.user-theme name)

                [[ ${wm_theme//\'} ]] || \
                    wm_theme=$(gsettings get org.gnome.desktop.wm.preferences theme)

            elif type -p gconftool-2 >/dev/null; then
                wm_theme=$(gconftool-2 -g /apps/metacity/general/theme)
            fi
        ;;

        Metacity*)
            if [[ $de == Deepin ]]; then
                wm_theme=$(gsettings get com.deepin.wrap.gnome.desktop.wm.preferences theme)

            elif [[ $de == MATE ]]; then
                wm_theme=$(gsettings get org.mate.Marco.general theme)

            else
                wm_theme=$(gconftool-2 -g /apps/metacity/general/theme)
            fi
        ;;

        E17|Enlightenment)
            if type -p eet >/dev/null; then
                wm_theme=$(eet -d "$HOME/.e/e/config/standard/e.cfg" config |\
                            awk '/value \"file\" string.*.edj/ {print $4}')
                wm_theme=${wm_theme##*/}
                wm_theme=${wm_theme%.*}
            fi
        ;;

        Fluxbox)
            [[ -f $HOME/.fluxbox/init ]] &&
                wm_theme=$(awk -F "/" '/styleFile/ {print $NF}' "$HOME/.fluxbox/init")
        ;;

        IceWM*)
            [[ -f $HOME/.icewm/theme ]] &&
                wm_theme=$(awk -F "[\",/]" '!/#/ {print $2}' "$HOME/.icewm/theme")
        ;;

        Openbox)
            case $de in
                LXDE*) ob_file="lxde-rc" ;;
                LXQt*) ob_file="lxqt-rc" ;;
                    *) ob_file="rc" ;;
            esac

            ob_file=$XDG_CONFIG_HOME/openbox/$ob_file.xml

            [[ -f $ob_file ]] &&
                wm_theme=$(awk '/<theme>/ {while (getline n) {if (match(n, /<name>/))
                            {l=n; exit}}} END {split(l, a, "[<>]"); print a[3]}' "$ob_file")
        ;;

        PekWM)
            [[ -f $HOME/.pekwm/config ]] &&
                wm_theme=$(awk -F "/" '/Theme/{gsub(/\"/,""); print $NF}' "$HOME/.pekwm/config")
        ;;

        Xfwm4)
            [[ -f $HOME/.config/xfce4/xfconf/xfce-perchannel-xml/xfwm4.xml ]] &&
                wm_theme=$(xfconf-query -c xfwm4 -p /general/theme)
        ;;

        KWin*)
            kde_config_dir
            kwinrc=$kde_config_dir/kwinrc
            kdebugrc=$kde_config_dir/kdebugrc

            if [[ -f $kwinrc ]]; then
                wm_theme=$(awk '/theme=/ {
                                    gsub(/theme=.*qml_|theme=.*svg__/,"",$0);
                                    print $0;
                                    exit
                                 }' "$kwinrc")

                [[ "$wm_theme" ]] ||
                    wm_theme=$(awk '/library=org.kde/ {
                                        gsub(/library=org.kde./,"",$0);
                                        print $0;
                                        exit
                                     }' "$kwinrc")

                [[ $wm_theme ]] ||
                    wm_theme=$(awk '/PluginLib=kwin3_/ {
                                        gsub(/PluginLib=kwin3_/,"",$0);
                                        print $0;
                                        exit
                                     }' "$kwinrc")

            elif [[ -f $kdebugrc ]]; then
                wm_theme=$(awk '/(decoration)/ {gsub(/\[/,"",$1); print $1; exit}' "$kdebugrc")
            fi

            wm_theme=${wm_theme/theme=}
        ;;

        "Quartz Compositor")
            global_preferences=$HOME/Library/Preferences/.GlobalPreferences.plist
            wm_theme=$(PlistBuddy -c "Print AppleInterfaceStyle" "$global_preferences")
            wm_theme_color=$(PlistBuddy -c "Print AppleAccentColor" "$global_preferences")

            [[ "$wm_theme" ]] ||
                wm_theme=Light

            case $wm_theme_color in
                -1) wm_theme_color=Graphite ;;
                0)  wm_theme_color=Red ;;
                1)  wm_theme_color=Orange ;;
                2)  wm_theme_color=Yellow ;;
                3)  wm_theme_color=Green ;;
                5)  wm_theme_color=Purple ;;
                6)  wm_theme_color=Pink ;;
                *)  wm_theme_color=Blue ;;
            esac

            wm_theme="$wm_theme_color ($wm_theme)"
        ;;

        *Explorer)
            path=/proc/registry/HKEY_CURRENT_USER/Software/Microsoft
            path+=/Windows/CurrentVersion/Themes/CurrentTheme

            wm_theme=$(head -n1 "$path")
            wm_theme=${wm_theme##*\\}
            wm_theme=${wm_theme%.*}
        ;;

        Blackbox|bbLean*)
            path=$(wmic process get ExecutablePath | grep -F "blackbox")
            path=${path//\\/\/}

            wm_theme=$(grep '^session\.styleFile:' "${path/\.exe/.rc}")
            wm_theme=${wm_theme/session\.styleFile: }
            wm_theme=${wm_theme##*\\}
            wm_theme=${wm_theme%.*}
        ;;

        LeftWM*)
            if command -v leftwm-theme &> /dev/null
            then
                wm_theme=$(leftwm-theme status | grep "Your current theme" | sed -e 's/Your current theme is //g' -e 's/\,.*$//g')
            fi
        ;;
    esac

    wm_theme=$(trim_quotes "$wm_theme")
}

get_cpu() {
    case $os in
        "Linux" | "MINIX" | "Windows")
            # Get CPU name.
            cpu_file="/proc/cpuinfo"

            case $kernel_machine in
                "frv" | "hppa" | "m68k" | "openrisc" | "or"* | "powerpc" | "ppc"* | "sparc"*)
                    cpu="$(awk -F':' '/^cpu\t|^CPU/ {printf $2; exit}' "$cpu_file")"
                ;;

                "s390"*)
                    cpu="$(awk -F'=' '/machine/ {print $4; exit}' "$cpu_file")"
                ;;

                "ia64" | "m32r")
                    cpu="$(awk -F':' '/model/ {print $2; exit}' "$cpu_file")"
                    [[ -z "$cpu" ]] && cpu="$(awk -F':' '/family/ {printf $2; exit}' "$cpu_file")"
                ;;

                "arm"* | "aarch64")
                    if [[ $(trim "$distro") == Android* ]]; then
                        # Android roms have modified cpuinfo that shows CPU model as a string
                        cpu="$(awk -F':' '/Hardware/ {print $2; exit}' "$cpu_file")"
                    else
                        # ARM linux displays binary model code in cpuinfo, which needs to be decoded with lscpu
                        if ! [[ -x "$(command -v python)" ]]; then
                            cpu="$(lscpu | awk -F': ' '/Vendor ID/ {print $2; exit}' ) $(lscpu | awk -F': ' '/Model name/ {print $2; exit}')"
                        else
                            # Sometimes there are multiple CPU models (e.g. RK3399 has 4 A53 and 2 A72 cores)
                            # However, I don't know how to implement this in awk, so I'll use python for now
                            read -r -d '' py_script << END
from subprocess import check_output


def find(lines, label):
    for ln in lines:
        if ln.strip().startswith(label):
            return ln.split(label)[-1].strip()

    return None


if __name__ == '__main__':
    lscpu = check_output('lscpu').decode()

    vendor_id = find(lscpu.split('\n'), 'Vendor ID:') or None

    cpus = []

    for model_desc in lscpu.split('Model name:'):
        lines = model_desc.split('\n')
        model = lines[0].strip()
        cores = int(find(lines, 'Core(s) per socket:') or "-1")
        cores *= int(find(lines, 'Socket(s):') or "1")
        if cores == -1:
            continue

        mhz = float(find(lines, 'CPU max MHz:') or find(lines, 'CPU min MHz:') or "0")
        speed = f'@ {mhz / 1000:.2f} GHz' if mhz > 0 else ''

        cpus.append(f'{vendor_id} {model} ({cores}) {speed}')

    print('\n'.join(cpus))
END
                            tmp_cpus=$(python -c "$py_script")
                            while IFS= read -r line; do
                                prin "${subtitle:+${subtitle}}" "$line"
                            done <<< "$tmp_cpus"

                            return
                        fi
                    fi
                ;;
            esac

            # If cpu is not detected on a platform-specific bases, fallback to cpuinfo method
            [[ -z "$cpu" ]] && cpu="$(awk -F '\\s*: | @' '/model name|Model|uarch|Hardware|Processor|^cpu model|chip type|^cpu type/ { print $2; exit}' "$cpu_file")"
            [[ -z "$cpu" ]] && cpu="$(awk -F '\\s*: | @' '/Hardware/ {print $2; exit}' "$cpu_file")"

            speed_dir="/sys/devices/system/cpu/cpu0/cpufreq"

            # Select the right temperature file.
            for temp_dir in /sys/class/hwmon/*; do
                [[ "$(< "${temp_dir}/name")" =~ (cpu_thermal|coretemp|fam15h_power|k10temp) ]] && {
                    temp_dirs=("$temp_dir"/temp*_input)
                    temp_dir=${temp_dirs[0]}
                    break
                }
            done

            # If on a Raspberry Pi...
            if grep -q "Raspberry Pi" /proc/device-tree/model; then
                temp_dir=/sys/class/thermal/thermal_zone0/temp
            fi

            # Get CPU speed.
            if [[ -d "$speed_dir" ]]; then
                # Fallback to bios_limit if $speed_type fails.
                speed="$(< "${speed_dir}/${speed_type}")" ||\
                speed="$(< "${speed_dir}/bios_limit")" ||\
                speed="$(< "${speed_dir}/scaling_max_freq")" ||\
                speed="$(< "${speed_dir}/cpuinfo_max_freq")"
                speed="$((speed / 1000))"

            else
                case $kernel_machine in
                    "sparc"*)
                        # SPARC systems use a different file to expose clock speed information.
                        speed_file="/sys/devices/system/cpu/cpu0/clock_tick"
                        speed="$(($(< "$speed_file") / 1000000))"
                    ;;

                    *)
                        speed="$(awk -F ': |\\.' '/cpu MHz|^clock/ {printf $2; exit}' "$cpu_file")"
                        speed="${speed/MHz}"
                    ;;
                esac
            fi

            # Get CPU temp.
            [[ -f "$temp_dir" ]] && deg="$(($(< "$temp_dir") * 100 / 10000))"

            # Get CPU cores.
            case $kernel_machine in
                "sparc"*)
                    case $cpu_cores in
                        # SPARC systems doesn't expose detailed topology information in
                        # /proc/cpuinfo so I have to use lscpu here.
                        "logical" | "on")
                            cores="$(lscpu | awk -F ': *' '/^CPU\(s\)/ {print $2}')"
                        ;;
                        "physical")
                            cores="$(lscpu | awk -F ': *' '/^Core\(s\) per socket/ {print $2}')"
                            sockets="$(lscpu | awk -F ': *' '/^Socket\(s\)/ {print $2}')"
                            cores="$((sockets * cores))"
                        ;;
                    esac
                ;;

                *)
                    sockets="$(grep "physical id" /proc/cpuinfo | sort -u | wc -l)"

                    case $cpu_cores in
                        "logical" | "on")
                            cores="$(grep -c "^processor" "$cpu_file")"
                        ;;
                        "physical")
                            cores="$(awk '/^core id/&&!a[$0]++{++i} END {print i}' "$cpu_file")"
                        ;;
                    esac
                ;;
            esac
        ;;

        "Mac OS X"|"macOS")
            if [[ $osx_version == 10.[4-5]* ]]; then
                cpu="$(system_profiler SPHardwareDataType | grep CPU\ Type)"
                cpu="${cpu/CPU\ Type\:/}"

                speed="$(system_profiler SPHardwareDataType | grep CPU\ Speed)"
                speed="${speed/CPU\ Speed\:/}"
                speed="${speed/ MHz/}"
                speed="${speed/ GHz/}"

                cores="$(system_profiler SPHardwareDataType | grep Number\ Of\ CPUs)"
                cores="${cores/Number\ Of\ CPUs\:/}"
            else
                cpu="$(sysctl -n machdep.cpu.brand_string)"
            fi

            # Get CPU cores.
            case $cpu_cores in
                "logical" | "on") cores="$(sysctl -n hw.logicalcpu_max)" ;;
                "physical")       cores="$(sysctl -n hw.physicalcpu_max)" ;;
            esac
        ;;

        "iPhone OS")
            case $kernel_machine in
                "iPhone1,"[1-2] | "iPod1,1"): "Samsung S5L8900 (1) @ 412MHz" ;;
                "iPhone2,1"):                 "Samsung S5PC100 (1) @ 600MHz" ;;
                "iPhone3,"[1-3] | "iPod4,1"): "Apple A4 (1) @ 800MHz" ;;
                "iPhone4,1" | "iPod5,1"):     "Apple A5 (2) @ 800MHz" ;;
                "iPhone5,"[1-4]): "Apple A6 (2) @ 1.3GHz" ;;
                "iPhone6,"[1-2]): "Apple A7 (2) @ 1.3GHz" ;;
                "iPhone7,"[1-2]): "Apple A8 (2) @ 1.4GHz" ;;
                "iPhone8,"[1-4] | "iPad6,1"[12]): "Apple A9 (2) @ 1.85GHz" ;;
                "iPhone9,"[1-4] | "iPad7,"[5-6] | "iPad7,1"[1-2]):
                    "Apple A10 Fusion (4) @ 2.34GHz"
                ;;
                "iPhone10,"[1-6]): "Apple A11 Bionic (6) @ 2.39GHz" ;;
                "iPhone11,"[2468] | "iPad11,"[1-4] | "iPad11,"[6-7]): "Apple A12 Bionic (6) @ 2.49GHz" ;;
                "iPhone12,"[1358]): "Apple A13 Bionic (6) @ 2.65GHz" ;;
                "iPhone13,"[1-4] | "iPad13,"[1-2]): "Apple A14 Bionic (6) @ 3.00Ghz" ;;

                "iPod2,1"): "Samsung S5L8720 (1) @ 533MHz" ;;
                "iPod3,1"): "Samsung S5L8922 (1) @ 600MHz" ;;
                "iPod7,1"): "Apple A8 (2) @ 1.1GHz" ;;
                "iPad1,1"): "Apple A4 (1) @ 1GHz" ;;
                "iPad2,"[1-7]): "Apple A5 (2) @ 1GHz" ;;
                "iPad3,"[1-3]): "Apple A5X (2) @ 1GHz" ;;
                "iPad3,"[4-6]): "Apple A6X (2) @ 1.4GHz" ;;
                "iPad4,"[1-3]): "Apple A7 (2) @ 1.4GHz" ;;
                "iPad4,"[4-9]): "Apple A7 (2) @ 1.4GHz" ;;
                "iPad5,"[1-2]): "Apple A8 (2) @ 1.5GHz" ;;
                "iPad5,"[3-4]): "Apple A8X (3) @ 1.5GHz" ;;
                "iPad6,"[3-4]): "Apple A9X (2) @ 2.16GHz" ;;
                "iPad6,"[7-8]): "Apple A9X (2) @ 2.26GHz" ;;
                "iPad7,"[1-4]): "Apple A10X Fusion (6) @ 2.39GHz" ;;
                "iPad8,"[1-8]): "Apple A12X Bionic (8) @ 2.49GHz" ;;
                "iPad8,9" | "iPad8,1"[0-2]): "Apple A12Z Bionic (8) @ 2.49GHz" ;;
            esac
            cpu="$_"
        ;;

        "BSD")
            # Get CPU name.
            cpu="$(sysctl -n hw.model)"
            cpu="${cpu/[0-9]\.*}"
            cpu="${cpu/ @*}"

            # Get CPU speed.
            speed="$(sysctl -n hw.cpuspeed)"
            [[ -z "$speed" ]] && speed="$(sysctl -n  hw.clockrate)"

            # Get CPU cores.
            case $kernel_name in
                "OpenBSD"*)
                    [[ "$(sysctl -n hw.smt)" == "1" ]] && smt="on" || smt="off"
                    ncpufound="$(sysctl -n hw.ncpufound)"
                    ncpuonline="$(sysctl -n hw.ncpuonline)"
                    cores="${ncpuonline}/${ncpufound},\\xc2\\xa0SMT\\xc2\\xa0${smt}"
                ;;
                *)
                    cores="$(sysctl -n hw.ncpu)"
                ;;
            esac

            # Get CPU temp.
            case $kernel_name in
                "FreeBSD"* | "DragonFly"* | "NetBSD"*)
                    deg="$(sysctl -n dev.cpu.0.temperature)"
                    deg="${deg/C}"
                ;;
                "OpenBSD"* | "Bitrig"*)
                    deg="$(sysctl hw.sensors | \
                        awk -F'=|degC' '/(ksmn|adt|lm|cpu)0.temp0/ {printf("%2.1f", $2); exit}')"
                ;;
            esac
        ;;

        "Solaris" | "illumos")
            # Get CPU name.
            cpu="$(psrinfo -pv)"
            cpu="${cpu//*$'\n'}"
            cpu="${cpu/[0-9]\.*}"
            cpu="${cpu/ @*}"
            cpu="${cpu/\(portid*}"

            # Get CPU speed.
            speed="$(psrinfo -v | awk '/operates at/ {print $6; exit}')"

            # Get CPU cores.
            case $cpu_cores in
                "logical" | "on") cores="$(kstat -m cpu_info | grep -c -F "chip_id")" ;;
                "physical") cores="$(psrinfo -p)" ;;
            esac
        ;;

        "Haiku")
            # Get CPU name.
            cpu="$(sysinfo -cpu | awk -F '\\"' '/CPU #0/ {print $2}')"
            cpu="${cpu/@*}"

            # Get CPU speed.
            speed="$(sysinfo -cpu | awk '/running at/ {print $NF; exit}')"
            speed="${speed/MHz}"

            # Get CPU cores.
            cores="$(sysinfo -cpu | grep -c -F 'CPU #')"
        ;;

        "AIX")
            # Get CPU name.
            cpu="$(lsattr -El proc0 -a type | awk '{printf $2}')"

            # Get CPU speed.
            speed="$(prtconf -s | awk -F':' '{printf $2}')"
            speed="${speed/MHz}"

            # Get CPU cores.
            case $cpu_cores in
                "logical" | "on")
                    cores="$(lparstat -i | awk -F':' '/Online Virtual CPUs/ {printf $2}')"
                ;;

                "physical")
                    cores="$(lparstat -i | awk -F':' '/Active Physical CPUs/ {printf $2}')"
                ;;
            esac
        ;;

        "IRIX")
            # Get CPU name.
            cpu="$(hinv -c processor | awk -F':' '/CPU:/ {printf $2}')"

            # Get CPU speed.
            speed="$(hinv -c processor | awk '/MHZ/ {printf $2}')"

            # Get CPU cores.
            cores="$(sysconf NPROC_ONLN)"
        ;;

        "FreeMiNT")
            cpu="$(awk -F':' '/CPU:/ {printf $2}' /kern/cpuinfo)"
            speed="$(awk -F '[:.M]' '/Clocking:/ {printf $2}' /kern/cpuinfo)"
        ;;
    esac

    # Remove un-needed patterns from cpu output.
    cpu="${cpu//(TM)}"
    cpu="${cpu//(tm)}"
    cpu="${cpu//(R)}"
    cpu="${cpu//(r)}"
    cpu="${cpu//CPU}"
    cpu="${cpu//Processor}"
    cpu="${cpu//Dual-Core}"
    cpu="${cpu//Quad-Core}"
    cpu="${cpu//Six-Core}"
    cpu="${cpu//Eight-Core}"
    cpu="${cpu//[1-9][0-9]-Core}"
    cpu="${cpu//[0-9]-Core}"
    cpu="${cpu//, * Compute Cores}"
    cpu="${cpu//Core / }"
    cpu="${cpu//(\"AuthenticAMD\"*)}"
    cpu="${cpu//with Radeon*Graphics}"
    cpu="${cpu//, altivec supported}"
    cpu="${cpu//FPU*}"
    cpu="${cpu//Chip Revision*}"
    cpu="${cpu//Technologies, Inc}"
    cpu="${cpu//Core2/Core 2}"

    # Trim spaces from core and speed output
    cores="${cores//[[:space:]]}"
    speed="${speed//[[:space:]]}"

    # Remove CPU brand from the output.
    if [[ "$cpu_brand" == "off" ]]; then
        cpu="${cpu/AMD }"
        cpu="${cpu/Intel }"
        cpu="${cpu/Core? Duo }"
        cpu="${cpu/Qualcomm }"
    fi

    # Add CPU cores to the output.
    [[ "$cpu_cores" != "off" && "$cores" ]] && \
        case $os in
            "Mac OS X"|"macOS")
                if [[ $(uname -m) == 'arm64' ]]; then
                    cpu="$cpu ($cores)"
                else
                    cpu="${cpu/@/(${cores}) @}"
                fi
            ;;
            *)
                # If socket information is present and more than 1, display cpu count first
                if [[ $sockets ]] && [[ $sockets -gt 1 ]]; then
                    cpu="${sockets}x $cpu ($((cores / sockets)))"
                else
                    cpu="$cpu ($cores)"
                fi
            ;;
        esac

    # Add CPU speed to the output.
    if [[ "$cpu_speed" != "off" && "$speed" ]]; then
        if (( speed < 1000 )); then
            cpu="$cpu @ ${speed}MHz"
        else
            [[ "$speed_shorthand" == "on" ]] && speed="$((speed / 100))"
            speed="${speed:0:1}.${speed:1}"
            cpu="$cpu @ ${speed}GHz"
        fi
    fi

    # Add CPU temp to the output.
    if [[ "$cpu_temp" != "off" && "$deg" ]]; then
        deg="${deg//.}"

        # Convert to Fahrenheit if enabled
        [[ "$cpu_temp" == "F" ]] && deg="$((deg * 90 / 50 + 320))"

        # Format the output
        deg="[${deg/${deg: -1}}.${deg: -1}°${cpu_temp:-C}]"
        cpu="$cpu $deg"
    fi
}

get_gpu() {
    case $os in
        "Linux")
            # Read GPUs into array.
            gpu_cmd="$(lspci -mm |
                       awk -F '\"|\" \"|\\(' \
                              '/"Display|"3D|"VGA/ {
                                  a[$0] = $1 " " $3 " " ($(NF-1) ~ /^$|^Device [[:xdigit:]]+$/ ? $4 : $(NF-1))
                              }
                              END { for (i in a) {
                                  if (!seen[a[i]]++) {
                                      sub("^[^ ]+ ", "", a[i]);
                                      print a[i]
                                  }
                              }}')"

            if [[ "$gpu_cmd" == "" ]]; then
                gpu_cmd="$(glxinfo -B | grep -F 'OpenGL renderer string')"
                gpu_cmd="${gpu_cmd/OpenGL renderer string: }"
            fi

            IFS=$'\n' read -d "" -ra gpus <<< "$gpu_cmd"

            # Remove duplicate Intel Graphics outputs.
            # This fixes cases where the outputs are both
            # Intel but not entirely identical.
            #
            # Checking the first two array elements should
            # be safe since there won't be 2 intel outputs if
            # there's a dedicated GPU in play.
            [[ "${gpus[0]}" == *Intel* && "${gpus[1]}" == *Intel* ]] && unset -v "gpus[0]"

            for gpu in "${gpus[@]}"; do
                # GPU shorthand tests.
                [[ "$gpu_type" == "dedicated" && "$gpu" == *Intel* ]] || \
                [[ "$gpu_type" == "integrated" && ! "$gpu" == *Intel* ]] && \
                    { unset -v gpu; continue; }

                case $gpu in
                    *"Advanced"*)
                        brand="${gpu/*AMD*ATI*/AMD ATI}"
                        brand="${brand:-${gpu/*AMD*/AMD}}"
                        brand="${brand:-${gpu/*ATI*/ATi}}"

                        gpu="${gpu/\[AMD\/ATI\] }"
                        gpu="${gpu/\[AMD\] }"
                        gpu="${gpu/OEM }"
                        gpu="${gpu/Advanced Micro Devices, Inc.}"
                        gpu="${gpu/*\[}"
                        gpu="${gpu/\]*}"
                        gpu="$brand $gpu"
                    ;;

                    *"NVIDIA"*)
                        gpu="${gpu/*NVIDIA}"
                        gpu="${gpu/*\[}"
                        gpu="${gpu/\]*}"
                        gpu="NVIDIA $gpu"
                    ;;

                    *"Intel"*)
                        gpu="${gpu/*Intel/Intel}"
                        gpu="${gpu/\(R\)}"
                        gpu="${gpu/Corporation}"
                        gpu="${gpu/ \(*}"
                        gpu="${gpu/Integrated Graphics Controller}"
                        gpu="${gpu/*Xeon*/Intel HD Graphics}"

                        [[ -z "$(trim "$gpu")" ]] && gpu="Intel Integrated Graphics"
                    ;;

                    *"MCST"*)
                        gpu="${gpu/*MCST*MGA2*/MCST MGA2}"
                    ;;

                    *"VirtualBox"*)
                        gpu="VirtualBox Graphics Adapter"
                    ;;

                    *) continue ;;
                esac

                if [[ "$gpu_brand" == "off" ]]; then
                    gpu="${gpu/AMD }"
                    gpu="${gpu/NVIDIA }"
                    gpu="${gpu/Intel }"
                fi

                prin "${subtitle:+${subtitle}${gpu_name}}" "$gpu"
            done

            return
        ;;

        "Mac OS X"|"macOS")
            if [[ -f "${cache_dir}/neofetch/gpu" ]]; then
                source "${cache_dir}/neofetch/gpu"

            else
                if [[ $(uname -m) == 'arm64' ]]; then
                    chipset=$(system_profiler SPDisplaysDataType | awk '/Chipset Model/ { printf "%s %s %s", $3, $4, $5 }')
                    cores=$(system_profiler SPDisplaysDataType | awk '/Total Number of Cores/ { printf "%d", $5 }')
                    gpu="${chipset} (${cores})"
                else
                    gpu="$(system_profiler SPDisplaysDataType |\
                        awk -F': ' '/^\ *Chipset Model:/ {printf $2 ", "}')"
                    gpu="${gpu//\/ \$}"
                    gpu="${gpu%,*}"
                fi

                cache "gpu" "$gpu"
            fi
        ;;

        "iPhone OS")
            case $kernel_machine in
                "iPhone1,"[1-2]):                             "PowerVR MBX Lite 3D" ;;
                "iPhone2,1" | "iPhone3,"[1-3] | "iPod3,1" | "iPod4,1" | "iPad1,1"):
                    "PowerVR SGX535"
                ;;
                "iPhone4,1" | "iPad2,"[1-7] | "iPod5,1"):     "PowerVR SGX543MP2" ;;
                "iPhone5,"[1-4]):                             "PowerVR SGX543MP3" ;;
                "iPhone6,"[1-2] | "iPad4,"[1-9]):             "PowerVR G6430" ;;
                "iPhone7,"[1-2] | "iPod7,1" | "iPad5,"[1-2]): "PowerVR GX6450" ;;
                "iPhone8,"[1-4] | "iPad6,1"[12]):             "PowerVR GT7600" ;;
                "iPhone9,"[1-4] | "iPad7,"[5-6]):             "PowerVR GT7600 Plus" ;;
                "iPhone10,"[1-6]):                            "Apple Designed GPU (A11)" ;;
                "iPhone11,"[2468] | "iPad11,"[67]):           "Apple Designed GPU (A12)" ;;
                "iPhone12,"[1358]):                           "Apple Designed GPU (A13)" ;;
                "iPhone13,"[1234] | "iPad13,"[12]):           "Apple Designed GPU (A14)" ;;

                "iPad3,"[1-3]):     "PowerVR SGX534MP4" ;;
                "iPad3,"[4-6]):     "PowerVR SGX554MP4" ;;
                "iPad5,"[3-4]):     "PowerVR GXA6850" ;;
                "iPad6,"[3-8]):     "PowerVR 7XT" ;;

                "iPod1,1" | "iPod2,1")
                    : "PowerVR MBX Lite"
                ;;
            esac
            gpu="$_"
        ;;

        "Windows")
            wmic path Win32_VideoController get caption | while read -r line; do
                line=$(trim "$line")

                case $line in
                    *Caption*|'')
                        continue
                    ;;

                    *)
                        prin "${subtitle:+${subtitle}${gpu_name}}" "$line"
                    ;;
                esac
            done
        ;;

        "Haiku")
            gpu="$(listdev | grep -A2 -F 'device Display controller' |\
                   awk -F':' '/device beef/ {print $2}')"
        ;;

        *)
            case $kernel_name in
                "FreeBSD"* | "DragonFly"*)
                    gpu="$(pciconf -lv | grep -B 4 -F "VGA" | grep -F "device")"
                    gpu="${gpu/*device*= }"
                    gpu="$(trim_quotes "$gpu")"
                ;;

                *)
                    gpu="$(glxinfo -B | grep -F 'OpenGL renderer string')"
                    gpu="${gpu/OpenGL renderer string: }"
                ;;
            esac
        ;;
    esac

    if [[ "$gpu_brand" == "off" ]]; then
        gpu="${gpu/AMD}"
        gpu="${gpu/NVIDIA}"
        gpu="${gpu/Intel}"
    fi
}

get_memory() {
    case $os in
        "Linux" | "Windows")
            # MemUsed = Memtotal + Shmem - MemFree - Buffers - Cached - SReclaimable
            # Source: https://github.com/KittyKatt/screenFetch/issues/386#issuecomment-249312716
            while IFS=":" read -r a b; do
                case $a in
                    "MemTotal") ((mem_used+=${b/kB})); mem_total="${b/kB}" ;;
                    "Shmem") ((mem_used+=${b/kB}))  ;;
                    "MemFree" | "Buffers" | "Cached" | "SReclaimable")
                        mem_used="$((mem_used-${b/kB}))"
                    ;;

                    # Available since Linux 3.14rc (34e431b0ae398fc54ea69ff85ec700722c9da773).
                    # If detected this will be used over the above calculation for mem_used.
                    "MemAvailable")
                        mem_avail=${b/kB}
                    ;;
                esac
            done < /proc/meminfo

            [[ $mem_avail ]] && mem_used=$((mem_total - mem_avail))
        ;;

        "Mac OS X" | "macOS" | "iPhone OS")
            hw_pagesize="$(sysctl -n hw.pagesize)"
            mem_total="$(($(sysctl -n hw.memsize) / 1024))"
            pages_app="$(($(sysctl -n vm.page_pageable_internal_count) - $(sysctl -n vm.page_purgeable_count)))"
            pages_wired="$(vm_stat | awk '/ wired/ { print $4 }')"
            pages_compressed="$(vm_stat | awk '/ occupied/ { printf $5 }')"
            pages_compressed="${pages_compressed:-0}"
            mem_used="$(((pages_app + ${pages_wired//.} + ${pages_compressed//.}) * hw_pagesize / 1024))"
        ;;

        "BSD" | "MINIX" | "ravynOS")
            # Mem total.
            case $kernel_name in
                "NetBSD"*) mem_total="$(($(sysctl -n hw.physmem64) / 1024))" ;;
                *) mem_total="$(($(sysctl -n hw.physmem) / 1024))" ;;
            esac

            # Mem free.
            case $kernel_name in
                "NetBSD"*)
                    mem_free="$(awk -F ':|kB' '/MemFree:/ {printf $2}' /proc/meminfo)"
                ;;

                "FreeBSD"* | "DragonFly"*)
                    hw_pagesize="$(sysctl -n hw.pagesize)"
                    mem_inactive="$(($(sysctl -n vm.stats.vm.v_inactive_count) * hw_pagesize))"
                    mem_unused="$(($(sysctl -n vm.stats.vm.v_free_count) * hw_pagesize))"
                    mem_cache="$(($(sysctl -n vm.stats.vm.v_cache_count) * hw_pagesize))"
                    mem_free="$(((mem_inactive + mem_unused + mem_cache) / 1024))"
                ;;

                "MINIX")
                    mem_free="$(top -d 1 | awk -F ',' '/^Memory:/ {print $2}')"
                    mem_free=$(("${mem_free/M Free}" * 1024))
                ;;

                "OpenBSD"*) ;;
                *) mem_free="$(vmstat | awk 'END {printf $5}')" ;;
            esac

            # Mem used.
            case $kernel_name in
                "OpenBSD"*)
                    mem_used="$(vmstat | awk 'END {printf $3}')"
                    mem_used=$(("${mem_used/M}" * 1024))
                ;;

                *) mem_used="$((mem_total - mem_free))" ;;
            esac
        ;;

        "Solaris" | "illumos" | "AIX")
            hw_pagesize="$(pagesize)"
            case $os in
                "Solaris" | "illumos")
                    pages_total="$(kstat -p unix:0:system_pages:pagestotal | awk '{print $2}')"
                    pages_free="$(kstat -p unix:0:system_pages:pagesfree | awk '{print $2}')"
                ;;

                "AIX")
                    IFS=$'\n'"| " read -d "" -ra mem_stat <<< "$(svmon -G -O unit=page)"
                    pages_total="${mem_stat[11]}"
                    pages_free="${mem_stat[16]}"
                ;;
            esac
            mem_total="$((pages_total * hw_pagesize / 1024))"
            mem_free="$((pages_free * hw_pagesize / 1024))"
            mem_used="$((mem_total - mem_free))"
        ;;

        "Haiku")
            mem_total="$(($(sysinfo -mem | awk -F '\\/ |)' '{print $2; exit}') / 1024))"
            mem_used="$(sysinfo -mem | awk -F '\\/|)' '{print $2; exit}')"
            mem_used="$((${mem_used/max} / 1024))"
        ;;

        "IRIX")
            IFS=$'\n' read -d "" -ra mem_cmd <<< "$(pmem)"
            IFS=" " read -ra mem_stat <<< "${mem_cmd[0]}"

            mem_total="${mem_stat[3]}"
            mem_free="${mem_stat[5]}"
            mem_used="$((mem_total - mem_free))"
        ;;

        "FreeMiNT")
            mem="$(awk -F ':|kB' '/MemTotal:|MemFree:/ {printf $2, " "}' /kern/meminfo)"
            mem_free="${mem/*  }"
            mem_total="${mem/$mem_free}"
            mem_used="$((mem_total - mem_free))"
        ;;

    esac

    [[ "$memory_percent" == "on" ]] && ((mem_perc=mem_used * 100 / mem_total))

    # Creates temp variables: mem_unit_divider, mem_unit_multiplier
    mem_unit_divider=1
    mem_unit_multiplier=$((10 ** mem_precision))

    # Keep a copy of the original kibibyte values because progress bar needs them
    mu_kib="$mem_used"
    mt_kib="$mem_total"

    case $memory_unit in
        tib)
            mem_label=TiB
            mem_unit_divider=$((1024 * 1024 * 1024))
        ;;

        gib)
            mem_label=GiB
            mem_unit_divider=$((1024 * 1024))
        ;;

        kib)
        ;;

        *)
            mem_label=MiB
            mem_unit_divider=1024
        ;;
    esac

    # Uses temp variables from above: mem_unit_divider, mem_unit_multiplier
    if test "$mem_unit_divider" -ge 1; then
        case ${mem_precision} in
            0)
                mem_used="$((mem_used / mem_unit_divider))"
                mem_total="$((mem_total / mem_unit_divider))"
            ;;

            *)
                mem_used="$((mem_used / mem_unit_divider)).$(printf "%0*d" "${mem_precision}" \
                    $((mem_used % mem_unit_divider * mem_unit_multiplier / mem_unit_divider)))"
                mem_total="$((mem_total / mem_unit_divider)).$(printf "%0*d" "${mem_precision}" \
                    $((mem_total % mem_unit_divider * mem_unit_multiplier / mem_unit_divider)))"
            ;;
        esac
    fi

    memory="${mem_used} ${mem_label:-KiB} / ${mem_total} ${mem_label:-KiB} ${mem_perc:+(${mem_perc}%)}"

    # Bars.
    case $memory_display in
        "bar")     memory="$(bar "${mu_kib}" "${mt_kib}")" ;;
        "infobar") memory="${memory} $(bar "${mu_kib}" "${mt_kib}")" ;;
        "barinfo") memory="$(bar "${mu_kib}" "${mt_kib}")${info_color} ${memory}" ;;
    esac
}

get_network() {
    case $os in
        "Linux")
            while IFS= read -r i; do
                # List all operational, physical devices
                if [ "$(cat "$i/operstate")" = "up" ] && [ -e "$i/device" ]; then
                    if [ ! -e "$i/phy80211" ]; then
                        networks+="$(cat "$i/speed")"
                    else
                        networks+="Wifi"
                        phy="$(cat "$i/phy80211/name")"
                        (iw "$phy" info | grep -qF 'VHT Capabilities') && networks+='6'
                    fi
                    networks+=$'\n'
                fi
            done < <(find /sys/class/net/ -type l)
        ;;
        "Mac OS X"|"macOS")
            ActiveNetwork=$(route get default | grep interface | awk '{print $2}')
            ActiveNetworkName=$(networksetup -listallhardwareports | grep -B 1 "$ActiveNetwork" | awk '/Hardware Port/{print}'| awk '{print $3}')
            if [[ $ActiveNetworkName == "Wi-Fi" ]]; then
                LinkSpeed="$(/System/Library/PrivateFrameworks/Apple80211.framework/Versions/Current/Resources/airport -I | awk '/maxRate/{print}' | awk '{print $2}' )Mbps"
            else
                LinkSpeed="$(ifconfig "$ActiveNetwork" | awk '/media/{print}' | sed -E "s/.*\((.*)\).*/\1/")"
            fi
            network="$ActiveNetwork: $ActiveNetworkName@$LinkSpeed"
        ;;
    esac
    while IFS=' ' read -r n i; do
        if [ -n "$i" ]; then
            [ "$n" -gt 1 ] && network+="${n}x "
            if [ "$i" = "Wifi" ]; then
                network+="Wifi; "
            elif [ "$i" = "Wifi6" ]; then
                network+="Wifi6; "
            elif [ "$i" = "-1" ]; then
                network+="Unknown; "
            elif [ "${i%000}" = "$i" ]; then
                network+="$i Mbps; "
            elif [ "$i" = "2500" ]; then
                network+="2.5 Gbps; "
            else
                network+="${i%000} Gbps; "
            fi
        fi
    done < <(sort -rn <<<"$networks" | uniq -c)
    if [ -n "$network" ]; then
        network="${network%; }"
    fi
}

get_song() {
    players=(
        "amarok"
        "audacious"
        "banshee"
        "bluemindo"
        "clementine"
        "cmus"
        "deadbeef"
        "deepin-music"
        "dragon"
        "elisa"
        "exaile"
        "gnome-music"
        "gmusicbrowser"
        "gogglesmm"
        "guayadeque"
        "io.elementary.music"
        "iTunes"
        "Music"
        "juk"
        "lollypop"
        "MellowPlayer"
        "mocp"
        "mopidy"
        "mpd"
        "muine"
        "netease-cloud-music"
        "olivia"
        "plasma-browser-integration"
        "playerctl"
        "pogo"
        "pragha"
        "qmmp"
        "quodlibet"
        "rhythmbox"
        "sayonara"
        "smplayer"
        "spotify"
        "Spotify"
        "strawberry"
        "tauonmb"
        "tomahawk"
        "tidal-hifi"
        "vlc"
        "xmms2d"
        "xnoise"
        "yarock"
    )

    printf -v players "|%s" "${players[@]}"
    player="$(ps aux | awk -v pattern="(${players:1})" \
        '!/ awk / && !/iTunesHelper/ && match($0,pattern){print substr($0,RSTART,RLENGTH); exit}')"

    [[ "$music_player" && "$music_player" != "auto" ]] && player="$music_player"

    get_song_dbus() {
        # Multiple players use an almost identical dbus command to get the information.
        # This function saves us using the same command throughout the function.
        song="$(\
            dbus-send --print-reply --dest=org.mpris.MediaPlayer2."${1}" /org/mpris/MediaPlayer2 \
            org.freedesktop.DBus.Properties.Get string:'org.mpris.MediaPlayer2.Player' \
            string:'Metadata' |\
            awk -F '"' 'BEGIN {RS=" entry"}; /"xesam:artist"/ {a = $4} /"xesam:album"/ {b = $4}
                        /"xesam:title"/ {t = $4} END {print a " \n" b " \n" t}'
        )"
    }

    case ${player/*\/} in
        "mocp"*)          song="$(mocp -Q '%artist \n%album \n%song')" ;;
        "deadbeef"*)      song="$(deadbeef --nowplaying-tf '%artist% \\n%album% \\n%title%')" ;;
        "qmmp"*)          song="$(qmmp --nowplaying '%p \n%a \n%t')" ;;
        "gnome-music"*)   get_song_dbus "GnomeMusic" ;;
        "lollypop"*)      get_song_dbus "Lollypop" ;;
        "clementine"*)    get_song_dbus "clementine" ;;

        "juk"*)           get_song_dbus "juk" ;;
        "bluemindo"*)     get_song_dbus "Bluemindo" ;;
        "guayadeque"*)    get_song_dbus "guayadeque" ;;
        "yarock"*)        get_song_dbus "yarock" ;;
        "deepin-music"*)  get_song_dbus "DeepinMusic" ;;
        "tomahawk"*)      get_song_dbus "tomahawk" ;;
        "elisa"*)         get_song_dbus "elisa" ;;
        "sayonara"*)      get_song_dbus "sayonara" ;;
        "audacious"*)     get_song_dbus "audacious" ;;
        "vlc"*)           get_song_dbus "vlc" ;;
        "gmusicbrowser"*) get_song_dbus "gmusicbrowser" ;;
        "pragha"*)        get_song_dbus "pragha" ;;
        "amarok"*)        get_song_dbus "amarok" ;;
        "dragon"*)        get_song_dbus "dragonplayer" ;;
        "smplayer"*)      get_song_dbus "smplayer" ;;
        "rhythmbox"*)     get_song_dbus "rhythmbox" ;;
        "strawberry"*)    get_song_dbus "strawberry" ;;
        "gogglesmm"*)     get_song_dbus "gogglesmm" ;;
        "xnoise"*)        get_song_dbus "xnoise" ;;
        "tauonmb"*)       get_song_dbus "tauon" ;;
        "tidal-hifi"*)    get_song_dbus "tidal-hifi" ;;
        "olivia"*)        get_song_dbus "olivia" ;;
        "exaile"*)        get_song_dbus "exaile" ;;
        "netease-cloud-music"*)        get_song_dbus "netease-cloud-music" ;;
        "plasma-browser-integration"*) get_song_dbus "plasma-browser-integration" ;;
        "io.elementary.music"*)        get_song_dbus "Music" ;;
        "MellowPlayer"*)  get_song_dbus "MellowPlayer3" ;;

        "mpd"* | "mopidy"*)
            song="$(mpc -f '%artist% \n%album% \n%title%' current "${mpc_args[@]}")"
        ;;

        "xmms2d"*)
            song="$(xmms2 current -f "\${artist}"$' \n'"\${album}"$' \n'"\${title}")"
        ;;

        "cmus"*)
            # NOTE: cmus >= 2.8.0 supports mpris2
            song="$(cmus-remote -Q | awk '/tag artist/ {$1=$2=""; a=$0}
                                          /tag album / {$1=$2=""; b=$0}
                                          /tag title/  {$1=$2=""; t=$0}
                                          END {print a " \n" b " \n" t}')"
        ;;

        "spotify"*)
            case $os in
                "Linux") get_song_dbus "spotify" ;;

                "Mac OS X"|"macOS")
                    song="$(osascript -e 'tell application "Spotify" to artist of current track as¬
                                          string & "\n" & album of current track as¬
                                          string & "\n" & name of current track as string')"
                ;;
            esac
        ;;

        "itunes"*)
            song="$(osascript -e 'tell application "iTunes" to artist of current track as¬
                                  string & "\n" & album of current track as¬
                                  string & "\n" & name of current track as string')"
        ;;

        "music"*)
            song="$(osascript -e 'tell application "Music" to artist of current track as¬
                                  string & "\n" & album of current track as¬
                                  string & "\n" & name of current track as string')"
        ;;

        "banshee"*)
            song="$(banshee --query-artist --query-album --query-title |\
                    awk -F':' '/^artist/ {a=$2} /^album/ {b=$2} /^title/ {t=$2}
                               END {print a " \n" b " \n"t}')"
        ;;

        "muine"*)
            song="$(dbus-send --print-reply --dest=org.gnome.Muine /org/gnome/Muine/Player \
                    org.gnome.Muine.Player.GetCurrentSong |
                    awk -F':' '/^artist/ {a=$2} /^album/ {b=$2} /^title/ {t=$2}
                               END {print a " \n" b " \n" t}')"
        ;;

        "quodlibet"*)
            song="$(dbus-send --print-reply --dest=net.sacredchao.QuodLibet \
                    /net/sacredchao/QuodLibet net.sacredchao.QuodLibet.CurrentSong |\
                    awk -F'"' 'BEGIN {RS=" entry"}; /"artist"/ {a=$4} /"album"/ {b=$4}
                    /"title"/ {t=$4} END {print a " \n" b " \n" t}')"
        ;;

        "pogo"*)
            song="$(dbus-send --print-reply --dest=org.mpris.pogo /Player \
                    org.freedesktop.MediaPlayer.GetMetadata |
                    awk -F'"' 'BEGIN {RS=" entry"}; /"artist"/ {a=$4} /"album"/ {b=$4}
                    /"title"/ {t=$4} END {print a " \n" b " \n" t}')"
        ;;

        "playerctl"*)
            song="$(playerctl metadata --format '{{ artist }} \n{{ album }} \n{{ title }}')"
         ;;

        *) mpc &>/dev/null && song="$(mpc -f '%artist% \n%album% \n%title%' current)" || return ;;
    esac

    IFS=$'\n' read -d "" -r artist album title <<< "${song//'\n'/$'\n'}"

    # Make sure empty tags are truly empty.
    artist="$(trim "$artist")"
    album="$(trim "$album")"
    title="$(trim "$title")"

    # Set default values if no tags were found.
    : "${artist:=Unknown Artist}" "${album:=Unknown Album}" "${title:=Unknown Song}"

    # Display Artist, Album and Title on separate lines.
    if [[ "$song_shorthand" == "on" ]]; then
        prin "Artist" "$artist"
        prin "Album"  "$album"
        prin "Song"   "$title"
    else
        song="${song_format/\%artist\%/$artist}"
        song="${song/\%album\%/$album}"
        song="${song/\%title\%/$title}"
    fi
}

get_resolution() {
    case $os in
        "Mac OS X"|"macOS")
            if type -p screenresolution >/dev/null; then
                resolution="$(screenresolution get 2>&1 | awk '/Display/ {printf $6 "Hz, "}')"
                resolution="${resolution//x??@/ @ }"

            else
                resolution="$(system_profiler SPDisplaysDataType |\
                              awk '/Resolution:/ {printf $2"x"$4" @ "$6"Hz, "}')"
            fi

            if [[ -e "/Library/Preferences/com.apple.windowserver.plist" ]]; then
                scale_factor="$(PlistBuddy -c "Print DisplayAnyUserSets:0:0:Resolution" \
                                /Library/Preferences/com.apple.windowserver.plist)"
            else
                scale_factor=""
            fi

            # If no refresh rate is empty.
            [[ "$resolution" == *"@ Hz"* ]] && \
                resolution="${resolution//@ Hz}"

            [[ "${scale_factor%.*}" == 2 ]] && \
                resolution="${resolution// @/@2x @}"

            if [[ "$refresh_rate" == "off" ]]; then
                resolution="${resolution// @ [0-9][0-9]Hz}"
                resolution="${resolution// @ [0-9][0-9][0-9]Hz}"
            fi

            [[ "$resolution" == *"0Hz"* ]] && \
                resolution="${resolution// @ 0Hz}"
        ;;

        "Windows")
            IFS=$'\n' read -d "" -ra sw \
                <<< "$(wmic path Win32_VideoController get CurrentHorizontalResolution)"

            IFS=$'\n' read -d "" -ra sh \
                <<< "$(wmic path Win32_VideoController get CurrentVerticalResolution)"

            sw=("${sw[@]//CurrentHorizontalResolution}")
            sh=("${sh[@]//CurrentVerticalResolution}")

            for ((mn = 0; mn < ${#sw[@]}; mn++)) {
                [[ ${sw[mn]//[[:space:]]} && ${sh[mn]//[[:space:]]} ]] &&
                    resolution+="${sw[mn]//[[:space:]]}x${sh[mn]//[[:space:]]}, "
            }

            resolution=${resolution%,}
        ;;

        "Haiku")
            resolution="$(screenmode | awk -F ' |, ' 'END{printf $2 "x" $3 " @ " $6 $7}')"

            [[ "$refresh_rate" == "off" ]] && resolution="${resolution/ @*}"
        ;;

        "FreeMiNT")
            # Need to block X11 queries
        ;;

        *)
            if type -p xrandr >/dev/null && [[ $DISPLAY && -z $WAYLAND_DISPLAY ]]; then
                case $refresh_rate in
                    "on")
                        resolution="$(xrandr --nograb --current |\
                                      awk 'match($0,/[0-9]*\.[0-9]*\*/) {
                                           printf $1 " @ " substr($0,RSTART,RLENGTH) "Hz, "}')"
                    ;;

                    "off")
                        resolution="$(xrandr --nograb --current |\
                                      awk -F 'connected |\\+|\\(' \
                                             '/ connected.*[0-9]+x[0-9]+\+/ && $2 {printf $2 ", "}')"

                        resolution="${resolution/primary, }"
                        resolution="${resolution/primary }"
                    ;;
                esac
                resolution="${resolution//\*}"

            elif type -p xwininfo >/dev/null && [[ $DISPLAY && -z $WAYLAND_DISPLAY ]]; then
                read -r w h \
                    <<< "$(xwininfo -root | awk -F':' '/Width|Height/ {printf $2}')"
                resolution="${w}x${h}"

            elif type -p xdpyinfo >/dev/null && [[ $DISPLAY && -z $WAYLAND_DISPLAY ]]; then
                resolution="$(xdpyinfo | awk '/dimensions:/ {printf $2}')"

            elif [[ -d /sys/class/drm ]]; then
                for dev in /sys/class/drm/*/modes; do
                    read -r single_resolution _ < "$dev"

                    [[ $single_resolution ]] && resolution="${single_resolution}, ${resolution}"
                done
            fi
        ;;
    esac

    resolution="${resolution%%,}"
    resolution="${resolution%%, }"
    [[ -z "${resolution/x}" ]] && resolution=
}

get_style() {
    # Fix weird output when the function is run multiple times.
    unset qt_theme gtk2_theme gtk3_theme theme path

    if [[ "$DISPLAY" && $os != "Mac OS X" && $os != "macOS" ]]; then
        # Get DE if user has disabled the function.
        ((de_run != 1)) && get_de

        # Remove version from '$de'.
        [[ $de_version == on ]] && de=${de/ *}

        # Check for DE Theme.
        case $de in
            "KDE"* | "Plasma"*)
                kde_config_dir

                if [[ -f "${kde_config_dir}/kdeglobals" ]]; then
                    kde_config_file="${kde_config_dir}/kdeglobals"
                    qt_theme="$(grep "^${kde}" "$kde_config_file")"
                    qt_theme="${qt_theme/*=}"

                    kde_theme="$(grep "^${kde}" "$kde_config_file")"
                    kde_theme="${kde_theme/*=}"
                    if [[ "$kde" == "font" ]]; then
                        kde_font_size="${kde_theme#*,}"
                        kde_font_size="${kde_font_size/,*}"
                        kde_theme="${kde_theme/,*} ${kde_theme/*,} ${kde_font_size}"
                    fi

                    if [[ "$kde" == "cursorTheme" ]]; then
                        if [[ -f "${kde_config_dir}/kcminputrc" ]]; then
                            kde_config_file="${kde_config_dir}/kcminputrc"
                        elif [[ -f "${kde_config_dir}/startupconfig" ]]; then
                            kde="cursortheme"
                            kde_config_file="${kde_config_dir}/startupconfig"
                        fi
                        kde_theme="$(grep "${kde}" "$kde_config_file")"
                        kde_theme="${kde_theme/*=}"
                    fi
                    kde_theme="$kde_theme [KDE], "
                else
                    err "Theme: KDE config files not found, skipping."
                fi
            ;;

            *"Cinnamon"*)
                if type -p gsettings >/dev/null; then
                    gtk3_theme="$(gsettings get org.cinnamon.desktop.interface "$gsettings")"
                    gtk2_theme="$gtk3_theme"
                fi
            ;;

            "Gnome"* | "Unity"* | "Budgie"*)
                if type -p gsettings >/dev/null; then
                    gtk3_theme="$(gsettings get org.gnome.desktop.interface "$gsettings")"
                    gtk2_theme="$gtk3_theme"

                elif type -p gconftool-2 >/dev/null; then
                    gtk2_theme="$(gconftool-2 -g /desktop/gnome/interface/"$gconf")"
                fi
            ;;

            "Mate"*)
                gtk3_theme="$(gsettings get org.mate.interface "$gsettings")"
                gtk2_theme="$gtk3_theme"
            ;;

            "Xfce"*)
                type -p xfconf-query >/dev/null && \
                    gtk2_theme="$(xfconf-query -c xsettings -p "$xfconf")"
            ;;

            "Trinity")
                tde_config_dir

                if [[ -f "${tde_config_dir}/kdeglobals" ]]; then
                    tde_config_file="${tde_config_dir}/kdeglobals"
                    qt_theme="$(grep "^${kde}" "$tde_config_file")"
                    qt_theme="${qt_theme/*=}"

                else
                    err "Theme: TDE config files not found, skipping."
                fi
            ;;

            "LXQt"*)
                shopt -s nullglob
                if ! qt_theme=$(awk -F "=" -v r="^$lxqt" '
                    $1~r { theme=$2 }
                    END { print theme }
                ' {/etc/xdg,/etc/xdg/*,"$XDG_CONFIG_HOME"}/lxqt/lxqt.con?); then
                    err "Theme: Can't read LXQt config files. Unsetting Qt theme."
                    unset qt_theme
                fi
                shopt -u nullglob
            ;;

        esac

        # Check for general GTK2 Theme.
        if [[ -z "$gtk2_theme" ]]; then
            if [[ -n "$GTK2_RC_FILES" ]]; then
                IFS=: read -ra rc_files <<< "$GTK2_RC_FILES"
                gtk2_theme="$(grep "^[^#]*${name}" "${rc_files[@]}")"
            elif [[ -f "${HOME}/.gtkrc-2.0"  ]]; then
                gtk2_theme="$(grep "^[^#]*${name}" "${HOME}/.gtkrc-2.0")"

            elif [[ -f "/etc/gtk-2.0/gtkrc" ]]; then
                gtk2_theme="$(grep "^[^#]*${name}" /etc/gtk-2.0/gtkrc)"

            elif [[ -f "/usr/share/gtk-2.0/gtkrc" ]]; then
                gtk2_theme="$(grep "^[^#]*${name}" /usr/share/gtk-2.0/gtkrc)"

            fi

            gtk2_theme="${gtk2_theme/*${name}*=}"
        fi

        # Check for general GTK3 Theme.
        if [[ -z "$gtk3_theme" ]] && type -p dump_xsettings >/dev/null; then
            gtk3_theme="$(dump_xsettings | sed -n "s,^${xfconf#/} ,,p")"
        fi
        if [[ -z "$gtk3_theme" ]]; then
            if [[ -f "${XDG_CONFIG_HOME}/gtk-3.0/settings.ini" ]]; then
                gtk3_theme="$(grep "^[^#]*$name" "${XDG_CONFIG_HOME}/gtk-3.0/settings.ini")"

            elif type -p gsettings >/dev/null; then
                gtk3_theme="$(gsettings get org.gnome.desktop.interface "$gsettings")"

            elif [[ -f "/etc/gtk-3.0/settings.ini" ]]; then
                gtk3_theme="$(grep "^[^#]*$name" /etc/gtk-3.0/settings.ini)"

            elif [[ -f "/usr/share/gtk-3.0/settings.ini" ]]; then
                gtk3_theme="$(grep "^[^#]*$name" /usr/share/gtk-3.0/settings.ini)"
            fi

            gtk3_theme="${gtk3_theme/${name}*=}"
        fi

        # Handle Qt5ct platform theme
        if [[ "$QT_QPA_PLATFORMTHEME" == 'qt5ct' && -f "${XDG_CONFIG_HOME}/qt5ct/qt5ct.conf" ]]; then
            qt_theme="$(grep "^${qt5ct}" "${XDG_CONFIG_HOME}/qt5ct/qt5ct.conf")"
            qt_theme="${qt_theme/*=}"
            # Reformat font, since qt5ct stores fonts in binary format
            if [[ "$qt5ct" == "general" ]]; then
                # Trim quotes and parentheses
                qt_theme="${qt_theme#'"'}"
                qt_theme="${qt_theme%'"'}"
                qt_theme="${qt_theme#@Variant(}"
                qt_theme="${qt_theme%)}"

                # Read font name
                qt5ct_font_name="${qt_theme#*@}"
                qt5ct_font_name="${qt5ct_font_name%%@*}"
                # Interpret backslashes
                qt5ct_font_name="$(printf "%b" "$qt5ct_font_name")"
                qt5ct_font_name="${qt5ct_font_name//[[:cntrl:]]}" # trim control characters

                # Get font size
                # Tread carefully, Qt sometimes uses @ in binary data
                local pre_size="${qt_theme#*@}"
                local pre_size="${pre_size#*@}"
                # Need to declare array and manually handle the second byte
                # (workaround for `od` without --endian)
                IFS=' ' local raw_size=( "$(printf "%b" "${pre_size}" | od -An -tu1 -N2)" )
                # Split the upper 4 bits (exponent) the lower 12.
                local lowers=$(( ((raw_size[0]%16)<<8) + (raw_size[1]) ))
                local upper4=$((raw_size[0]>>4 ))
                qt5ct_font_size=$(( (2**(upper4+1)) + (lowers>>(11-upper4)) ))

                qt_theme="$qt5ct_font_name, $qt5ct_font_size"
            fi
        fi

        # Forced Qt theme through environment variables - Apply only if handling widget style!
        [[ "$kde" == "widgetStyle" && "$qt_theme" ]] && qt_theme="${QT_STYLE_OVERRIDE:-"$qt_theme"}"

        # Reformat Qt fonts
        if [[ "$kde" == "font" && "$qt_theme" ]]; then
            qt_font_size="${qt_theme#*,}"
            qt_font_size="${qt_font_size/,*}"
            qt_theme="${qt_theme/,*}, ${qt_font_size}"
        fi

        # Trim whitespace.
        gtk2_theme="$(trim "$gtk2_theme")"
        gtk3_theme="$(trim "$gtk3_theme")"
        qt_theme="$(trim "$qt_theme")"

        # Remove quotes.
        gtk2_theme="$(trim_quotes "$gtk2_theme")"
        gtk3_theme="$(trim_quotes "$gtk3_theme")"
        qt_theme="$(trim_quotes "$qt_theme")"

        # Handle Qt theme engines that load external themes
        case "$qt_theme" in
            'Kvantum')
                if kvantum_theme="$(grep '^theme' "${XDG_CONFIG_HOME}/Kvantum/kvantum.kvconfig")"; then
                    qt_theme="$kvantum_theme"
                    qt_theme="${qt_theme/*=}"
                fi
                ;;
            *'gtk2')
                qt_theme="$gtk2_theme"
                ;;
        esac

        # Toggle visibility of GTK themes.
        [[ "$gtk2" == "off" ]] && unset gtk2_theme
        [[ "$gtk3" == "off" ]] && unset gtk3_theme
        [[ "$qt"  ==  "off" ]] && unset qt_theme

        # Format the string based on which themes exist.
        # append_theme theme toolkit
        append_theme() {
            if [[ "$1" ]]; then
                if [[ "$1" == "$cur_theme" ]]; then
                    theme+="/$2"
                else
                    theme+="], $1 [$2"
                    cur_theme="$1"
                fi
            fi
        }
        theme=''
        local cur_theme=''
        append_theme "$qt_theme" 'Qt'
        append_theme "$gtk2_theme" 'GTK2'
        append_theme "$gtk3_theme" 'GTK3'

        # Final string.
        if [[ -n "$theme" ]]; then
          theme+=']'
          theme="${theme#'], '}"
          theme="${theme/'GTK2/GTK3'/'GTK2/3'}"
          theme="${theme%, }"
        fi

        # Make the output shorter by removing "[GTKX]" from the string.
        if [[ "$gtk_shorthand" == "on" ]]; then
            theme="${theme// '['*']'}"
        fi
    fi
}

get_theme() {
    name="gtk-theme-name"
    gsettings="gtk-theme"
    gconf="gtk_theme"
    xfconf="/Net/ThemeName"
    kde="widgetStyle"
    lxqt="style"
    qt5ct="style=" # There is a property called 'stylesheets'.


    get_style
}

get_icons() {
    name="gtk-icon-theme-name"
    gsettings="icon-theme"
    gconf="icon_theme"
    xfconf="/Net/IconThemeName"
    kde="Theme"
    lxqt="icon_theme"
    qt5ct="icon_theme"


    get_style
    icons="$theme"
}

get_font() {
    name="gtk-font-name"
    gsettings="font-name"
    gconf="font_theme"
    xfconf="/Gtk/FontName"
    kde="font"
    lxqt="font"
    qt5ct="general"

    get_style
    font="$theme"
}

get_cursor() {
    name="gtk-cursor-theme-name"
    gsettings="cursor-theme"
    gconf="cursor_theme"
    xfconf="/Gtk/CursorThemeName"
    kde="cursorTheme"

    get_style
    cursor="$theme"
}

get_java_ver() {
    if command -v java &> /dev/null; then
        java_ver=$(java -version 2>&1)
        java_ver=${java_ver%\"*}
        java_ver=${java_ver#*\"}
    fi
}

get_python_ver() {
    if command -v python &> /dev/null; then
        python_ver=$(python -VVV)
        python_ver=${python_ver//$'\n'/}
        python_ver=${python_ver//\(+([^\)])\)}
        python_ver=$(echo "$python_ver" | awk '$1=$1')
    fi
}

get_node_ver() {
    if command -v node &> /dev/null; then
        node_ver=$(node --version)
        node_ver=${node_ver#v}
    fi
}

get_term() {
    # If function was run, stop here.
    ((term_run == 1)) && return

    # Workaround for macOS systems that
    # don't support the block below.
    case $TERM_PROGRAM in
        "iTerm.app")    term="iTerm2" ;;
        "Terminal.app") term="Apple Terminal" ;;
        "Hyper")        term="HyperTerm" ;;
        *)              term="${TERM_PROGRAM/\.app}" ;;
    esac

    # Most likely TosWin2 on FreeMiNT - quick check
    [[ "$TERM" == "tw52" || "$TERM" == "tw100" ]] && term="TosWin2"
    [[ "$SSH_CONNECTION" ]] && term="$SSH_TTY"
    [[ "$WT_SESSION" ]]     && term="Windows Terminal"

    # Check $PPID for terminal emulator.
    while [[ -z "$term" ]]; do
        parent="$(get_ppid "$parent")"
        [[ -z "$parent" ]] && break
        name="$(get_process_name "$parent")"

        case ${name// } in
            "${SHELL/*\/}"|*"sh"|"screen"|"su"*|"newgrp"|"hyfetch") ;;

            "login"*|*"Login"*|"init"|"(init)")
                term="$(tty)"
            ;;

            "ruby"|"1"|"tmux"*|"systemd"|"sshd"*|"python"*|\
            "USER"*"PID"*|"kdeinit"*|"launchd"*|"bwrap")
                break
            ;;

            "."*"-wrap"*)
                [[ $name =~ \.(.*)-wrap.* ]] && term=${BASH_REMATCH[1]}
            ;;

            "gnome-terminal-") term="gnome-terminal" ;;
<<<<<<< HEAD
            "cutefish-termin") term="cutefish-terminal" ;;
=======
            "kgx")             term="gnome-console" ;;
>>>>>>> 2f84ef01
            "urxvtd")          term="urxvt" ;;
            *"nvim")           term="Neovim Terminal" ;;
            *"NeoVimServer"*)  term="VimR Terminal" ;;

            *)
                # Fix issues with long process names on Linux.
                [[ $os == Linux ]] && term=$(realpath "/proc/$parent/exe")

                term="${name##*/}"

                # Fix wrapper names in Nix.
                [[ $term == .*-wrapped ]] && {
                   term="${term#.}"
                   term="${term%-wrapped}"
                }
            ;;
        esac
    done

    [[ $FIG_TERM == "1" ]] && term="$term + Fig"

    # Termux sets TERMUX_VERSION. Put this after the PPID check because this is
    # also set if using a terminal on an X server.
    [[ (-z "$term" && "$TERMUX_VERSION") || $term == "com.termux" ]] && term="Termux ${TERMUX_VERSION}"

    # Log that the function was run.
    term_run=1
}

get_term_font() {
    ((term_run != 1)) && get_term

    case $term in
        "alacritty"*)
            shopt -s nullglob
            confs=({$XDG_CONFIG_HOME,$HOME}/{alacritty,}/{.,}alacritty.ym?)
            shopt -u nullglob

            [[ -f "${confs[0]}" ]] || return

            term_font="$(awk '/normal:/ {while (!/family:/ || /#/)
                         {if (!getline) {exit}} print; exit}' "${confs[0]}")"
            term_font="${term_font/*family:}"
            term_font="${term_font/$'\n'*}"
            term_font="${term_font/\#*}"
            term_font="${term_font//\"}"
        ;;

        "Apple_Terminal"*)
            term_font="$(osascript <<END
                         tell application "Terminal" to font name of window frontmost \
                         & " " & font size of window frontmost
END
)"
        ;;

        "cutefish-terminal")
            term_font="$(awk -F '=' '/fontName=/ {a=$2} /fontPointSize=/ {b=$2} END {print a,b}' \
                         "${XDG_CONFIG_HOME}/cutefishos/cutefish-terminal.conf")"
        ;;

        "iTerm2"*)
            # Unfortunately the profile name is not unique, but it seems to be the only thing
            # that identifies an active profile. There is the "id of current session of current win-
            # dow" though, but that does not match to a guid in the plist.
            # So, be warned, collisions may occur!
            # See: https://groups.google.com/forum/#!topic/iterm2-discuss/0tO3xZ4Zlwg
            local current_profile_name profiles_count profile_name diff_font

            current_profile_name="$(osascript <<END
                                    tell application "iTerm2" to profile name \
                                    of current session of current window
END
)"

            # Warning: Dynamic profiles are not taken into account here!
            # https://www.iterm2.com/documentation-dynamic-profiles.html
            font_file="${HOME}/Library/Preferences/com.googlecode.iterm2.plist"

            # Count Guids in "New Bookmarks"; they should be unique
            profiles_count="$(PlistBuddy -c "Print ':New Bookmarks:'" "$font_file" | \
                              grep -w -c "Guid")"

            for ((i=0; i<profiles_count; i++)); do
                profile_name="$(PlistBuddy -c "Print ':New Bookmarks:${i}:Name:'" "$font_file")"

                if [[ "$profile_name" == "$current_profile_name" ]]; then
                    # "Normal Font"
                    term_font="$(PlistBuddy -c "Print ':New Bookmarks:${i}:Normal Font:'" \
                                 "$font_file")"

                    # Font for non-ascii characters
                    # Only check for a different non-ascii font, if the user checked
                    # the "use a different font for non-ascii text" switch.
                    diff_font="$(PlistBuddy -c "Print ':New Bookmarks:${i}:Use Non-ASCII Font:'" \
                                 "$font_file")"

                    if [[ "$diff_font" == "true" ]]; then
                        non_ascii="$(PlistBuddy -c "Print ':New Bookmarks:${i}:Non Ascii Font:'" \
                                     "$font_file")"

                        [[ "$term_font" != "$non_ascii" ]] && \
                            term_font="$term_font (normal) / $non_ascii (non-ascii)"
                    fi
                fi
            done
        ;;

        "deepin-terminal"*)
            term_font="$(awk -F '=' '/font=/ {a=$2} /font_size/ {b=$2} END {print a,b}' \
                         "${XDG_CONFIG_HOME}/deepin/deepin-terminal/config.conf")"
        ;;

        "GNUstep_Terminal")
             term_font="$(awk -F '>|<' '/>TerminalFont</ {getline; f=$3}
                          />TerminalFontSize</ {getline; s=$3} END {print f,s}' \
                          "${HOME}/GNUstep/Defaults/Terminal.plist")"
        ;;

        "Hyper"*)
            term_font="$(awk -F':|,' '/fontFamily/ {print $2; exit}' "${HOME}/.hyper.js")"
            term_font="$(trim_quotes "$term_font")"
        ;;

        "kitty"*)
            term_font="from kitty.cli import *; o = create_default_opts(); \
                       print(f'{o.font_family} {o.font_size}')"
            term_font="$(kitty +runpy ''"$term_font"'')"
            term_font="${term_font//=}"
            term_font="${term_font//\'}"
        ;;

        "konsole" | "yakuake")
            # Get Process ID of current konsole window / tab
            child="$(get_ppid "$$")"

            QT_BINDIR="$(qtpaths --binaries-dir)" && PATH+=":$QT_BINDIR"

            IFS=$'\n' read -d "" -ra konsole_instances \
                <<< "$(qdbus | awk '/org.kde.'"$term"'/ {print $1}')"

            for i in "${konsole_instances[@]}"; do
                IFS=$'\n' read -d "" -ra konsole_sessions <<< "$(qdbus "$i" | grep -F '/Sessions/')"

                for session in "${konsole_sessions[@]}"; do
                    if ((child == "$(qdbus "$i" "$session" processId)")); then
                        profile="$(qdbus "$i" "$session" environment |\
                                   awk -F '=' '/KONSOLE_PROFILE_NAME/ {print $2}')"
                        [[ $profile ]] || profile="$(qdbus "$i" "$session" profile)"
                        break
                    fi
                done
                [[ $profile ]] && break
            done

            [[ $profile ]] || return

            # We could have two profile files for the same profile name, take first match
            profile_filename="$(grep -l "Name=${profile}" "$HOME"/.local/share/konsole/*.profile)"
            profile_filename="${profile_filename/$'\n'*}"

            [[ $profile_filename ]] && \
                term_font="$(awk -F '=|,' '/Font=/ {print $2,$3}' "$profile_filename")"
        ;;

        "lxterminal"*)
            term_font="$(awk -F '=' '/fontname=/ {print $2; exit}' \
                         "${XDG_CONFIG_HOME}/lxterminal/lxterminal.conf")"
        ;;

        "mate-terminal")
            # To get the actual config we have to create a temporarily file with the
            # --save-config option.
            mateterm_config="/tmp/mateterm.cfg"

            # Ensure /tmp exists and we do not overwrite anything.
            if [[ -d "/tmp" && ! -f "$mateterm_config" ]]; then
                mate-terminal --save-config="$mateterm_config"

                role="$(xprop -id "${WINDOWID}" WM_WINDOW_ROLE)"
                role="${role##* }"
                role="${role//\"}"

                profile="$(awk -F '=' -v r="$role" \
                                  '$0~r {
                                            getline;
                                            if(/Maximized/) getline;
                                            if(/Fullscreen/) getline;
                                            id=$2"]"
                                         } $0~id {if(id) {getline; print $2; exit}}' \
                           "$mateterm_config")"

                rm -f "$mateterm_config"

                mate_get() {
                   gsettings get org.mate.terminal.profile:/org/mate/terminal/profiles/"$1"/ "$2"
                }

                if [[ "$(mate_get "$profile" "use-system-font")" == "true" ]]; then
                    term_font="$(gsettings get org.mate.interface monospace-font-name)"
                else
                    term_font="$(mate_get "$profile" "font")"
                fi
                term_font="$(trim_quotes "$term_font")"
            fi
        ;;

        "mintty")
            term_font="$(awk -F '=' '!/^($|#)/ && /^\\s*Font\\s*=/ {printf $2; exit}' "${HOME}/.minttyrc")"
        ;;

        "pantheon"*)
            term_font="$(gsettings get org.pantheon.terminal.settings font)"

            [[ -z "${term_font//\'}" ]] && \
                term_font="$(gsettings get org.gnome.desktop.interface monospace-font-name)"

            term_font="$(trim_quotes "$term_font")"
        ;;

        "qterminal")
            term_font="$(awk -F '=' '/fontFamily=/ {a=$2} /fontSize=/ {b=$2} END {print a,b}' \
                         "${XDG_CONFIG_HOME}/qterminal.org/qterminal.ini")"
        ;;

        "sakura"*)
            term_font="$(awk -F '=' '/^font=/ {print $2; exit}' \
                         "${XDG_CONFIG_HOME}/sakura/sakura.conf")"
        ;;

        "st")
            term_font="$(ps -o command= -p "$parent" | grep -F -- "-f")"

            if [[ "$term_font" ]]; then
                term_font="${term_font/*-f/}"
                term_font="${term_font/ -*/}"

            else
                # On Linux we can get the exact path to the running binary through the procfs
                # (in case `st` is launched from outside of $PATH) on other systems we just
                # have to guess and assume `st` is invoked from somewhere in the users $PATH
                [[ -L "/proc/$parent/exe" ]] && binary="/proc/$parent/exe" || binary="$(type -p st)"

                # Grep the output of strings on the `st` binary for anything that looks vaguely
                # like a font definition. NOTE: There is a slight limitation in this approach.
                # Technically "Font Name" is a valid font. As it doesn't specify any font options
                # though it is hard to match it correctly amongst the rest of the noise.
                st_bin=$(strings "$binary")

                # Grab font information from strings in binary.
                term_font=${term_font:-"$(
                    grep -F -m 1 \
                        -e "pixelsize=" \
                        -e "size=" \
                        -e "antialias=" \
                        -e "autohint="  <<< "$st_bin"
                )"}

                # Grab font information from Xresources.
                [[ $st_bin == *resource* ]] && {
                    term_font=$(xrdb -query | grep -im 1 -e "^${term/d}"'\**\.*font:' -e '^\*font:' -e '^\*.font:')
                    term_font=$(trim "${term_font/*[\*.]"font:"}")
                }
            fi

            term_font="${term_font/xft:}"
            term_font="${term_font/:*}"
        ;;

        "terminology")
            term_font="$(strings "${XDG_CONFIG_HOME}/terminology/config/standard/base.cfg" |\
                         awk '/^font\.name$/{print a}{a=$0}')"
            term_font="${term_font/.pcf}"
            term_font="${term_font/:*}"
        ;;

        "termite")
            [[ -f "${XDG_CONFIG_HOME}/termite/config" ]] && \
                termite_config="${XDG_CONFIG_HOME}/termite/config"

            XDG_DIR="/etc/xdg"
            IFS=":"
            for directory in $XDG_CONFIG_DIRS; do
                if [[ -f "$directory/termite/config" ]]; then
                    XDG_DIR="$directory"
                    break
                fi
            done

            term_font="$(awk -F '= ' '/\[options\]/ {
                                          opt=1
                                      }
                                      /^\s*font/ {
                                          if(opt==1) a=$2;
                                          opt=0
                                      } END {print a}' "$XDG_DIR/termite/config" \
                         "$termite_config")"
        ;;

        "Termux $TERMUX_VERSION")
            term_font=$(fc-scan /data/data/com.termux/files/home/.termux/font.ttf|grep fullname:|cut -d '"' -f2)
            ;;

        urxvt|urxvtd|rxvt-unicode|xterm)
            xrdb=$(xrdb -query)
            term_font=$(grep -im 1 -e "^${term/d}"'\**\.*font:' -e '^\*font:' <<< "$xrdb")
            term_font=${term_font/*"*font:"}
            term_font=${term_font/*".font:"}
            term_font=${term_font/*"*.font:"}
            term_font=$(trim "$term_font")

            [[ -z $term_font && $term == xterm ]] && \
                term_font=$(grep '^XTerm.vt100.faceName' <<< "$xrdb")

            term_font=$(trim "${term_font/*"faceName:"}")

            # xft: isn't required at the beginning so we prepend it if it's missing
            [[ ${term_font:0:1} != '-' && ${term_font:0:4} != xft: ]] && \
                term_font=xft:$term_font

            # Xresources has two different font formats, this checks which
            # one is in use and formats it accordingly.
            case $term_font in
                *xft:*)
                    term_font=${term_font/xft:}
                    term_font=${term_font/:*}
                ;;

                -*)
                    IFS=- read -r _ _ term_font _ <<< "$term_font"
                ;;
            esac
        ;;

        "xfce4-terminal")
            term_font="$(awk -F '=' '/^FontName/{a=$2}/^FontUseSystem=TRUE/{a=$0} END {print a}' \
                         "${XDG_CONFIG_HOME}/xfce4/terminal/terminalrc")"

            [[ "$term_font" == "FontUseSystem=TRUE" ]] && \
                term_font="$(gsettings get org.gnome.desktop.interface monospace-font-name)"

            term_font="$(trim_quotes "$term_font")"

            # Default fallback font hardcoded in terminal-preferences.c
            [[ -z "$term_font" ]] && term_font="Monospace 12"
        ;;

        conemu-*)
            # Could have used `eval set -- "$ConEmuArgs"` instead for arg parsing.
            readarray -t ce_arg_list < <(xargs -n1 printf "%s\n" <<< "${ConEmuArgs-}")

            for ce_arg_idx in "${!ce_arg_list[@]}"; do
                # Search for "-LoadCfgFile" arg
                [[ "${ce_arg_list[$ce_arg_idx]}" == -LoadCfgFile ]] && {
                    # Conf path is the next arg
                    ce_conf=${ce_arg_list[++ce_arg_idx]}
                    break
                }
            done

            # https://conemu.github.io/en/ConEmuXml.html#search-sequence
            for ce_conf in "$ce_conf" "${ConEmuDir-}\ConEmu.xml" "${ConEmuDir-}\.ConEmu.xml" \
                           "${ConEmuBaseDir-}\ConEmu.xml" "${ConEmuBaseDir-}\.ConEmu.xml" \
                           "$APPDATA\ConEmu.xml" "$APPDATA\.ConEmu.xml"; do
                # Search for first conf file available
                [[ -f "$ce_conf" ]] && {
                    # Very basic XML parsing
                    term_font="$(awk '/name="FontName"/ && match($0, /data="([^"]*)"/) {
                        print substr($0, RSTART+6, RLENGTH-7)}' "$ce_conf")"
                    break
                }
            done

            # Null-terminated contents in /proc/registry files triggers a Bash warning.
            [[ "$term_font" ]] || read -r term_font < \
                /proc/registry/HKEY_CURRENT_USER/Software/ConEmu/.Vanilla/FontName
        ;;
    esac
}

get_disk() {
    type -p df &>/dev/null ||
        { err "Disk requires 'df' to function. Install 'df' to get disk info."; return; }

    df_version=$(df --version 2>&1)

    case $df_version in
        *IMitv*)   df_flags=(-P -g) ;; # AIX
        *befhikm*) df_flags=(-P -k) ;; # IRIX
        *hiklnP*)  df_flags=(-h)    ;; # OpenBSD

        *Tracker*) # Haiku
            err "Your version of df cannot be used due to the non-standard flags"
            return
        ;;

        *) df_flags=(-P -h) ;;
    esac

    # Create an array called 'disks' where each element is a separate line from
    # df's output. We then unset the first element which removes the column titles.
    IFS=$'\n' read -d "" -ra disks <<< "$(df "${df_flags[@]}" "${disk_show[@]:-/}")"
    unset "disks[0]"

    # Stop here if 'df' fails to print disk info.
    [[ ${disks[*]} ]] || {
        err "Disk: df failed to print the disks, make sure the disk_show array is set properly."
        return
    }

    for disk in "${disks[@]}"; do
        # Create a second array and make each element split at whitespace this time.
        IFS=" " read -ra disk_info <<< "$disk"
        disk_perc=${disk_info[${#disk_info[@]} - 2]/\%}

        case $disk_percent in
            off) disk_perc=
        esac

        case $df_version in
            *befhikm*)
                disk=$((disk_info[${#disk_info[@]} - 4] / 1024 / 1024))G
                disk+=" / "
                disk+=$((disk_info[${#disk_info[@]} - 5] / 1024/ 1024))G
                disk+=${disk_perc:+ ($disk_perc%)}
            ;;

            *)
                disk=${disk_info[${#disk_info[@]} - 4]/i}
                disk+=" / "
                disk+=${disk_info[${#disk_info[@]} - 5]/i}
                disk+=${disk_perc:+ ($disk_perc%)}
            ;;
        esac

        case $disk_subtitle in
            name)
                disk_sub=${disk_info[*]::${#disk_info[@]} - 5}
            ;;

            dir)
                disk_sub=${disk_info[${#disk_info[@]} - 1]/*\/}
                disk_sub=${disk_sub:-${disk_info[${#disk_info[@]} - 1]}}
            ;;

            none) ;;

            *)
                disk_sub=${disk_info[${#disk_info[@]} - 1]}
            ;;
        esac

        case $disk_display in
            bar)     disk="$(bar "$disk_perc" "100")" ;;
            infobar) disk+=" $(bar "$disk_perc" "100")" ;;
            barinfo) disk="$(bar "$disk_perc" "100")${info_color} $disk" ;;
            perc)    disk="${disk_perc}% $(bar "$disk_perc" "100")" ;;
        esac

        # Append '(disk mount point)' to the subtitle.
        if [[ "$subtitle" ]]; then
            prin "$subtitle${disk_sub:+ ($disk_sub)}" "$disk"
        else
            prin "$disk_sub" "$disk"
        fi
    done
}

get_power_adapter() {
    case $os in
        "Mac OS X"|"macOS")
            power_adapter="$(pmset -g ac | awk '/Wattage/ {print $3}')"
            [[ "$power_adapter" ]] || power_adapter="not connected"
        ;;
        *)
            power_adapter="unknown"
        ;;
    esac
}

get_battery() {
    case $os in
        "Linux")
            # We use 'prin' here so that we can do multi battery support
            # with a single battery per line.
            for bat in "/sys/class/power_supply/"{BAT,axp288_fuel_gauge,CMB}*; do
                [[ -f ${bat}/capacity && -f ${bat}/status ]] || continue
                capacity="$(< "${bat}/capacity")"
                status="$(< "${bat}/status")"

                if [[ "$capacity" ]]; then
                    battery="${capacity}% [${status}]"

                    case $battery_display in
                        "bar")     battery="$(bar "$capacity" 100)" ;;
                        "infobar") battery+=" $(bar "$capacity" 100)" ;;
                        "barinfo") battery="$(bar "$capacity" 100)${info_color} ${battery}" ;;
                    esac

                    bat="${bat/*axp288_fuel_gauge}"
                    prin "${subtitle:+${subtitle}${bat: -1}}" "$battery"
                fi
            done
            return
        ;;

        "BSD")
            case $kernel_name in
                "FreeBSD"* | "DragonFly"*)
                    battery="$(acpiconf -i 0 | awk -F ':\t' '/Remaining capacity/ {print $2}')"
                    battery_state="$(acpiconf -i 0 | awk -F ':\t\t\t' '/State/ {print $2}')"
                ;;

                "NetBSD"*)
                    battery="$(envstat | awk '\\(|\\)' '/charge:/ {print $2}')"
                    battery="${battery/\.*/%}"
                ;;

                "OpenBSD"* | "Bitrig"*)
                    battery0full="$(sysctl -n   hw.sensors.acpibat0.watthour0\
                                                hw.sensors.acpibat0.amphour0)"
                    battery0full="${battery0full%% *}"

                    battery0now="$(sysctl -n    hw.sensors.acpibat0.watthour3\
                                                hw.sensors.acpibat0.amphour3)"
                    battery0now="${battery0now%% *}"

                    state="$(sysctl -n hw.sensors.acpibat0.raw0)"
                    state="${state##? (battery }"
                    state="${state%)*}"

                    [[ "${state}" == "charging" ]] && battery_state="charging"
                    [[ "$battery0full" ]] && \
                    battery="$((100 * ${battery0now/\.} / ${battery0full/\.}))%"
                ;;
            esac
        ;;

        "Mac OS X"|"macOS")
            battery="$(pmset -g batt | grep -o '[0-9]*%')"
            state="$(pmset -g batt | awk '/;/ {print $4}')"
            [[ "$state" == "charging;" ]] && battery_state="charging"
        ;;

        "Windows")
            battery="$(wmic Path Win32_Battery get EstimatedChargeRemaining)"
            battery="${battery/EstimatedChargeRemaining}"
            battery="$(trim "$battery")%"
            state="$(wmic /NameSpace:'\\root\WMI' Path BatteryStatus get Charging)"
            state="${state/Charging}"
            [[ "$state" == *TRUE* ]] && battery_state="charging"
        ;;

        "Haiku")
            battery0full="$(awk -F '[^0-9]*' 'NR==2 {print $4}' /dev/power/acpi_battery/0)"
            battery0now="$(awk -F '[^0-9]*' 'NR==5 {print $4}' /dev/power/acpi_battery/0)"
            battery="$((battery0full * 100 / battery0now))%"
        ;;
    esac

    [[ "$battery_state" ]] && battery+=" Charging"

    case $battery_display in
        "bar")     battery="$(bar "${battery/\%*}" 100)" ;;
        "infobar") battery="${battery} $(bar "${battery/\%*}" 100)" ;;
        "barinfo") battery="$(bar "${battery/\%*}" 100)${info_color} ${battery}" ;;
    esac
}

get_local_ip() {
    case $os in
        "Linux" | "BSD" | "Solaris" | "illumos" | "AIX" | "IRIX")
            if [[ "${local_ip_interface[0]}" == "auto" ]]; then
                local_ip="$(ip route get 1 | awk -F'src' '{print $2; exit}')"
                local_ip="${local_ip/uid*}"
                [[ "$local_ip" ]] || local_ip="$(ifconfig -a | awk '/broadcast/ {print $2; exit}')"
            else
                for interface in "${local_ip_interface[@]}"; do
                    local_ip="$(ip addr show "$interface" 2> /dev/null |
                        awk '/inet / {print $2; exit}')"
                    local_ip="${local_ip/\/*}"
                    [[ "$local_ip" ]] ||
                        local_ip="$(ifconfig "$interface" 2> /dev/null |
                        awk '/broadcast/ {print $2; exit}')"
                    if [[ -n "$local_ip" ]]; then
                        prin "$interface" "$local_ip"
                    else
                        err "Local IP: Could not detect local ip for $interface"
                    fi
                done
            fi
        ;;

        "MINIX")
            local_ip="$(ifconfig | awk '{printf $3; exit}')"
        ;;

        "Mac OS X" | "macOS" | "iPhone OS")
            if [[ "${local_ip_interface[0]}" == "auto" ]]; then
                interface="$(route get 1 | awk -F': ' '/interface/ {printf $2; exit}')"
                local_ip="$(ipconfig getifaddr "$interface")"
            else
                for interface in "${local_ip_interface[@]}"; do
                    local_ip="$(ipconfig getifaddr "$interface")"
                    if [[ -n "$local_ip" ]]; then
                        prin "$interface" "$local_ip"
                    else
                        err "Local IP: Could not detect local ip for $interface"
                    fi
                done
            fi
        ;;

        "Windows")
            local_ip="$(ipconfig | awk -F ': ' '/IPv4 Address/ {printf $2 ", "}')"
            local_ip="${local_ip%\,*}"
        ;;

        "Haiku")
            local_ip="$(ifconfig | awk -F ': ' '/Bcast/ {print $2}')"
            local_ip="${local_ip/, Bcast}"
        ;;
    esac
}

get_public_ip() {
    if [[ -z "$public_ip_host" ]] && type -p dig >/dev/null; then
        public_ip="$(dig +time=1 +tries=1 +short myip.opendns.com @resolver1.opendns.com)"
       [[ "$public_ip" =~ ^\; ]] && unset public_ip
    fi

    if [[ -z "$public_ip_host" ]] && [[ -z "$public_ip" ]] && type -p drill >/dev/null; then
        public_ip="$(drill myip.opendns.com @resolver1.opendns.com | \
                     awk '/^myip\./ && $3 == "IN" {print $5}')"
    fi

    if [[ -z "$public_ip" ]] && type -p curl >/dev/null; then
        public_ip="$(curl -L --max-time "$public_ip_timeout" -w '\n' "$public_ip_host")"
    fi

    if [[ -z "$public_ip" ]] && type -p wget >/dev/null; then
        public_ip="$(wget -T "$public_ip_timeout" -qO- "$public_ip_host")"
    fi
}

get_users() {
    users="$(who | awk '!seen[$1]++ {printf $1 ", "}')"
    users="${users%\,*}"
}

get_locale() {
    locale="$sys_locale"
}

get_gpu_driver() {
    case $os in
        "Linux")
            gpu_driver="$(lspci -nnk | awk -F ': ' \
                          '/Display|3D|VGA/{nr[NR+2]}; NR in nr && $1~"nel driv" {printf $2 ", "}')"
            gpu_driver="${gpu_driver%, }"

            if [[ "$gpu_driver" == *"nvidia"* ]]; then
                gpu_driver="$(< /sys/module/nvidia/version)"
                gpu_driver="NVIDIA ${gpu_driver/  *}"
            fi
        ;;

        "Mac OS X"|"macOS")
            if [[ "$(kextstat | grep "GeForceWeb")" != "" ]]; then
                gpu_driver="NVIDIA Web Driver"
            else
                gpu_driver="macOS Default Graphics Driver"
            fi
        ;;
    esac
}

get_cols() {
    local blocks blocks2 cols

    if [[ "$color_blocks" == "on" ]]; then
        # Convert the width to space chars.
        printf -v block_width "%${block_width}s"

        # Generate the string.
        for ((block_range[0]; block_range[0]<=block_range[1]; block_range[0]++)); do
            case ${block_range[0]} in
                [0-7])
                    printf -v blocks  '%b\e[3%bm\e[4%bm%b' \
                        "$blocks" "${block_range[0]}" "${block_range[0]}" "$block_width"
                ;;

                *)
                    printf -v blocks2 '%b\e[38;5;%bm\e[48;5;%bm%b' \
                        "$blocks2" "${block_range[0]}" "${block_range[0]}" "$block_width"
                ;;
            esac
        done

        # Convert height into spaces.
        printf -v block_spaces "%${block_height}s"

        # Convert the spaces into rows of blocks.
        if [[ $BASH_VERSION == 3* ]]; then
            [[ "$blocks"  ]] && cols+="${block_spaces// /${blocks}[mnl}"
            [[ "$blocks2" ]] && cols+="${block_spaces// /${blocks2}[mnl}"
        else
            [[ "$blocks"  ]] && cols+="${block_spaces// /${blocks}\[mnl}"
            [[ "$blocks2" ]] && cols+="${block_spaces// /${blocks2}\[mnl}"
        fi

        # Determine the horizontal offset of the blocks.
        case $col_offset in
            "auto")  block_offset="$text_padding" ;;
            *)       block_offset="$col_offset" ;;
        esac

        # Add newlines to the string.
        cols=${cols%%nl}
        cols=${cols//nl/
[${block_offset}C${zws}}

        # Add block height to info height.
        ((info_height+=block_range[1]>7?block_height+2:block_height+1))

        printf '\n\e[%bC%b\n' "$block_offset" "${zws}${cols}"
    fi

    unset -v blocks blocks2 cols

    # Tell info() that we printed manually.
    prin=1
}

# IMAGES

image_backend() {
    [[ "$image_backend" != "off" ]] && ! type -p convert &>/dev/null && \
        { image_backend="ascii"; err "Image: Imagemagick not found, falling back to ascii mode."; }

    case ${image_backend:-off} in
        "ascii") print_ascii ;;
        "off") image_backend="off" ;;

        "caca" | "catimg" | "chafa" | "jp2a" | "iterm2" | "termpix" |\
        "tycat" | "w3m" | "sixel" | "pixterm" | "kitty" | "pot", | "ueberzug" |\
         "viu")
            get_image_source

            [[ ! -f "$image" ]] && {
                to_ascii "Image: '$image_source' doesn't exist, falling back to ascii mode."
                return
            }
            [[ "$image_backend" == "ueberzug" ]] && wait=true;

            get_window_size

            ((term_width < 1)) && {
                to_ascii "Image: Failed to find terminal window size."
                err "Image: Check the 'Images in the terminal' wiki page for more info,"
                return
            }

            printf '\e[2J\e[H'
            get_image_size
            make_thumbnail
            display_image || to_off "Image: $image_backend failed to display the image."
        ;;

        *)
            err "Image: Unknown image backend specified '$image_backend'."
            err "Image: Valid backends are: 'ascii', 'caca', 'catimg', 'chafa', 'jp2a', 'iterm2',
                                            'kitty', 'off', 'sixel', 'pot', 'pixterm', 'termpix',
                                            'tycat', 'w3m', 'viu')"
            err "Image: Falling back to ascii mode."
            print_ascii
        ;;
    esac

    # Set cursor position next image/ascii.
    [[ "$image_backend" != "off" ]] && printf '\e[%sA\e[9999999D' "${lines:-0}"
}

# From pull request #1220, this is a fast way to strip character codes
strip_escape_codes() {
    local input="${1//\"/\\\"}" output="" i char within_code=0
    for ((i=0; i < ${#input}; ++i)); do
        char="${input:i:1}"
        if (( within_code == 1 )); then
            case "${char}" in
                [a-zA-Z]) within_code=0 ;;
            esac
            continue
        fi
        if [[ "${char}" == $'\e' ]]; then
            within_code=1
            continue
        fi
        output+="${char}"
    done
    eval "$2='${output}'"
}

print_ascii() {
    if [[ -f "$image_source" && ! "$image_source" =~ (png|jpg|jpeg|jpe|svg|gif) ]]; then
        ascii_data="$(< "$image_source")"
    elif [[ "$image_source" == "ascii" || $image_source == auto ]]; then
        :
    else
        ascii_data="$image_source"
    fi

    # Set locale to get correct padding.
    LC_ALL="$sys_locale"

    # Calculate size of ascii file in line length / line count.
    if [ -n "$ascii_len" ] && [ -n "$ascii_lines" ]
    then
        lines=$ascii_lines
    else
        # shellcheck disable=SC2162
        # Reading without -r here is intentional. See https://github.com/dylanaraps/neofetch/pull/1543
        while IFS=$'\n' read line; do
            line=${line//█/ }
            # Fast method to strip codes
            strip_escape_codes "${line}" line
            # Use patterns to replace color codes that the above line did not catch
            line=${line//\\033\[*([0-9;])[JKmsu]/}
            line=${line//\[*([0-9;])[JKmsu]/}
            ((++lines,${#line}>ascii_len)) && ascii_len="${#line}"
        done <<< "${ascii_data//\$\{??\}}"
    fi

    # Fallback if file not found.
    ((lines==1)) && {
        lines=
        ascii_len=
        image_source=auto
        get_distro_ascii
        print_ascii
        return
    }

    # Colors.
    ascii_data="${ascii_data//\$\{c1\}/$c1}"
    ascii_data="${ascii_data//\$\{c2\}/$c2}"
    ascii_data="${ascii_data//\$\{c3\}/$c3}"
    ascii_data="${ascii_data//\$\{c4\}/$c4}"
    ascii_data="${ascii_data//\$\{c5\}/$c5}"
    ascii_data="${ascii_data//\$\{c6\}/$c6}"

    ((text_padding=ascii_len+gap))
    printf '%b\n' "$ascii_data${reset}"
    LC_ALL=C
}

get_image_source() {
    case $image_source in
        "auto" | "wall" | "wallpaper")
            get_wallpaper
        ;;

        *)
            # Get the absolute path.
            image_source="$(get_full_path "$image_source")"

            if [[ -d "$image_source" ]]; then
                shopt -s nullglob
                files=("${image_source%/}"/*.{png,jpg,jpeg,jpe,gif,svg})
                shopt -u nullglob
                image="${files[RANDOM % ${#files[@]}]}"

            else
                image="$image_source"
            fi
        ;;
    esac

    err "Image: Using image '$image'"
}

get_wallpaper() {
    case $os in
        "Mac OS X"|"macOS")
            image="$(osascript <<END
                     tell application "System Events" to picture of current desktop
END
)"
        ;;

        "Windows")
            case $distro in
                "Windows XP")
                    image="/c/Documents and Settings/${USER}"
                    image+="/Local Settings/Application Data/Microsoft/Wallpaper1.bmp"

                    [[ "$kernel_name" == *CYGWIN* ]] && image="/cygdrive${image}"
                ;;

                "Windows"*)
                    image="${APPDATA}/Microsoft/Windows/Themes/TranscodedWallpaper.jpg"
                ;;
            esac
        ;;

        *)
            # Get DE if user has disabled the function.
            ((de_run != 1)) && get_de

            type -p wal >/dev/null && [[ -f "${HOME}/.cache/wal/wal" ]] && \
                { image="$(< "${HOME}/.cache/wal/wal")"; return; }

            case $de in
                "MATE"*)
                    image="$(gsettings get org.mate.background picture-filename)"
                ;;

                "Xfce"*)
                    image="$(xfconf-query -c xfce4-desktop -p \
                             "/backdrop/screen0/monitor0/workspace0/last-image")"
                ;;

                "Cinnamon"*)
                    image="$(gsettings get org.cinnamon.desktop.background picture-uri)"
                    image="$(decode_url "$image")"
                ;;

                "GNOME"*)
                    image="$(gsettings get org.gnome.desktop.background picture-uri)"
                    image="$(decode_url "$image")"
                ;;

                "Plasma"*)
                    image=$XDG_CONFIG_HOME/plasma-org.kde.plasma.desktop-appletsrc
                    image=$(awk -F '=' '$1 == "Image" { print $2 }' "$image")
                ;;

                "Cutefish"*)
                    image="$XDG_CONFIG_HOME/cutefishos/theme.conf"
                    image="$(awk -F '=' '$1 == "Wallpaper" {print $2}' "$image")"
                ;;

                "LXQt"*)
                    image="$XDG_CONFIG_HOME/pcmanfm-qt/lxqt/settings.conf"
                    image="$(awk -F '=' '$1 == "Wallpaper" {print $2}' "$image")"
                ;;

                *)
                    if type -p feh >/dev/null && [[ -f "${HOME}/.fehbg" ]]; then
                        image="$(awk -F\' '/feh/ {printf $(NF-1)}' "${HOME}/.fehbg")"

                    elif type -p setroot >/dev/null && \
                         [[ -f "${XDG_CONFIG_HOME}/setroot/.setroot-restore" ]]; then
                        image="$(awk -F\' '/setroot/ {printf $(NF-1)}' \
                                 "${XDG_CONFIG_HOME}/setroot/.setroot-restore")"

                    elif type -p nitrogen >/dev/null; then
                        image="$(awk -F'=' '/file/ {printf $2;exit;}' \
                                 "${XDG_CONFIG_HOME}/nitrogen/bg-saved.cfg")"

                    else
                        image="$(gsettings get org.gnome.desktop.background picture-uri)"
                        image="$(decode_url "$image")"
                    fi
                ;;
            esac

            # Strip un-needed info from the path.
            image="${image/file:\/\/}"
            image="$(trim_quotes "$image")"
        ;;
    esac

    # If image is an xml file, don't use it.
    [[ "${image/*\./}" == "xml" ]] && image=""
}

get_w3m_img_path() {
    # Find w3m-img path.
    shopt -s nullglob
    w3m_paths=({/usr/{local/,},~/.nix-profile/}{lib,libexec,lib64,libexec64}/w3m/w3mi*)
    shopt -u nullglob

    [[ -x "${w3m_paths[0]}" ]] && \
        { w3m_img_path="${w3m_paths[0]}"; return; }

    err "Image: w3m-img wasn't found on your system"
}

get_window_size() {
    # This functions gets the current window size in
    # pixels.
    #
    # We first try to use the escape sequence "\033[14t"
    # to get the terminal window size in pixels. If this
    # fails we then fallback to using "xdotool" or other
    # programs.

    # Tmux has a special way of reading escape sequences
    # so we have to use a slightly different sequence to
    # get the terminal size.
    if [[ "$image_backend" == "tycat" ]]; then
        printf '%b' '\e}qs\000'

    elif [[ -z $VTE_VERSION ]]; then
        case ${TMUX:-null} in
            "null") printf '%b' '\e[14t' ;;
            *)      printf '%b' '\ePtmux;\e\e[14t\e\\ ' ;;
        esac
    fi

    # The escape codes above print the desired output as
    # user input so we have to use read to store the out
    # -put as a variable.
    # The 3 second timeout is required for slow/remote
    # sessions.
    #
    # False positive.
    # shellcheck disable=2141
    IFS=';t' read -d t -t 3 -sra term_size
    unset IFS

    # Split the string into height/width.
    if [[ "$image_backend" == "tycat" ]]; then
        term_width="$((term_size[2] * term_size[0]))"
        term_height="$((term_size[3] * term_size[1]))"

    else
        term_height="${term_size[1]}"
        term_width="${term_size[2]}"
    fi

    # Get terminal width/height.
    if (( "${term_width:-0}" < 50 )) && [[ "$DISPLAY" && $os != "Mac OS X" && $os != "macOS" ]]; then
        if type -p xdotool &>/dev/null; then
            IFS=$'\n' read -d "" -ra win \
                <<< "$(xdotool getactivewindow getwindowgeometry --shell %1)"
            term_width="${win[3]/WIDTH=}"
            term_height="${win[4]/HEIGHT=}"

        elif type -p xwininfo &>/dev/null; then
            # Get the focused window's ID.
            if type -p xdo &>/dev/null; then
                current_window="$(xdo id)"

            elif type -p xprop &>/dev/null; then
                current_window="$(xprop -root _NET_ACTIVE_WINDOW)"
                current_window="${current_window##* }"

            elif type -p xdpyinfo &>/dev/null; then
                current_window="$(xdpyinfo | grep -F "focus:")"
                current_window="${current_window/*window }"
                current_window="${current_window/,*}"
            fi

            # If the ID was found get the window size.
            if [[ "$current_window" ]]; then
                term_size=("$(xwininfo -id "$current_window")")
                term_width="${term_size[0]#*Width: }"
                term_width="${term_width/$'\n'*}"
                term_height="${term_size[0]/*Height: }"
                term_height="${term_height/$'\n'*}"
            fi
        fi
    fi

    term_width="${term_width:-0}"
}


get_term_size() {
    # Get the terminal size in cells.
    read -r lines columns <<< "$(stty size)"

    # Calculate font size.
    font_width="$((term_width / columns))"
    font_height="$((term_height / lines))"
}

get_image_size() {
    # This functions determines the size to make the thumbnail image.
    get_term_size

    case $image_size in
        "auto")
            image_size="$((columns * font_width / 2))"
            term_height="$((term_height - term_height / 4))"

            ((term_height < image_size)) && \
                image_size="$term_height"
        ;;

        *"%")
            percent="${image_size/\%}"
            image_size="$((percent * term_width / 100))"

            (((percent * term_height / 50) < image_size)) && \
                image_size="$((percent * term_height / 100))"
        ;;

        "none")
            # Get image size so that we can do a better crop.
            read -r width height <<< "$(identify -format "%w %h" "$image")"

            while ((width >= (term_width / 2) || height >= term_height)); do
                ((width=width/2,height=height/2))
            done

            crop_mode="none"
        ;;

        *)  image_size="${image_size/px}" ;;
    esac

    # Check for terminal padding.
    [[ "$image_backend" == "w3m" ]] && term_padding

    width="${width:-$image_size}"
    height="${height:-$image_size}"
    text_padding="$(((width + padding + xoffset) / font_width + gap))"
}

make_thumbnail() {
    # Name the thumbnail using variables so we can
    # use it later.
    image_name="${crop_mode}-${crop_offset}-${width}-${height}-${image//\/}"

    # Handle file extensions.
    case ${image##*.} in
        "eps"|"pdf"|"svg"|"gif"|"png")
            image_name+=".png" ;;
        *)  image_name+=".jpg" ;;
    esac

    # Create the thumbnail dir if it doesn't exist.
    mkdir -p "${thumbnail_dir:=${XDG_CACHE_HOME:-${HOME}/.cache}/thumbnails/neofetch}"

    if [[ ! -f "${thumbnail_dir}/${image_name}" ]]; then
        # Get image size so that we can do a better crop.
        [[ -z "$size" ]] && {
            read -r og_width og_height <<< "$(identify -format "%w %h" "$image")"
            ((og_height > og_width)) && size="$og_width" || size="$og_height"
        }

        case $crop_mode in
            "fit")
                c="$(convert "$image" \
                    -colorspace srgb \
                    -format "%[pixel:p{0,0}]" info:)"

                convert \
                    -background none \
                    "$image" \
                    -trim +repage \
                    -gravity south \
                    -background "$c" \
                    -extent "${size}x${size}" \
                    -scale "${width}x${height}" \
                    "${thumbnail_dir}/${image_name}"
            ;;

            "fill")
                convert \
                    -background none \
                    "$image" \
                    -trim +repage \
                    -scale "${width}x${height}^" \
                    -extent "${width}x${height}" \
                    "${thumbnail_dir}/${image_name}"
            ;;

            "none")
                cp "$image" "${thumbnail_dir}/${image_name}"
            ;;

            *)
                convert \
                    -background none \
                    "$image" \
                    -strip \
                    -gravity "$crop_offset" \
                    -crop "${size}x${size}+0+0" \
                    -scale "${width}x${height}" \
                    "${thumbnail_dir}/${image_name}"
            ;;
        esac
    fi

    # The final image.
    image="${thumbnail_dir}/${image_name}"
}

display_image() {
    case $image_backend in
        "caca")
            img2txt \
                -W "$((width / font_width))" \
                -H "$((height / font_height))" \
                --gamma=0.6 \
            "$image"
        ;;


        "ueberzug")
            if [ "$wait" = true ];then
                wait=false;
            else
                ueberzug layer --parser bash 0< <(
                    declare -Ap ADD=(\
                        [action]="add"\
                        [identifier]="neofetch"\
                        [x]=$xoffset [y]=$yoffset\
                        [path]=$image\
                    )
                    read -rs
                )
            fi
        ;;

        "catimg")
            catimg -w "$((width*catimg_size / font_width))" -r "$catimg_size" "$image"
        ;;

        "chafa")
            chafa --stretch --size="$((width / font_width))x$((height / font_height))" "$image"
        ;;

        "jp2a")
            jp2a \
                --colors \
                --width="$((width / font_width))" \
                --height="$((height / font_height))" \
            "$image"
        ;;

        "kitty")
            kitty +kitten icat \
                --align left \
                --place "$((width/font_width))x$((height/font_height))@${xoffset}x${yoffset}" \
            "$image"
        ;;

        "pot")
            pot \
                "$image" \
                --size="$((width / font_width))x$((height / font_height))"
        ;;

        "pixterm")
            pixterm \
                -tc "$((width / font_width))" \
                -tr "$((height / font_height))" \
            "$image"
        ;;

        "sixel")
            img2sixel \
                -w "$width" \
                -h "$height" \
            "$image"
        ;;

        "termpix")
            termpix \
                --width "$((width / font_width))" \
                --height "$((height / font_height))" \
            "$image"
        ;;

        "iterm2")
            printf -v iterm_cmd '\e]1337;File=width=%spx;height=%spx;inline=1:%s' \
                "$width" "$height" "$(base64 < "$image")"

            # Tmux requires an additional escape sequence for this to work.
            [[ -n "$TMUX" ]] && printf -v iterm_cmd '\ePtmux;\e%b\e'\\ "$iterm_cmd"

            printf '%b\a\n' "$iterm_cmd"
        ;;

        "tycat")
            tycat \
                -g "${width}x${height}" \
            "$image"
        ;;

        "viu")
            viu \
                -t -w "$((width / font_width))" -h "$((height / font_height))" \
            "$image"
        ;;

        "w3m")
            get_w3m_img_path
            zws='\xE2\x80\x8B\x20'

            # Add a tiny delay to fix issues with images not
            # appearing in specific terminal emulators.
            ((bash_version>3)) && sleep 0.05
            printf '%b\n%s;\n%s\n' "0;1;$xoffset;$yoffset;$width;$height;;;;;$image" 3 4 |\
            "${w3m_img_path:-false}" -bg "$background_color" &>/dev/null
        ;;
    esac
}

to_ascii() {
    err "$1"
    image_backend="ascii"
    print_ascii

    # Set cursor position next image/ascii.
    printf '\e[%sA\e[9999999D' "${lines:-0}"
}

to_off() {
    err "$1"
    image_backend="off"
    text_padding=
}


# TEXT FORMATTING

info() {
    # Save subtitle value.
    [[ "$2" ]] && subtitle="$1"

    # Make sure that $prin is unset.
    unset -v prin

    # Call the function.
    "get_${2:-$1}"

    # If the get_func function called 'prin' directly, stop here.
    [[ "$prin" ]] && return

    # Update the variable.
    if [[ "$2" ]]; then
        output="$(trim "${!2}")"
    else
        output="$(trim "${!1}")"
    fi

    if [[ "$2" && "${output// }" ]]; then
        prin "$1" "$output"

    elif [[ "${output// }" ]]; then
        prin "$output"

    else
        err "Info: Couldn't detect ${1}."
    fi

    unset -v subtitle
}

prin() {
    # If $2 doesn't exist we format $1 as info.
    if [[ "$(trim "$1")" && "$2" ]]; then
        [[ "$json" ]] && { printf '    %s\n' "\"${1}\": \"${2}\","; return; }

        string="${1}${2:+: $2}"
    else
        string="${2:-$1}"
        local subtitle_color="$info_color"
    fi

    string="$(trim "${string//$'\e[0m'}")"
    length="$(strip_sequences "$string")"
    length="${#length}"

    # Format the output.
    string="${string/:/${reset}${colon_color}${separator:=:}${info_color}}"
    string="${subtitle_color}${bold}${string}"

    # Print the info.
    printf '%b\n' "${text_padding:+\e[${text_padding}C}${zws}${string//\\n}${reset} "

    # Calculate info height.
    ((++info_height))

    # Log that prin was used.
    prin=1
}

get_underline() {
    [[ "$underline_enabled" == "on" ]] && {
        printf -v underline "%${length}s"
        printf '%b%b\n' "${text_padding:+\e[${text_padding}C}${zws}${underline_color}" \
                        "${underline// /$underline_char}${reset} "
    }

    ((++info_height))
    length=
    prin=1
}

get_bold() {
    case $ascii_bold in
        "on")  ascii_bold='\e[1m' ;;
        "off") ascii_bold="" ;;
    esac

    case $bold in
        "on")  bold='\e[1m' ;;
        "off") bold="" ;;
    esac
}

trim() {
    set -f
    # shellcheck disable=2048,2086
    set -- $*
    printf '%s\n' "${*//[[:space:]]/}"
    set +f
}

trim_quotes() {
    trim_output="${1//\'}"
    trim_output="${trim_output//\"}"
    printf "%s" "$trim_output"
}

strip_sequences() {
    strip="${1//$'\e['3[0-9]m}"
    strip="${strip//$'\e['[0-9]m}"
    strip="${strip//\\e\[[0-9]m}"
    strip="${strip//$'\e['38\;5\;[0-9]m}"
    strip="${strip//$'\e['38\;5\;[0-9][0-9]m}"
    strip="${strip//$'\e['38\;5\;[0-9][0-9][0-9]m}"

    printf '%s\n' "$strip"
}

# COLORS

set_colors() {
    c1="$(color "$1")${ascii_bold}"
    c2="$(color "$2")${ascii_bold}"
    c3="$(color "$3")${ascii_bold}"
    c4="$(color "$4")${ascii_bold}"
    c5="$(color "$5")${ascii_bold}"
    c6="$(color "$6")${ascii_bold}"

    [[ "$color_text" != "off" ]] && set_text_colors "$@"
}

set_text_colors() {
    if [[ "${colors[0]}" == "distro" ]]; then
        title_color="$(color "$1")"
        at_color="$reset"
        underline_color="$reset"
        subtitle_color="$(color "$2")"
        colon_color="$reset"
        info_color="$reset"

        # If the ascii art uses 8 as a color, make the text the fg.
        ((${1:-1} == 8)) && title_color="$reset"
        ((${2:-7} == 8)) && subtitle_color="$reset"

        # If the second color is white use the first for the subtitle.
        ((${2:-7} == 7)) && subtitle_color="$(color "$1")"
        ((${1:-1} == 7)) && title_color="$reset"
    else
        title_color="$(color "${colors[0]}")"
        at_color="$(color "${colors[1]}")"
        underline_color="$(color "${colors[2]}")"
        subtitle_color="$(color "${colors[3]}")"
        colon_color="$(color "${colors[4]}")"
        info_color="$(color "${colors[5]}")"
    fi

    # Bar colors.
    if [[ "$bar_color_elapsed" == "distro" ]]; then
        bar_color_elapsed="$(color fg)"
    else
        bar_color_elapsed="$(color "$bar_color_elapsed")"
    fi

    if [[ "$bar_color_total" == "distro" ]]; then
        bar_color_total="$(color fg)"
    else
        bar_color_total="$(color "$bar_color_total")"
    fi
}

color() {
    case $1 in
        [0-6])    printf '%b\e[3%sm'   "$reset" "$1" ;;
        7 | "fg") printf '\e[37m%b'    "$reset" ;;
        "#"*)
            local rgb="${1//#}"
            rgb="$((0x$rgb))"
            printf '\e[38;2;%b;%b;%bm' "$((rgb >> 16))" "$(((rgb >> 8) & 0xff))" "$((rgb & 0xff))"
        ;;

        *)        printf '\e[38;5;%bm' "$1" ;;
    esac
}

# OTHER

stdout() {
    image_backend="off"
    unset subtitle_color colon_color info_color underline_color bold title_color at_color \
          text_padding zws reset color_blocks bar_color_elapsed bar_color_total \
          c1 c2 c3 c4 c5 c6 c7 c8
}

err() {
    err+="$(color 1)[!]${reset} $1
"
}

get_full_path() {
    # This function finds the absolute path from a relative one.
    # For example "Pictures/Wallpapers" --> "/home/dylan/Pictures/Wallpapers"

    # If the file exists in the current directory, stop here.
    [[ -f "${PWD}/${1}" ]] && { printf '%s\n' "${PWD}/${1}"; return; }

    ! cd "${1%/*}" && {
        err "Error: Directory '${1%/*}' doesn't exist or is inaccessible"
        err "       Check that the directory exists or try another directory."
        exit 1
    }

    local full_dir="${1##*/}"

    # Iterate down a (possible) chain of symlinks.
    while [[ -L "$full_dir" ]]; do
        full_dir="$(readlink "$full_dir")"
        cd "${full_dir%/*}" || exit
        full_dir="${full_dir##*/}"
    done

    # Final directory.
    full_dir="$(pwd -P)/${1/*\/}"

    [[ -e "$full_dir" ]] && printf '%s\n' "$full_dir"
}

get_user_config() {
    # --config /path/to/config.conf
    if [[ -f "$config_file" ]]; then
        source "$config_file"
        err "Config: Sourced user config. (${config_file})"
        return

    elif [[ -f "${XDG_CONFIG_HOME}/neofetch/config.conf" ]]; then
        source "${XDG_CONFIG_HOME}/neofetch/config.conf"
        err "Config: Sourced user config.    (${XDG_CONFIG_HOME}/neofetch/config.conf)"

    elif [[ -f "${XDG_CONFIG_HOME}/neofetch/config" ]]; then
        source "${XDG_CONFIG_HOME}/neofetch/config"
        err "Config: Sourced user config.    (${XDG_CONFIG_HOME}/neofetch/config)"

    elif [[ -z "$no_config" ]]; then
        config_file="${XDG_CONFIG_HOME}/neofetch/config.conf"

        # The config file doesn't exist, create it.
        mkdir -p "${XDG_CONFIG_HOME}/neofetch/"
        printf '%s\n' "$config" > "$config_file"
    fi
}

bar() {
    # Get the values.
    elapsed="$(($1 * bar_length / $2))"

    # Create the bar with spaces.
    printf -v prog  "%${elapsed}s"
    printf -v total "%$((bar_length - elapsed))s"

    # Set the colors and swap the spaces for $bar_char_.
    bar+="${bar_color_elapsed}${prog// /${bar_char_elapsed}}"
    bar+="${bar_color_total}${total// /${bar_char_total}}"

    # Borders.
    [[ "$bar_border" == "on" ]] && \
        bar="$(color fg)[${bar}$(color fg)]"

    printf "%b" "${bar}${info_color}"
}

cache() {
    if [[ "$2" ]]; then
        mkdir -p "${cache_dir}/neofetch"
        printf "%s" "${1/*-}=\"$2\"" > "${cache_dir}/neofetch/${1/*-}"
    fi
}

get_cache_dir() {
    if [[ "$TMPDIR" ]]; then
        cache_dir="$TMPDIR"
    else
        cache_dir="/tmp"
    fi
}

kde_config_dir() {
    # If the user is using KDE get the KDE
    # configuration directory.
    if [[ "$kde_config_dir" ]]; then
        return

    elif type -p kf5-config &>/dev/null; then
        kde_config_dir="$(kf5-config --path config)"

    elif type -p kde4-config &>/dev/null; then
        kde_config_dir="$(kde4-config --path config)"

    elif type -p kde-config &>/dev/null; then
        kde_config_dir="$(kde-config --path config)"

    elif [[ -d "${HOME}/.kde4" ]]; then
        kde_config_dir="${HOME}/.kde4/share/config"

    elif [[ -d "${HOME}/.kde3" ]]; then
        kde_config_dir="${HOME}/.kde3/share/config"
    fi

    kde_config_dir="${kde_config_dir/$'/:'*}"
}

tde_config_dir() {
    if [[ "$tde_config_dir" ]]; then
        return

    elif type -p tde-config &>/dev/null; then
        tde_config_dir="$(tde-config --path config)"

    elif [[ -d "${HOME}/.configtde" ]]; then
        tde_config_dir="${HOME}/.configtde"

    fi

    tde_config_dir="${tde_config_dir/$'/:'*}"
}

term_padding() {
    # Get terminal padding to properly align cursor.
    [[ -z "$term" ]] && get_term

    case $term in
        urxvt*|rxvt-unicode)
            [[ $xrdb ]] || xrdb=$(xrdb -query)

            [[ $xrdb != *internalBorder:* ]] &&
                return

            padding=${xrdb/*internalBorder:}
            padding=${padding/$'\n'*}

            [[ $padding =~ ^[0-9]+$ ]] ||
                padding=
        ;;
    esac
}

dynamic_prompt() {
    [[ "$image_backend" == "off" ]]   && { printf '\n'; return; }
    [[ "$image_backend" != "ascii" ]] && ((lines=(height + yoffset) / font_height + 1))
    [[ "$image_backend" == "w3m" ]]   && ((lines=lines + padding / font_height + 1))

    # If the ascii art is taller than the info.
    ((lines=lines>info_height?lines-info_height+1:1))

    printf -v nlines "%${lines}s"
    printf "%b" "${nlines// /\\n}"
}

cache_uname() {
    # Cache the output of uname so we don't
    # have to spawn it multiple times.
    IFS=" " read -ra uname <<< "$(uname -srm)"

    kernel_name="${uname[0]}"
    kernel_version="${uname[1]}"
    kernel_machine="${uname[2]}"

    if [[ "$kernel_name" == "Darwin" ]] ||
       [[ "$kernel_name" == "FreeBSD" && -f /System/Library/CoreServices/SystemVersion.plist ]]; then
        # macOS can report incorrect versions unless this is 0.
        # https://github.com/dylanaraps/neofetch/issues/1607
        export SYSTEM_VERSION_COMPAT=0

        IFS=$'\n' read -d "" -ra sw_vers <<< "$(awk -F'<|>' '/key|string/ {print $3}' \
                            "/System/Library/CoreServices/SystemVersion.plist")"
        for ((i=0;i<${#sw_vers[@]};i+=2)) {
            case ${sw_vers[i]} in
                ProductName)          darwin_name=${sw_vers[i+1]} ;;
                ProductFamily)        darwin_family=${sw_vers[i+1]} ;;
                ProductVersion)       osx_version=${sw_vers[i+1]} ;;
                ProductBuildVersion)  osx_build=${sw_vers[i+1]}   ;;
            esac
        }
    fi
}

get_ppid() {
    # Get parent process ID of PID.
    case $os in
        "Windows")
            ppid="$(ps -p "${1:-$PPID}" | awk '{printf $2}')"
            ppid="${ppid/PPID}"
        ;;

        "Linux")
            ppid="$(grep -i -F "PPid:" "/proc/${1:-$PPID}/status")"
            ppid="$(trim "${ppid/PPid:}")"
        ;;

        *)
            ppid="$(ps -p "${1:-$PPID}" -o ppid=)"
        ;;
    esac

    printf "%s" "$ppid"
}

get_process_name() {
    # Get PID name.
    case $os in
        "Windows")
            name="$(ps -p "${1:-$PPID}" | awk '{printf $8}')"
            name="${name/COMMAND}"
            name="${name/*\/}"
        ;;

        "Linux")
            read -rd $'\00' name < "/proc/${1:-$PPID}/cmdline"
        ;;

        *)
            name="$(ps -p "${1:-$PPID}" -o comm=)"
        ;;
    esac

    printf "%s" "$name"
}

decode_url() {
    decode="${1//+/ }"
    printf "%b" "${decode//%/\\x}"
}

# FINISH UP

usage() { printf "%s" "\
Usage: neofetch func_name --option \"value\" --option \"value\"

Neofetch is a CLI system information tool written in BASH. Neofetch
displays information about your system next to an image, your OS logo,
or any ASCII file of your choice.

NOTE: Every launch flag has a config option.

Options:

INFO:
    func_name                   Specify a function name (second part of info() from config) to
                                quickly display only that function's information.

                                Example: neofetch uptime --uptime_shorthand tiny

                                Example: neofetch uptime disk wm memory

                                This can be used in bars and scripts like so:

                                memory=\"\$(neofetch memory)\"; memory=\"\${memory##*: }\"

                                For multiple outputs at once (each line of info in an array):

                                IFS=\$'\\n' read -d \"\" -ra info < <(neofetch memory uptime wm)

                                info=(\"\${info[@]##*: }\")

    --disable infoname          Allows you to disable an info line from appearing
                                in the output. 'infoname' is the function name from the
                                'print_info()' function inside the config file.
                                For example: 'info \"Memory\" memory' would be '--disable memory'

                                NOTE: You can supply multiple args. eg. 'neofetch --disable cpu gpu'

    --title_fqdn on/off         Hide/Show Fully Qualified Domain Name in title.
    --package_managers on/off   Hide/Show Package Manager names. (on, tiny, off)
    --os_arch on/off            Hide/Show OS architecture.
    --speed_type type           Change the type of cpu speed to display.
                                Possible values: current, min, max, bios,
                                scaling_current, scaling_min, scaling_max

                                NOTE: This only supports Linux with cpufreq.

    --speed_shorthand on/off    Whether or not to show decimals in CPU speed.

                                NOTE: This flag is not supported in systems with CPU speed less than
                                1 GHz.

    --cpu_brand on/off          Enable/Disable CPU brand in output.
    --cpu_cores type            Whether or not to display the number of CPU cores
                                Possible values: logical, physical, off

                                NOTE: 'physical' doesn't work on BSD.

    --cpu_speed on/off          Hide/Show cpu speed.
    --cpu_temp C/F/off          Hide/Show cpu temperature.

                                NOTE: This only works on Linux and BSD.

                                NOTE: For FreeBSD and NetBSD-based systems, you need to enable
                                coretemp kernel module. This only supports newer Intel processors.

    --distro_shorthand on/off   Shorten the output of distro (on, tiny, off)

                                NOTE: This option won't work in Windows (Cygwin)

    --kernel_shorthand on/off   Shorten the output of kernel

                                NOTE: This option won't work in BSDs (except PacBSD and PC-BSD)

    --uptime_shorthand on/off   Shorten the output of uptime (on, tiny, off)
    --refresh_rate on/off       Whether to display the refresh rate of each monitor
                                Unsupported on Windows
    --gpu_brand on/off          Enable/Disable GPU brand in output. (AMD/NVIDIA/Intel)
    --gpu_type type             Which GPU to display. (all, dedicated, integrated)

                                NOTE: This only supports Linux.

    --de_version on/off         Show/Hide Desktop Environment version
    --gtk_shorthand on/off      Shorten output of gtk theme/icons
    --gtk2 on/off               Enable/Disable gtk2 theme/font/icons output
    --gtk3 on/off               Enable/Disable gtk3 theme/font/icons output
    --shell_path on/off         Enable/Disable showing \$SHELL path
    --shell_version on/off      Enable/Disable showing \$SHELL version
    --editor_path on/off        Enable/Disable showing \$EDITOR path
    --editor_version on/off     Enable/Disable showing \$EDITOR version
    --disk_show value           Which disks to display.
                                Possible values: '/', '/dev/sdXX', '/path/to/mount point'

                                NOTE: Multiple values can be given. (--disk_show '/' '/dev/sdc1')

    --disk_subtitle type        What information to append to the Disk subtitle.
                                Takes: name, mount, dir, none

                                'name' shows the disk's name (sda1, sda2, etc)

                                'mount' shows the disk's mount point (/, /mnt/Local Disk, etc)

                                'dir' shows the basename of the disks's path. (/, Local Disk, etc)

                                'none' shows only 'Disk' or the configured title.

    --disk_percent on/off       Hide/Show disk percent.

    --ip_host url               URL to query for public IP
    --ip_timeout int            Public IP timeout (in seconds).
    --ip_interface value        Interface(s) to use for local IP
    --song_format format        Print the song data in a specific format (see config file).
    --song_shorthand on/off     Print the Artist/Album/Title on separate lines.
    --memory_percent on/off     Display memory percentage.
    --memory_unit (k/m/g/t)ib   Memory output unit.
    --memory_precision integer  Change memory output precision. (≥0, default=2)
    --music_player player-name  Manually specify a player to use.
                                Available values are listed in the config file

TEXT FORMATTING:
    --colors x x x x x x        Changes the text colors in this order:
                                title, @, underline, subtitle, colon, info
    --underline on/off          Enable/Disable the underline.
    --underline_char char       Character to use when underlining title
    --bold on/off               Enable/Disable bold text
    --separator string          Changes the default ':' separator to the specified string.

COLOR BLOCKS:
    --color_blocks on/off       Enable/Disable the color blocks
    --col_offset auto/num       Left-padding of color blocks
    --block_width num           Width of color blocks in spaces
    --block_height num          Height of color blocks in lines
    --block_range num num       Range of colors to print as blocks

BARS:
    --bar_char 'elapsed char' 'total char'
                                Characters to use when drawing bars.
    --bar_border on/off         Whether or not to surround the bar with '[]'
    --bar_length num            Length in spaces to make the bars.
    --bar_colors num num        Colors to make the bar.
                                Set in this order: elapsed, total
    --memory_display mode       Bar mode.
                                Possible values: bar, infobar, barinfo, off
    --battery_display mode      Bar mode.
                                Possible values: bar, infobar, barinfo, off
    --disk_display mode         Bar mode.
                                Possible values: bar, infobar, barinfo, off

IMAGE BACKEND:
    --backend backend           Which image backend to use.
                                Possible values: 'ascii', 'caca', 'catimg', 'chafa', 'jp2a',
                                'iterm2', 'off', 'sixel', 'tycat', 'w3m', 'kitty', 'viu'
    --source source             Which image or ascii file to use.
                                Possible values: 'auto', 'ascii', 'wallpaper', '/path/to/img',
                                '/path/to/ascii', '/path/to/dir/', 'command output' [ascii]

    --ascii source              Shortcut to use 'ascii' backend.

                                NEW: neofetch --ascii \"\$(fortune | cowsay -W 30)\"

    --caca source               Shortcut to use 'caca' backend.
    --catimg source             Shortcut to use 'catimg' backend.
    --chafa source              Shortcut to use 'chafa' backend.
    --iterm2 source             Shortcut to use 'iterm2' backend.
    --jp2a source               Shortcut to use 'jp2a' backend.
    --kitty source              Shortcut to use 'kitty' backend.
    --pot source                Shortcut to use 'pot' backend.
    --pixterm source            Shortcut to use 'pixterm' backend.
    --sixel source              Shortcut to use 'sixel' backend.
    --termpix source            Shortcut to use 'termpix' backend.
    --tycat source              Shortcut to use 'tycat' backend.
    --w3m source                Shortcut to use 'w3m' backend.
    --ueberzug source           Shortcut to use 'ueberzug' backend
    --viu source                Shortcut to use 'viu' backend
    --off                       Shortcut to use 'off' backend (Disable ascii art).

    NOTE: 'source; can be any of the following: 'auto', 'ascii', 'wallpaper', '/path/to/img',
    '/path/to/ascii', '/path/to/dir/'

ASCII:
    --ascii_colors x x x x x x  Colors to print the ascii art
    --ascii_distro distro       Which Distro's ascii art to print

                                NOTE: AIX, AlmaLinux, Alpine, Alter, Amazon, AmogOS, Anarchy,
                                Android, Antergos, antiX, AOSC OS, AOSC OS/Retro, Aperio GNU/Linux,
                                Apricity, Arch, ArchBox, Archcraft, ARCHlabs, ArchMerge, ArchStrike,
                                ArcoLinux, Artix, Arya, Asahi, Aster, AsteroidOS, astOS, Bedrock,
                                BigLinux, Bitrig, BlackArch, blackPanther, BLAG, BlankOn, BlueLight,
                                Bodhi, bonsai, BSD, BunsenLabs, CachyOS, Calculate, CalinixOS,
                                Carbs, CBL-Mariner, CelOS, Center, CentOS, Chakra, ChaletOS,
                                Chapeau, ChonkySealOS, Chrom, Cleanjaro, Clear Linux OS, ClearOS,
                                Clover, Cobalt, Condres, Container Linux by CoreOS, CRUX, Crystal
                                Linux, Cucumber, CutefishOS, CyberOS, dahlia, DarkOs, Darwin,
                                Debian, Deepin, DesaOS, Devuan, DietPi, DracOS, DragonFly, Drauger,
                                Droidian, Elementary, Elive, EncryptOS, EndeavourOS, Endless, Enso,
                                EuroLinux, Exherbo, Exodia Predator OS, Fedora, Feren, Finnix,
                                FreeBSD, FreeMiNT, Frugalware, Funtoo, GalliumOS, Garuda, Gentoo,
                                GhostBSD, glaucus, gNewSense, GNOME, GNU, GoboLinux, GrapheneOS,
                                Grombyang, Guix, Haiku, HamoniKR, HarDClanZ, Hash, Huayra, Hybrid,
                                HydroOS, Hyperbola, iglunix, instantOS, IRIX, Itc, januslinux,
                                Kaisen, Kali, KaOS, KDE, Kibojoe, Kogaion, Korora, KrassOS, KSLinux,
                                Kubuntu, LangitKetujuh, LaxerOS, LEDE, LibreELEC, Linspire, Linux,
                                Linux Lite, Linux Mint, Linux Mint Old, Live Raizo, LMDE, Lubuntu,
                                Lunar, mac, Mageia, MagpieOS, Mandriva, Manjaro, MassOS, MatuusOS,
                                Maui, Mer, Minix, MIRACLE LINUX, MX, Namib, NekOS, Neptune, NetBSD,
                                Netrunner, Nitrux, NixOS, NomadBSD, Nurunner, NuTyX, Obarun,
                                OBRevenge, OmniOS, Open Source Media Center, OpenBSD, openEuler,
                                OpenIndiana, openmamba, OpenMandriva, OpenStage, openSUSE, openSUSE
                                Leap, openSUSE Tumbleweed, OpenWrt, OPNsense, Oracle, orchid, OS
                                Elbrus, PacBSD, Parabola, parch, Pardus, Parrot, Parsix, PCBSD,
                                PCLinuxOS, pearOS, Pengwin, Pentoo, Peppermint, Pisi, PNM Linux,
                                Pop!_OS, Porteus, PostMarketOS, Profelis SambaBOX, Proxmox, PuffOS,
                                Puppy, PureOS, Q4OS, Qubes, Qubyt, Quibian, Radix, Raspbian,
                                ravynOS, Reborn OS, Red Star, Redcore, Redhat, Refracted Devuan,
                                Regata, Regolith, rocky, Rosa, Sabayon, sabotage, Sailfish,
                                SalentOS, Sasanqua, Scientific, semc, Septor, Serene, SharkLinux,
                                ShastraOS, Siduction, SkiffOS, Slackware, SliTaz, SmartOS, Soda,
                                Solus, Source Mage, Sparky, Star, SteamOS, Stock Linux, Sulin,
                                SunOS, SwagArch, t2, Tails, TeArch, TorizonCore, Trisquel, Twister,
                                Ubuntu, Ubuntu Budgie, Ubuntu Cinnamon, Ubuntu Kylin, Ubuntu MATE,
                                Ubuntu Studio, Ubuntu Sway, Ubuntu Touch, Ubuntu-GNOME,
                                ubuntu_old02, Ultramarine Linux, Univalent, Univention, Uos, UrukOS,
                                uwuntu, Vanilla, Venom, VNux, Void, VzLinux, wii-linux-ngx, Windows,
                                Windows 10, Windows 11, XFerience, Xubuntu, yiffOS, Zorin have ascii
                                logos.

                                NOTE: arch, dragonfly, Fedora, LangitKetujuh, nixos, redhat, Ubuntu
                                have 'old' logo variants, use {distro}_old to use them.

                                NOTE: alpine, android, aoscosretro, arch, arcolinux, artix,
                                CalinixOS, centos, cleanjaro, crux, debian, dragonfly, elementary,
                                fedora, freebsd, garuda, gentoo, guix, haiku, hyperbola, kali,
                                linuxlite, linuxmint, mac, mageia, manjaro, mx, netbsd, nixos,
                                openbsd, opensuse, orchid, parabola, popos, postmarketos, pureos,
                                Raspbian, rocky, slackware, sunos, ubuntu, void have 'small' logo
                                variants, use {distro}_small to use them.

    --ascii_bold on/off         Whether or not to bold the ascii logo.
    -L, --logo                  Hide the info text and only show the ascii logo.

IMAGE:
    --loop                      Redraw the image constantly until Ctrl+C is used. This fixes issues
                                in some terminals emulators when using image mode.
    --size 00px | --size 00%    How to size the image.
                                Possible values: auto, 00px, 00%, none
    --catimg_size 1/2           Change the resolution of catimg.
    --crop_mode mode            Which crop mode to use
                                Takes the values: normal, fit, fill
    --crop_offset value         Change the crop offset for normal mode.
                                Possible values: northwest, north, northeast,
                                west, center, east, southwest, south, southeast

    --xoffset px                How close the image will be to the left edge of the
                                window. This only works with w3m.
    --yoffset px                How close the image will be to the top edge of the
                                window. This only works with w3m.
    --bg_color color            Background color to display behind transparent image.
                                This only works with w3m.
    --gap num                   Gap between image and text.

                                NOTE: --gap can take a negative value which will move the text
                                closer to the left side.

    --clean                     Delete cached files and thumbnails.

OTHER:
    --config /path/to/config    Specify a path to a custom config file
    --config none               Launch the script without a config file
    --no_config                 Don't create the user config file.
    --print_config              Print the default config file to stdout.
    --stdout=on                 Turn off all colors and disables any ASCII/image backend.
    --stdout=off                Enable the colored output and ASCII/image backend
    --stdout=auto               Let the program decide basing on the output type (default behavior)
    --stdout                    Equivalent to '--stdout=on', for backward compatibility
    --help                      Print this text and exit
    --version                   Show neofetch version
    -v                          Display error messages.
    -vv                         Display a verbose log for error reporting.

DEVELOPER:
    --gen-man                   Generate a manpage for Neofetch in your PWD. (Requires GNU help2man)


Report bugs to https://github.com/dylanaraps/neofetch/issues

"
exit 1
}

get_args() {
    # Check the commandline flags early for '--config'.
    [[ "$*" != *--config* && "$*" != *--no_config* ]] && get_user_config

    while [[ "$1" ]]; do
        case $1 in
            # Info
            "--title_fqdn") title_fqdn="$2" ;;
            "--package_managers") package_managers="$2" ;;
            "--os_arch") os_arch="$2" ;;
            "--cpu_cores") cpu_cores="$2" ;;
            "--cpu_speed") cpu_speed="$2" ;;
            "--speed_type") speed_type="$2" ;;
            "--speed_shorthand") speed_shorthand="$2" ;;
            "--distro_shorthand") distro_shorthand="$2" ;;
            "--kernel_shorthand") kernel_shorthand="$2" ;;
            "--uptime_shorthand") uptime_shorthand="$2" ;;
            "--cpu_brand") cpu_brand="$2" ;;
            "--gpu_brand") gpu_brand="$2" ;;
            "--gpu_type") gpu_type="$2" ;;
            "--refresh_rate") refresh_rate="$2" ;;
            "--de_version") de_version="$2" ;;
            "--gtk_shorthand") gtk_shorthand="$2" ;;
            "--gtk2") gtk2="$2" ;;
            "--gtk3") gtk3="$2" ;;
            "--qt")     qt="$2" ;;
            "--shell_path") shell_path="$2" ;;
            "--shell_version") shell_version="$2" ;;
            "--editor_path") editor_path="$2" ;;
            "--editor_version") editor_version="$2" ;;
            "--ip_host") public_ip_host="$2" ;;
            "--ip_timeout") public_ip_timeout="$2" ;;
            "--ip_interface")
                unset local_ip_interface
                for arg in "$@"; do
                    case "$arg" in
                        "--ip_interface") ;;
                        "-"*) break ;;
                        *) local_ip_interface+=("$arg") ;;
                    esac
                done
            ;;

            "--song_format") song_format="$2" ;;
            "--song_shorthand") song_shorthand="$2" ;;
            "--music_player") music_player="$2" ;;
            "--memory_percent") memory_percent="$2" ;;
            "--memory_unit") memory_unit="$2" ;;
            "--memory_precision") mem_precision="$2" ;;
            "--cpu_temp")
                cpu_temp="$2"
                [[ "$cpu_temp" == "on" ]] && cpu_temp="C"
            ;;

            "--disk_subtitle") disk_subtitle="$2" ;;
            "--disk_percent")  disk_percent="$2" ;;
            "--disk_show")
                unset disk_show
                for arg in "$@"; do
                    case $arg in
                        "--disk_show") ;;
                        "-"*) break ;;
                        *) disk_show+=("$arg") ;;
                    esac
                done
            ;;

            "--disable")
                for func in "$@"; do
                    case $func in
                        "--disable") continue ;;
                        "-"*) break ;;
                        *)
                            ((bash_version >= 4)) && func="${func,,}"
                            unset -f "get_$func"
                        ;;
                    esac
                done
            ;;

            # Text Colors
            "--colors")
                unset colors
                for arg in "$2" "$3" "$4" "$5" "$6" "$7"; do
                    case $arg in
                        "-"*) break ;;
                        *) colors+=("$arg") ;;
                    esac
                done
                colors+=(7 7 7 7 7 7)
            ;;

            # Text Formatting
            "--underline") underline_enabled="$2" ;;
            "--underline_char") underline_char="$2" ;;
            "--bold") bold="$2" ;;
            "--separator") separator="$2" ;;

            # Color Blocks
            "--color_blocks") color_blocks="$2" ;;
            "--block_range") block_range=("$2" "$3") ;;
            "--block_width") block_width="$2" ;;
            "--block_height") block_height="$2" ;;
            "--col_offset") col_offset="$2" ;;

            # Bars
            "--bar_char")
                bar_char_elapsed="$2"
                bar_char_total="$3"
            ;;

            "--bar_border") bar_border="$2" ;;
            "--bar_length") bar_length="$2" ;;
            "--bar_colors")
                bar_color_elapsed="$2"
                bar_color_total="$3"
            ;;

            "--memory_display") memory_display="$2" ;;
            "--battery_display") battery_display="$2" ;;
            "--disk_display") disk_display="$2" ;;

            # Image backend
            "--backend") image_backend="$2" ;;
            "--source") image_source="$2" ;;
            "--ascii" | "--caca" | "--catimg" | "--chafa" | "--jp2a" | "--iterm2" | "--off" |\
            "--pot" | "--pixterm" | "--sixel" | "--termpix" | "--tycat" | "--w3m" | "--kitty" |\
            "--ueberzug" | "--viu")
                image_backend="${1/--}"
                case $2 in
                    "-"* | "") ;;
                    *) image_source="$2" ;;
                esac
            ;;

            # Image options
            "--loop") image_loop="on" ;;
            "--image_size" | "--size") image_size="$2" ;;
            "--catimg_size") catimg_size="$2" ;;
            "--crop_mode") crop_mode="$2" ;;
            "--crop_offset") crop_offset="$2" ;;
            "--xoffset") xoffset="$2" ;;
            "--yoffset") yoffset="$2" ;;
            "--background_color" | "--bg_color") background_color="$2" ;;
            "--gap") gap="$2" ;;
            "--clean")
                [[ -d "$thumbnail_dir" ]] && rm -rf "$thumbnail_dir"
                rm -rf "$cache_dir/neofetch/"
                exit
            ;;

            "--ascii_colors")
                unset ascii_colors
                for arg in "$2" "$3" "$4" "$5" "$6" "$7"; do
                    case $arg in
                        "-"*) break ;;
                        *) ascii_colors+=("$arg")
                    esac
                done
                ascii_colors+=(7 7 7 7 7 7)
            ;;

            "--ascii_distro")
                image_backend="ascii"
                ascii_distro="$2"
            ;;

            "--ascii_bold") ascii_bold="$2" ;;
            "--logo" | "-L")
                image_backend="ascii"
                print_info() { printf '\n'; }
            ;;

            # Other
            "--config")
                case $2 in
                    "none" | "off" | "") ;;
                    *)
                        config_file="$(get_full_path "$2")"
                        get_user_config
                    ;;
                esac
            ;;
            "--no_config") no_config="on" ;;
            "--stdout") stdout="on" ;;
            "--stdout=on") stdout="on" ;;
            "--stdout=off") stdout="off" ;;
            "--stdout=auto") stdout="auto" ;;
            "-v") verbose="on" ;;
            "--print_config") printf '%s\n' "$config"; exit ;;
            "-vv") set -x; verbose="on" ;;
            "--help") usage ;;
            "--version")
                printf '%s\n' "Neofetch $version"
                exit 1
            ;;
            "--gen-man")
                help2man -n "A fast, highly customizable system info script" \
                          -N ./neofetch -o neofetch.1
                exit 1
            ;;

            "--json")
                json="on"
                unset -f get_title get_cols get_underline

                printf '{\n'
                print_info 2>/dev/null
                printf '    %s\n' "\"Version\": \"${version}\""
                printf '}\n'
                exit
            ;;

            "--travis")
                print_info() {
                    info title
                    info underline

                    info "OS" distro
                    info "Host" model
                    info "Kernel" kernel
                    info "Uptime" uptime
                    info "Packages" packages
                    info "Shell" shell
                    info "Resolution" resolution
                    info "DE" de
                    info "WM" wm
                    info "WM Theme" wm_theme
                    info "Theme" theme
                    info "Icons" icons
                    info "Terminal" term
                    info "Terminal Font" term_font
                    info "CPU" cpu
                    info "GPU" gpu
                    info "GPU Driver" gpu_driver
                    info "Memory" memory
                    info "Network" network

                    info "Disk" disk
                    info "Battery" battery
                    info "Power Adapter" power_adapter
                    info "Font" font
                    info "Song" song
                    info "Local IP" local_ip
                    info "Public IP" public_ip
                    info "Users" users

                    info cols

                    # Testing.
                    prin "prin"
                    prin "prin" "prin"

                    # Testing no subtitles.
                    info uptime
                    info disk
                }

                refresh_rate="on"
                shell_version="on"
                memory_display="infobar"
                disk_display="infobar"
                cpu_temp="C"

                # Known implicit unused variables.
                mpc_args=()
                printf '%s\n' "$kernel $icons $font $cursor $battery $locale ${mpc_args[*]}"
            ;;
        esac

        shift
    done
}

get_simple() {
    while [[ "$1" ]]; do
        [[ "$(type -t "get_$1")" == "function" ]] && {
            get_distro
            stdout
            simple=1
            info "$1" "$1"
        }
        shift
    done
    ((simple)) && exit
}

old_functions() {
    # Removed functions for backwards compatibility.
    get_line_break() { :; }
    get_cpu_usage() { :; }
}

get_distro_ascii() {
    # This function gets the distro ascii art and colors.
    #
    # $ascii_distro is the same as $distro.
    case $(trim "$ascii_distro") in
        "AIX"*)
            set_colors 2 7
            read -rd '' ascii_data <<'EOF'
${c1}           `:+ssssossossss+-`
        .oys///oyhddddhyo///sy+.
      /yo:+hNNNNNNNNNNNNNNNNh+:oy/
    :h/:yNNNNNNNNNNNNNNNNNNNNNNy-+h:
  `ys.yNNNNNNNNNNNNNNNNNNNNNNNNNNy.ys
 `h+-mNNNNNNNNNNNNNNNNNNNNNNNNNNNNm-oh
 h+-NNNNNNNNNNNNNNNNNNNNNNNNNNNNNNNN.oy
/d`mNNNNNNN/::mNNNd::m+:/dNNNo::dNNNd`m:
h//NNNNNNN: . .NNNh  mNo  od. -dNNNNN:+y
N.sNNNNNN+ -N/ -NNh  mNNd.   sNNNNNNNo-m
N.sNNNNNs  +oo  /Nh  mNNs` ` /mNNNNNNo-m
h//NNNNh  ossss` +h  md- .hm/ `sNNNNN:+y
:d`mNNN+/yNNNNNd//y//h//oNNNNy//sNNNd`m-
 yo-NNNNNNNNNNNNNNNNNNNNNNNNNNNNNNNm.ss
 `h+-mNNNNNNNNNNNNNNNNNNNNNNNNNNNNm-oy
   sy.yNNNNNNNNNNNNNNNNNNNNNNNNNNs.yo
    :h+-yNNNNNNNNNNNNNNNNNNNNNNs-oh-
      :ys:/yNNNNNNNNNNNNNNNmy/:sy:
        .+ys///osyhhhhys+///sy+.
            -/osssossossso/-
EOF
        ;;

        "Aperio GNU/Linux"*)
            set_colors 255
            read -rd '' ascii_data <<'EOF'
${c2}
 _.._  _ ._.. _
(_][_)(/,[  |(_)
   |   GNU/Linux
EOF
        ;;

        "Asahi"*)
            set_colors 3 2 1 8 7 6 4
            read -rd '' ascii_data <<'EOF'
${c1}                   ##  ${c2}**
                ${c1}*####${c2}****.
                  ${c1}###${c2},
               ${c3}...,${c1}/#${c3},,,..
          ${c3}/*,,,,,,,,${c1}*${c3},........${c4},,
        ${c3},((((((//*,,,,,,,,${c4},......
       ${c3}((((((((((((((${c5}%..${c4}..........
     ${c3},(((((((((((((((${c5}@@(${c4}............
    ${c3}(((((((((((((((((${c5}@@@@/${c4}............
  ${c3},((((((((((((((((((${c5}@@@@@&*${c4}...........
 ${c3}((((((((((((((((((((${c5}@@@@@@@&${c4},...........
${c3}(((((((((((((((((((((${c5}@@@${c6}&%&${c5}@@@%${c4},..........
 ${c3}/(((((((((((((((((((${c5}@@@${c6}&%%&${c5}@@@@(${c4}........
    ${c3},((((((((((((((((${c5}@@@${c6}&&${c5}@@&/&@@@/${c4}..
        ${c3}/((((((((((((${c5}@@@@@@/${c4}.../&&
           ${c3}.(((((((((${c5}@@@@(${c4}....
               ${c3}/(((((${c5}@@#${c4}...
                  ${c3}.((${c4}&,


EOF
        ;;

        "Hash"*)
            set_colors 123
            read -rd '' ascii_data <<'EOF'
${c1}

      +   ######   +
    ###   ######   ###
  #####   ######   #####
 ######   ######   ######

####### '"###### '"########
#######   ######   ########
#######   ######   ########

 ###### '"###### '"######
  #####   ######   #####
    ###   ######   ###
      ~   ######   ~

EOF
        ;;
        "HarDClanZ"*)
            set_colors 4 7 1
            read -rd '' ascii_data <<'EOF'
${c1}          ........::::....
        ::################::..
      :########################:.
     :######**###################:
    :###${c2}&&&&^${c1}############ ${c2}&${c1}#######:
   :#${c2}&&&&&${c1}.:##############:${c2}^&o${c1}`:###:
  :#${c2}&&&&${c1}.:#################:.${c2}&&&${c1}`###:
 :##${c2}&^${c1}:######################:${c2}^&&${c1}::##:
 :#############################:${c2}&${c1}:##::
 :##########${c2}@@${c1}###########${c2}@@${c1}#####:.###:
:#########${c2}@@${c3}o${c2}@@${c1}#########${c2}@@${c3}o${c2}@@${c1}########:
:#######:${c2}@@${c3}o${c5}0${c3}o${c2}@@@@${c1}###${c2}@@@@${c3}o${c5}0${c3}o${c2}@@${c1}######: :
 :######:${c2}@@@${c3}o${c2}@@@@@@${c1}V${c2}@@@@@@${c3}o${c2}@@@${c1}######:
   :#####:${c2}@@@@@@@@@@@@@@@@@@@${c1}:####;
    :####:.${c2}@@@@@@@@@@@@@@@@${c1}:#####:
    `:####:.${c2}@@@@@@@@@@@@@@${c1}:#####:
      ``:##:.${c2}@@@@@@@@@@@@${c1}^## # :
         : ##  ${c2}\@@@;@@@/ ${c1}:: # :
                 ${c2} VVV
EOF
        ;;

        "AlmaLinux"*)
            set_colors 1 3 4 2 6
            read -rd '' ascii_data <<'EOF'
${c1}         'c:.
${c1}        lkkkx, ..       ${c2}..   ,cc,
${c1}        okkkk:ckkx'  ${c2}.lxkkx.okkkkd
${c1}        .:llcokkx'  ${c2}:kkkxkko:xkkd,
${c1}      .xkkkkdood:  ${c2};kx,  .lkxlll;
${c1}       xkkx.       ${c2}xk'     xkkkkk:
${c1}       'xkx.       ${c2}xd      .....,.
${c3}      .. ${c1}:xkl'     ${c2}:c      ..''..
${c3}    .dkx'  ${c1}.:ldl:'. ${c2}'  ${c4}':lollldkkxo;
${c3}  .''lkkko'                     ${c4}ckkkx.
${c3}'xkkkd:kkd.       ..  ${c5};'        ${c4}:kkxo.
${c3},xkkkd;kk'      ,d;    ${c5}ld.   ${c4}':dkd::cc,
${c3} .,,.;xkko'.';lxo.      ${c5}dx,  ${c4}:kkk'xkkkkc
${c3}     'dkkkkkxo:.        ${c5};kx  ${c4}.kkk:;xkkd.
${c3}       .....   ${c5}.;dk:.   ${c5}lkk.  ${c4}:;,
             ${c5}:kkkkkkkdoxkkx
              ,c,,;;;:xkkd.
                ;kkkkl...
                ;kkkkl
                 ,od;
EOF
        ;;

        "Exodia Predator OS"* | "exodia-predator"* | "Predator"*)
            set_colors 5 5
            read -rd '' ascii_data <<'EOF'
${c1}-                                  :
${c1}+:                                :+
${c1}++.                              .++
${c1}+++             :  .             +++
${c1}+++=           .+  +            =+++
${c1}++++-          ++  +=          -++++
${c1}++++++-       -++  ++-       -++++++
${c1}++++++++:    .+++  +++.    :++++++++
${c1}++++++++++:  ++++  ++++  :++++++++++
${c1}+++++++++++==++++  ++++=++++++=+++++
${c1}+++++.:++++++++++  ++++++++++:.+++++
${c1}+++++. .+++++++++  +++++++++. .+++++
${c1}+++++:   ++++++++  ++++++++   :+++++
${c1}++++++-  =+++++++  +++++++=  -++++++
${c1} :+++++= =+++++++  +++++++= =+++++:
${c1}   :+++= =+++++++  +++++++= =+++:
${c1}     -+= =+++++++  +++++++= ++-
${c1}       : =++++++-  -++++++= :
${c1}         =++++-      -++++=
${c1}         =++=          =++=
${c1}         =++            ++=
${c1}         =+.            .+=
${c1}         =-              -=
${c1}         :                :
EOF
        ;;

        "alpine_small")
            set_colors 4 7
            read -rd '' ascii_data <<'EOF'
${c1}   /\\ /\\
  /${c2}/ ${c1}\\  \\
 /${c2}/   ${c1}\\  \\
/${c2}//    ${c1}\\  \\
${c2}//      ${c1}\\  \\
         \\
EOF
        ;;

        "Alpine"*)
            set_colors 4 5 7 6
            read -rd '' ascii_data <<'EOF'
${c1}       .hddddddddddddddddddddddh.
      :dddddddddddddddddddddddddd:
     /dddddddddddddddddddddddddddd/
    +dddddddddddddddddddddddddddddd+
  `sdddddddddddddddddddddddddddddddds`
 `ydddddddddddd++hdddddddddddddddddddy`
.hddddddddddd+`  `+ddddh:-sdddddddddddh.
hdddddddddd+`      `+y:    .sddddddddddh
ddddddddh+`   `//`   `.`     -sddddddddd
ddddddh+`   `/hddh/`   `:s-    -sddddddd
ddddh+`   `/+/dddddh/`   `+s-    -sddddd
ddd+`   `/o` :dddddddh/`   `oy-    .yddd
hdddyo+ohddyosdddddddddho+oydddy++ohdddh
.hddddddddddddddddddddddddddddddddddddh.
 `yddddddddddddddddddddddddddddddddddy`
  `sdddddddddddddddddddddddddddddddds`
    +dddddddddddddddddddddddddddddd+
     /dddddddddddddddddddddddddddd/
      :dddddddddddddddddddddddddd:
       .hddddddddddddddddddddddh.
EOF
        ;;

        "Alter"*)
            set_colors 6 6
            read -rd '' ascii_data <<'EOF'
${c1}                      %,
                    ^WWWw
                   'wwwwww
                  !wwwwwwww
                 #`wwwwwwwww
                @wwwwwwwwwwww
               wwwwwwwwwwwwwww
              wwwwwwwwwwwwwwwww
             wwwwwwwwwwwwwwwwwww
            wwwwwwwwwwwwwwwwwwww,
           w~1i.wwwwwwwwwwwwwwwww,
         3~:~1lli.wwwwwwwwwwwwwwww.
        :~~:~?ttttzwwwwwwwwwwwwwwww
       #<~:~~~~?llllltO-.wwwwwwwwwww
      #~:~~:~:~~?ltlltlttO-.wwwwwwwww
     @~:~~:~:~:~~(zttlltltlOda.wwwwwww
    @~:~~: ~:~~:~:(zltlltlO    a,wwwwww
   8~~:~~:~~~~:~~~~_1ltltu          ,www
  5~~:~~:~~:~~:~~:~~~_1ltq             N,,
 g~:~~:~~~:~~:~~:~:~~~~1q                N,
EOF
        ;;
        "Amazon"*)
            set_colors 3 7
            read -rd '' ascii_data <<'EOF'
${c1}             `-/oydNNdyo:.`
      `.:+shmMMMMMMMMMMMMMMmhs+:.`
    -+hNNMMMMMMMMMMMMMMMMMMMMMMNNho-
.``      -/+shmNNMMMMMMNNmhs+/-      ``.
dNmhs+:.       `.:/oo/:.`       .:+shmNd
dMMMMMMMNdhs+:..        ..:+shdNMMMMMMMd
dMMMMMMMMMMMMMMNds    odNMMMMMMMMMMMMMMd
dMMMMMMMMMMMMMMMMh    yMMMMMMMMMMMMMMMMd
dMMMMMMMMMMMMMMMMh    yMMMMMMMMMMMMMMMMd
dMMMMMMMMMMMMMMMMh    yMMMMMMMMMMMMMMMMd
dMMMMMMMMMMMMMMMMh    yMMMMMMMMMMMMMMMMd
dMMMMMMMMMMMMMMMMh    yMMMMMMMMMMMMMMMMd
dMMMMMMMMMMMMMMMMh    yMMMMMMMMMMMMMMMMd
dMMMMMMMMMMMMMMMMh    yMMMMMMMMMMMMMMMMd
dMMMMMMMMMMMMMMMMh    yMMMMMMMMMMMMMMMMd
dMMMMMMMMMMMMMMMMh    yMMMMMMMMMMMMMMMMd
.:+ydNMMMMMMMMMMMh    yMMMMMMMMMMMNdy+:.
     `.:+shNMMMMMh    yMMMMMNhs+:``
            `-+shy    shs+:`
EOF
        ;;

        "AmogOS"*)
            set_colors 15 6
            read -rd '' ascii_data <<'EOF'
${c1}             ___________
            /           \
           /   ${c2}______${c1}    \
          /   ${c2}/      \${c1}    \
          |  ${c2}(        )${c1}    \
         /    ${c2}\______/${c1}     |
         |                 |
        /                   \
        |                   |
        |                   |
       /                    |
       |                    |
       |     _______        |
  ____/     /       \       |
 /          |       |       |
 |          /   ____/       |
 \_________/   /            |
               \         __/
                \_______/
EOF
        ;;

        "Anarchy"*)
            set_colors 7 4
            read -rd '' ascii_data <<'EOF'
                         ${c2}..${c1}
                        ${c2}..${c1}
                      ${c2}:..${c1}
                    ${c2}:+++.${c1}
              .:::++${c2}++++${c1}+::.
          .:+######${c2}++++${c1}######+:.
       .+#########${c2}+++++${c1}##########:.
     .+##########${c2}+++++++${c1}##${c2}+${c1}#########+.
    +###########${c2}+++++++++${c1}############:
   +##########${c2}++++++${c1}#${c2}++++${c1}#${c2}+${c1}###########+
  +###########${c2}+++++${c1}###${c2}++++${c1}#${c2}+${c1}###########+
 :##########${c2}+${c1}#${c2}++++${c1}####${c2}++++${c1}#${c2}+${c1}############:
 ###########${c2}+++++${c1}#####${c2}+++++${c1}#${c2}+${c1}###${c2}++${c1}######+
.##########${c2}++++++${c1}#####${c2}++++++++++++${c1}#######.
.##########${c2}+++++++++++++++++++${c1}###########.
 #####${c2}++++++++++++++${c1}###${c2}++++++++${c1}#########+
 :###${c2}++++++++++${c1}#########${c2}+++++++${c1}#########:
  +######${c2}+++++${c1}##########${c2}++++++++${c1}#######+
   +####${c2}+++++${c1}###########${c2}+++++++++${c1}#####+
    :##${c2}++++++${c1}############${c2}++++++++++${c1}##:
     .${c2}++++++${c1}#############${c2}++++++++++${c1}+.
      :${c2}++++${c1}###############${c2}+++++++${c1}::
     .${c2}++. .:+${c1}##############${c2}+++++++${c1}..
     ${c2}.:.${c1}      ..::++++++::..:${c2}++++${c1}+.
     ${c2}.${c1}                       ${c2}.:+++${c1}.
                                ${c2}.:${c1}:
                                   ${c2}..${c1}
                                    ${c2}..${c1}
EOF
        ;;

        "android_small"*)
            set_colors 2 7
            read -rd '' ascii_data <<'EOF'
${c1}  ;,           ,;
   ';,.-----.,;'
  ,'           ',
 /    O     O    \\
|                 |
'-----------------'
EOF


        ;;

        "Android"*)
            set_colors 2 7
            read -rd '' ascii_data <<'EOF'
${c1}         -o          o-
          +hydNNNNdyh+
        +mMMMMMMMMMMMMm+
      `dMM${c2}m:${c1}NMMMMMMN${c2}:m${c1}MMd`
      hMMMMMMMMMMMMMMMMMMh
  ..  yyyyyyyyyyyyyyyyyyyy  ..
.mMMm`MMMMMMMMMMMMMMMMMMMM`mMMm.
:MMMM-MMMMMMMMMMMMMMMMMMMM-MMMM:
:MMMM-MMMMMMMMMMMMMMMMMMMM-MMMM:
:MMMM-MMMMMMMMMMMMMMMMMMMM-MMMM:
:MMMM-MMMMMMMMMMMMMMMMMMMM-MMMM:
-MMMM-MMMMMMMMMMMMMMMMMMMM-MMMM-
 +yy+ MMMMMMMMMMMMMMMMMMMM +yy+
      mMMMMMMMMMMMMMMMMMMm
      `/++MMMMh++hMMMM++/`
          MMMMo  oMMMM
          MMMMo  oMMMM
          oNMm-  -mMNs
EOF
        ;;

        "instantOS"*)
            set_colors 4 6
            read -rd '' ascii_data <<'EOF'

${c1}
     'cx0XWWMMWNKOd:'.
  .;kNMMMMMMMMMMMMMWNKd'
 'kNMMMMMMWNNNWMMMMMMMMXo.
,0MMMMMW0o;'..,:dKWMMMMMWx.
OMMMMMXl.        .xNMMMMMNo
WMMMMNl           .kWWMMMMO'
MMMMMX;            oNWMMMMK,
NMMMMWo           .OWMMMMMK,
kWMMMMNd.        ,kWMMMMMMK,
'kWMMMMWXxl:;;:okNMMMMMMMMK,
 .oXMMMMMMMWWWMMMMMMMMMMMMK,
   'oKWMMMMMMMMMMMMMMMMMMMK,
     .;lxOKXXXXXXXXXXXXXXXO;......
          ................,d0000000kd:.
                          .kMMMMMMMMMW0;
                          .kMMMMMMMMMMMX
                          .xMMMMMMMMMMMW
                           cXMMMMMMMMMM0
                            :0WMMMMMMNx,
                             .o0NMWNOc.
EOF
        ;;

        "Antergos"*)
            set_colors 4 6
            read -rd '' ascii_data <<'EOF'
${c2}              `.-/::/-``
            .-/osssssssso/.
           :osyysssssssyyys+-
        `.+yyyysssssssssyyyyy+.
       `/syyyyyssssssssssyyyyys-`
      `/yhyyyyysss${c1}++${c2}ssosyyyyhhy/`
     .ohhhyyyys${c1}o++/+o${c2}so${c1}+${c2}syy${c1}+${c2}shhhho.
    .shhhhys${c1}oo++//+${c2}sss${c1}+++${c2}yyy${c1}+s${c2}hhhhs.
   -yhhhhs${c1}+++++++o${c2}ssso${c1}+++${c2}yyy${c1}s+o${c2}hhddy:
  -yddhhy${c1}o+++++o${c2}syyss${c1}++++${c2}yyy${c1}yooy${c2}hdddy-
 .yddddhs${c1}o++o${c2}syyyyys${c1}+++++${c2}yyhh${c1}sos${c2}hddddy`
`odddddhyosyhyyyyyy${c1}++++++${c2}yhhhyosddddddo
.dmdddddhhhhhhhyyyo${c1}+++++${c2}shhhhhohddddmmh.
ddmmdddddhhhhhhhso${c1}++++++${c2}yhhhhhhdddddmmdy
dmmmdddddddhhhyso${c1}++++++${c2}shhhhhddddddmmmmh
-dmmmdddddddhhys${c1}o++++o${c2}shhhhdddddddmmmmd-
.smmmmddddddddhhhhhhhhhdddddddddmmmms.
   `+ydmmmdddddddddddddddddddmmmmdy/.
      `.:+ooyyddddddddddddyyso+:.`
EOF
        ;;

        "antiX"*)
            set_colors 1 7 3
            read -rd '' ascii_data <<'EOF'
${c1}
                    \
         , - ~ ^ ~ - \        /
     , '              \ ' ,  /
   ,                   \   '/
  ,                     \  / ,
 ,___,                   \/   ,
 /   |   _  _  _|_ o     /\   ,
|,   |  / |/ |  |  |    /  \  ,
 \,_/\_/  |  |_/|_/|_/_/    \,
   ,                  /     ,\
     ,               /  , '   \
      ' - , _ _ _ ,  '
EOF
        ;;

        "AOSC OS/Retro"*)
            set_colors 4 7 1 3
            read -rd '' ascii_data <<'EOF'
${c2}          .........
     ...................
   .....................${c1}################${c2}
 ..............     ....${c1}################${c2}
..............       ...${c1}################${c2}
.............         ..${c1}****************${c2}
............     .     .${c1}****************${c2}
...........     ...     ${c1}................${c2}
..........     .....     ${c1}...............${c2}
.........     .......     ...
 .${c3}......                   ${c2}.
  ${c3}.....      .....${c2}....    ${c4}...........
  ${c3}....      ......${c2}.       ${c4}...........
  ${c3}...      .......        ${c4}...........
  ${c3}................        ${c4}***********
  ${c3}................        ${c4}###########
  ${c3}****************
  ${c3}################
EOF
        ;;

        "aoscosretro_small")
            set_colors 4 7 1 3
            read -rd '' ascii_data <<'EOF'
${c2}    _____   ${c1}_____${c2}
  -'     '-${c1}|     |${c2}
 /     ___ ${c1}|     |${c2}
|     / _ \\${c1}|_____|${c2}
'    / /_\\ \\
 \\  / _____ \\${c4}___
  ${c3}|${c2}/_/  ${c3}|   ${c4}|   |
  ${c3}|     |   ${c4}|___|
  ${c3}|_____|
EOF
        ;;

        "AOSC OS"*)
            set_colors 4 7 1
            read -rd '' ascii_data <<'EOF'
${c2}             .:+syhhhhys+:.
         .ohNMMMMMMMMMMMMMMNho.
      `+mMMMMMMMMMMmdmNMMMMMMMMm+`
     +NMMMMMMMMMMMM/   `./smMMMMMN+
   .mMMMMMMMMMMMMMMo        -yMMMMMm.
  :NMMMMMMMMMMMMMMMs          .hMMMMN:
 .NMMMMhmMMMMMMMMMMm+/-         oMMMMN.
 dMMMMs  ./ymMMMMMMMMMMNy.       sMMMMd
-MMMMN`      oMMMMMMMMMMMN:      `NMMMM-
/MMMMh       NMMMMMMMMMMMMm       hMMMM/
/MMMMh       NMMMMMMMMMMMMm       hMMMM/
-MMMMN`      :MMMMMMMMMMMMy.     `NMMMM-
 dMMMMs       .yNMMMMMMMMMMMNy/. sMMMMd
 .NMMMMo         -/+sMMMMMMMMMMMmMMMMN.
  :NMMMMh.          .MMMMMMMMMMMMMMMN:
   .mMMMMMy-         NMMMMMMMMMMMMMm.
     +NMMMMMms/.`    mMMMMMMMMMMMN+
      `+mMMMMMMMMNmddMMMMMMMMMMm+`
         .ohNMMMMMMMMMMMMMMNho.
             .:+syhhhhys+:.
EOF
        ;;

        "Apricity"*)
            set_colors 4 7 1
            read -rd '' ascii_data <<'EOF'
${c2}                                    ./o-
          ``...``              `:. -/:
     `-+ymNMMMMMNmho-`      :sdNNm/
   `+dMMMMMMMMMMMMMMMmo` sh:.:::-
  /mMMMMMMMMMMMMMMMMMMMm/`sNd/
 oMMMMMMMMMMMMMMMMMMMMMMMs -`
:MMMMMMMMMMMMMMMMMMMMMMMMM/
NMMMMMMMMMMMMMMMMMMMMMMMMMd
MMMMMMMmdmMMMMMMMMMMMMMMMMd
MMMMMMy` .mMMMMMMMMMMMmho:`
MMMMMMNo/sMMMMMMMNdy+-.`-/
MMMMMMMMMMMMNdy+:.`.:ohmm:
MMMMMMMmhs+-.`.:+ymNMMMy.
MMMMMM/`.-/ohmNMMMMMMy-
MMMMMMNmNNMMMMMMMMmo.
MMMMMMMMMMMMMMMms:`
MMMMMMMMMMNds/.
dhhyys+/-`
EOF
        ;;

        "Archcraft"*)
            set_colors 6 1 2 3 4 5
            read -rd '' ascii_data <<'EOF'
${c1}⠄⠄⠄⠄⠄⠄⠄⠄⠄⠄⠄⠄⠄⠄⠄⠄⠄⠄⠄${c1}⢰⡆${c1}⠄⠄⠄⠄⠄⠄⠄⠄⠄⠄⠄⠄⠄⠄⠄⠄⠄⠄⠄
${c2}⠄⠄⠄⠄⠄⠄⠄⠄⠄⠄⠄⠄⠄⠄⠄⠄⠄⠄${c1}⢠⣿⣿⡄${c2}⠄⠄⠄⠄⠄⠄⠄⠄⠄⠄⠄⠄⠄⠄⠄⠄⠄⠄
${c3}⠄⠄⠄⠄⠄⠄⠄⠄⠄⠄⠄⠄⠄⠄⠄⠄⠄${c1}⢀⣾⣿⣿⣿⡀${c3}⠄⠄⠄⠄⠄⠄⠄⠄⠄⠄⠄⠄⠄⠄⠄⠄⠄
${c4}⠄⠄⠄⠄⠄⠄⠄⠄⠄⠄⠄⠄⠄⠄⠄⠄⠄${c1}⣼⣿⣿⣿⣿⣷⡀${c4}⠄⠄⠄⠄⠄⠄⠄⠄⠄⠄⠄⠄⠄⠄⠄⠄
${c5}⠄⠄⠄⠄⠄⠄⠄⠄⠄⠄⠄⠄⠄⠄⠄⠄${c1}⣼⣿⣿⣿⣿⣿⣿⣷${c5}⠄⠄⠄⠄⠄⠄⠄⠄⠄⠄⠄⠄⠄⠄⠄⠄
${c6}⠄⠄⠄⠄⠄⠄⠄⠄⠄⠄⠄⠄⠄⠄⠄${c1}⢼⣿⣿⣿⣿⣿⣿⣿⣿⣧${c6}⠄⠄⠄⠄⠄⠄⠄⠄⠄⠄⠄⠄⠄⠄⠄
${c1}⠄⠄⠄⠄⠄⠄⠄⠄⠄⠄⠄⠄⠄⠄${c1}⣰⣤⣈⠻⢿⣿⣿⣿⣿⣿⣿⣧${c1}⠄⠄⠄⠄⠄⠄⠄⠄⠄⠄⠄⠄⠄⠄
${c2}⠄⠄⠄⠄⠄⠄⠄⠄⠄⠄⠄⠄⠄${c1}⣰⣿⣿⣿⣿⣮⣿⣿⣿⣿⣿⣿⣿⣧${c2}⠄⠄⠄⠄⠄⠄⠄⠄⠄⠄⠄⠄⠄
${c3}⠄⠄⠄⠄⠄⠄⠄⠄⠄⠄⠄⠄${c1}⣰⣿⣿⣿⣿⣿⣿⣿⣿⣿⣿⣿⣿⣿⣿⣧${c3}⠄⠄⠄⠄⠄⠄⠄⠄⠄⠄⠄⠄
${c4}⠄⠄⠄⠄⠄⠄⠄⠄⠄⠄⠄${c1}⣰⣿⣿⣿⣿⣿⣿⣿⣿⣿⣿⣿⣿⣿⣿⣿⣿⣧${c4}⠄⠄⠄⠄⠄⠄⠄⠄⠄⠄⠄
${c5}⠄⠄⠄⠄⠄⠄⠄⠄⠄⠄${c1}⣼⣿⣿⣿⣿⣿⣿⣿⣿⣿⣿⣿⣿⣿⣿⣿⣿⣿⣿⣧${c5}⠄⠄⠄⠄⠄⠄⠄⠄⠄⠄
${c6}⠄⠄⠄⠄⠄⠄⠄⠄⠄${c1}⣼⣿⣿⣿⣿⣿⡿⣿⣿⡟${c6}⠄⠄${c1}⠸⣿⣿⡿⣿⣿⣿⣿⣿⣷⡀${c6}⠄⠄⠄⠄⠄⠄⠄⠄
${c1}⠄⠄⠄⠄⠄⠄⠄⠄${c1}⣼⣿⣿⣿⣿⣿⡏${c1}⠄⠄⠄⠄⠄⠄⠄⠄⠄⠄${c1}⠈⣿⣿⣿⣿⣿⣷⡀${c1}⠄⠄⠄⠄⠄⠄⠄
${c2}⠄⠄⠄⠄⠄⠄${c1}⢀⣼⣿⣿⣿⣿⣿⣿⡗${c2}⠄⠄⠄${c1}⢀⣠⣤⣀⠄⠄⠄${c1}⠸⣿⣿⣿⣿⣿⣿⣷⡀${c2}⠄⠄⠄⠄⠄⠄
${c3}⠄⠄⠄⠄⠄${c1}⢀⣾⣿⣿⣿⣿⣿⡏⠁${c3}⠄⠄⠄${c1}⢠⣿⣿⣿⣿⡇${c3}⠄⠄⠄⠄${c1}⢙⣿⣿⣻⠿⣿⣷⡀${c3}⠄⠄⠄⠄⠄
${c4}⠄⠄⠄⠄${c1}⢀⣾⣿⣿⣿⣿⣿⣿⣷⣤⡀${c4}⠄⠄⠄${c1}⠻⣿⣿⡿⠃${c4}⠄⠄⠄${c1}⢀⣼⣿⣿⣿⣿⣦⣌⠙⠄${c4}⠄⠄⠄⠄
${c5}⠄⠄⠄${c1}⢠⣾⣿⣿⣿⣿⣿⣿⣿⣿⣿⠏${c5}⠄⠄⠄⠄⠄⠄⠄⠄⠄⠄⠄${c1}⢿⣿⣿⣿⣿⣿⣿⣿⣿⣦⡀${c5}⠄⠄⠄
${c6}⠄⠄${c1}⢠⣿⣿⣿⣿⣿⣿⣿⡿⠟⠋⠁${c6}⠄⠄⠄⠄⠄⠄⠄⠄⠄⠄⠄⠄⠄${c1}⠙⠻⣿⣿⣿⣿⣿⣿⣿⣿⡄${c6}⠄⠄
${c1}⠄${c1}⣠⣿⣿⣿⣿⠿⠛⠋⠁${c1}⠄⠄⠄⠄⠄⠄⠄⠄⠄⠄⠄⠄⠄⠄⠄⠄⠄⠄⠄⠄${c1}⠉⠙⠻⢿⣿⣿⣿⣿⣆${c1}⠄
${c1}⡰⠟⠛⠉⠁${c2}⠄⠄⠄⠄⠄⠄⠄⠄⠄⠄⠄⠄⠄⠄⠄⠄⠄⠄⠄⠄⠄⠄⠄⠄⠄⠄⠄⠄⠄⠄${c1}⠉⠙⠛⠿⢆
EOF
        ;;

        "arcolinux_small"*)
            set_colors 7 4
            read -rd '' ascii_data <<'EOF'
${c2}          A
         ooo
        ooooo
       ooooooo
      ooooooooo
     ooooo ooooo
    ooooo   ooooo
   ooooo     ooooo
  ooooo  ${c1}<oooooooo>${c2}
 ooooo      ${c1}<oooooo>${c2}
ooooo          ${c1}<oooo>${c2}
EOF
        ;;

        "ArcoLinux"*)
            set_colors 7 4
            read -rd '' ascii_data <<'EOF'
${c2}                    /-
                   ooo:
                  yoooo/
                 yooooooo
                yooooooooo
               yooooooooooo
             .yooooooooooooo
            .oooooooooooooooo
           .oooooooarcoooooooo
          .ooooooooo-oooooooooo
         .ooooooooo-  oooooooooo
        :ooooooooo.    :ooooooooo
       :ooooooooo.      :ooooooooo
      :oooarcooo         .oooarcooo
     :ooooooooy           .ooooooooo
    :ooooooooo   ${c1}/ooooooooooooooooooo${c2}
   :ooooooooo      ${c1}.-ooooooooooooooooo.${c2}
  ooooooooo-             ${c1}-ooooooooooooo.${c2}
 ooooooooo-                 ${c1}.-oooooooooo.${c2}
ooooooooo.                     ${c1}-ooooooooo${c2}
EOF
        ;;

        "arch_small")
            set_colors 6 7 1
            read -rd '' ascii_data <<'EOF'
${c1}      /\\
     /  \\
    /\\   \\
${c2}   /      \\
  /   ,,   \\
 /   |  |  -\\
/_-''    ''-_\\
EOF
        ;;

        "arch_old")
            set_colors 6 7 1
            read -rd '' ascii_data <<'EOF'
${c1}             __
         _=(SDGJT=_
       _GTDJHGGFCVS)
      ,GTDJGGDTDFBGX0
${c1}     JDJDIJHRORVFSBSVL${c2}-=+=,_
${c1}    IJFDUFHJNXIXCDXDSV,${c2}  "DEBL
${c1}   [LKDSDJTDU=OUSCSBFLD.${c2}   '?ZWX,
${c1}  ,LMDSDSWH'     `DCBOSI${c2}     DRDS],
${c1}  SDDFDFH'         !YEWD,${c2}   )HDROD
${c1} !KMDOCG            &GSU|${c2}\_GFHRGO\'
${c1} HKLSGP'${c2}           __${c1}\TKM0${c2}\GHRBV)'
${c1}JSNRVW'${c2}       __+MNAEC${c1}\IOI,${c2}\BN'
${c1}HELK['${c2}    __,=OFFXCBGHC${c1}\FD)
${c1}?KGHE ${c2}\_-#DASDFLSV='${c1}    'EF
'EHTI                    !H
 `0F'                    '!
EOF
        ;;

        "ArchBox"*)
            set_colors 2 7 1
            read -rd '' ascii_data <<'EOF'
${c1}              ...:+oh/:::..
         ..-/oshhhhhh`   `::::-.
     .:/ohhhhhhhhhhhh`        `-::::.
 .+shhhhhhhhhhhhhhhhh`             `.::-.
 /`-:+shhhhhhhhhhhhhh`            .-/+shh
 /      .:/ohhhhhhhhh`       .:/ohhhhhhhh
 /           `-:+shhh`  ..:+shhhhhhhhhhhh
 /                 .:ohhhhhhhhhhhhhhhhhhh
 /                  `hhhhhhhhhhhhhhhhhhhh
 /                  `hhhhhhhhhhhhhhhhhhhh
 /                  `hhhhhhhhhhhhhhhhhhhh
 /                  `hhhhhhhhhhhhhhhhhhhh
 /      .+o+        `hhhhhhhhhhhhhhhhhhhh
 /     -hhhhh       `hhhhhhhhhhhhhhhhhhhh
 /     ohhhhho      `hhhhhhhhhhhhhhhhhhhh
 /:::+`hhhhoos`     `hhhhhhhhhhhhhhhhhs+`
    `--/:`   /:     `hhhhhhhhhhhho/-
             -/:.   `hhhhhhs+:-`
                ::::/ho/-`
EOF
        ;;

        "ARCHlabs"*)
            set_colors 6 6 7 1
            read -rd '' ascii_data <<'EOF'
${c1}                     'c'
                    'kKk,
                   .dKKKx.
                  .oKXKXKd.
                 .l0XXXXKKo.
                 c0KXXXXKX0l.
                :0XKKOxxOKX0l.
               :OXKOc. .c0XX0l.
              :OK0o. ${c4}...${c1}'dKKX0l.
             :OX0c  ${c4};xOx'${c1}'dKXX0l.
            :0KKo.${c4}.o0XXKd'.${c1}lKXX0l.
           c0XKd.${c4}.oKXXXXKd..${c1}oKKX0l.
         .c0XKk;${c4}.l0K0OO0XKd..${c1}oKXXKo.
        .l0XXXk:${c4},dKx,.'l0XKo.${c1}.kXXXKo.
       .o0XXXX0d,${c4}:x;   .oKKx'${c1}.dXKXXKd.
      .oKXXXXKK0c.${c4};.    :00c'${c1}cOXXXXXKd.
     .dKXXXXXXXXk,${c4}.     cKx'${c1}'xKXXXXXXKx'
    'xKXXXXK0kdl:.     ${c4}.ok; ${c1}.cdk0KKXXXKx'
   'xKK0koc,..         ${c4}'c, ${c1}    ..,cok0KKk,
  ,xko:'.             ${c4}.. ${c1}           .':okx;
 .,'.                                   .',.
EOF
        ;;

        "ArchStrike"*)
            set_colors 8 6
            read -rd '' ascii_data <<'EOF'
${c1}                   *
                  **.
                 ****
                ******
                *******
              ** *******
             **** *******
            ${c1}****${c2}_____${c1}***${c2}/${c1}*
           ***${c2}/${c1}*******${c2}//${c1}***
          **${c2}/${c1}********${c2}///${c1}*${c2}/${c1}**
         **${c2}/${c1}*******${c2}////${c1}***${c2}/${c1}**
        **${c2}/${c1}****${c2}//////.,${c1}****${c2}/${c1}**
       ***${c2}/${c1}*****${c2}/////////${c1}**${c2}/${c1}***
      ****${c2}/${c1}****    ${c2}/////${c1}***${c2}/${c1}****
     ******${c2}/${c1}***  ${c2}////   ${c1}**${c2}/${c1}******
    ********${c2}/${c1}* ${c2}///      ${c1}*${c2}/${c1}********
  ,******     ${c2}// ______ /    ${c1}******,
EOF
        ;;

        "astOS"*)
            set_colors 8
            read -rd '' ascii_data <<'EOF'
${c1}                oQA#$%UMn
                H       9
                G       #
                6       %
                ?#M#%KW3"
                  // \\\
                //     \\\
              //         \\\
            //             \\\
        n%@$DK&ML       .0O3#@&M_
        P       #       8       W
        H       U       G       #
        B       N       O       @
        C&&#%HNAR       'WS3QMHB"
          // \\\              \\\
        //     \\\              \\\
      //         \\\              \\\
    //             \\\              \\\
uURF$##Bv       nKWB$%ABc       aM@3R@D@b
8       M       @       O       #       %
%       &       G       U       @       @
&       @       #       %       %       #
!HGN@MNCf       t&$9#%HQr       ?@G#6S@QP
EOF
        ;;

        *"XFerience"*)
            set_colors 6 6 7 1
            read -rd '' ascii_data <<'EOF'
${c1}           ``--:::::::-.`
        .-/+++ooooooooo+++:-`
     `-/+oooooooooooooooooo++:.
    -/+oooooo/+ooooooooo+/ooo++:`
  `/+oo++oo.   .+oooooo+.-: +:-o+-
 `/+o/.  -o.    :oooooo+ ```:.+oo+-
`:+oo-    -/`   :oooooo+ .`-`+oooo/.
.+ooo+.    .`   `://///+-+..oooooo+:`
-+ooo:`                ``.-+oooooo+/`
-+oo/`                       :+oooo/.
.+oo:            ..-/. .      -+oo+/`
`/++-         -:::++::/.      -+oo+-
 ./o:          `:///+-     `./ooo+:`
  .++-         `` /-`   -:/+oooo+:`
   .:+/:``          `-:ooooooo++-
     ./+o+//:...../+oooooooo++:`
       `:/++ooooooooooooo++/-`
          `.-//++++++//:-.`
               ``````
EOF
        ;;

        "Stock Linux"*)
            set_colors 4 7
            read -rd '' ascii_data << 'EOF'
${c1}

              #G5J5G#
          &BPYJJJJJJJYPB&
      &#G5JJJJJJY5YJJJJJJ5G#&
   #G5YJJJJJY5G#& &#G5YJJJJJY5G#
BPYJJJJJJJ5B&         &BPYJJJJJJYPB
JJJJJJJJJJY5G#&           &BPYJJJJJ
JJJJJJJJJJJJJJY5G#           &JJJJJ
PYJJJJJJJJJJJJJJJJYPB&        GYJJJ
  &BPYJJJJJJJJJJJJJJJJ5PB&      &BP
      #G5YJJJJJJJJJJJJJJJY5G#
PB&      &BP5JJJJJJJJJJJJJJJJYPB&
JJJYG        &BPYJJJJJJJJJJJJJJJJYP
JJJJJ&           #G5YJJJJJJJJJJJJJJ
JJJJJYPB&           &#G5YJJJJJJJJJJ
BPYJJJJJJYPB&         &B5JJJJJJJYPB
   #G5YJJJJJY5G#& &#G5YJJJJJY5G#
      &#G5JJJJJJY5YJJJJJJ5G#&
          &BPYJJJJJJJYPB&
              #G5J5G#

EOF
        ;;

        "ArchMerge"*)
            set_colors 6 6 7 1
            read -rd '' ascii_data <<'EOF'
${c1}                    y:
                  sMN-
                 +MMMm`
                /MMMMMd`
               :NMMMMMMy
              -NMMMMMMMMs
             .NMMMMMMMMMM+
            .mMMMMMMMMMMMM+
            oNMMMMMMMMMMMMM+
          `+:-+NMMMMMMMMMMMM+
          .sNMNhNMMMMMMMMMMMM/
        `hho/sNMMMMMMMMMMMMMMM/
       `.`omMMmMMMMMMMMMMMMMMMM+
      .mMNdshMMMMd+::oNMMMMMMMMMo
     .mMMMMMMMMM+     `yMMMMMMMMMs
    .NMMMMMMMMM/        yMMMMMMMMMy
   -NMMMMMMMMMh         `mNMMMMMMMMd`
  /NMMMNds+:.`             `-/oymMMMm.
 +Mmy/.                          `:smN:
/+.                                  -o.
EOF
        ;;

        "Arch"*)
            set_colors 6 6 7 1
            read -rd '' ascii_data <<'EOF'
${c1}                   -`
                  .o+`
                 `ooo/
                `+oooo:
               `+oooooo:
               -+oooooo+:
             `/:-:++oooo+:
            `/++++/+++++++:
           `/++++++++++++++:
          `/+++o${c2}oooooooo${c1}oooo/`
${c2}         ${c1}./${c2}ooosssso++osssssso${c1}+`
${c2}        .oossssso-````/ossssss+`
       -osssssso.      :ssssssso.
      :osssssss/        osssso+++.
     /ossssssss/        +ssssooo/-
   `/ossssso+/:-        -:/+osssso+-
  `+sso+:-`                 `.-/+oso:
 `++:.                           `-/+/
 .`                                 `/
EOF
        ;;

        "artix_small"*)
            set_colors 6 6 7 1
            read -rd '' ascii_data <<'EOF'
${c1}            '
           'A'
          'ooo'
         'ookxo'
         `ookxxo'
       '.   `ooko'
      'ooo`.   `oo'
     'ooxxxoo`.   `'
    'ookxxxkooo.`   .
   'ookxxkoo'`   .'oo'
  'ooxoo'`     .:ooxxo'
 'io'`             `'oo'
'`                     `'
EOF
        ;;

        "Artix"*)
            set_colors 6 6 7 1
            read -rd '' ascii_data <<'EOF'
${c1}                   '
                  'o'
                 'ooo'
                'ooxoo'
               'ooxxxoo'
              'oookkxxoo'
             'oiioxkkxxoo'
            ':;:iiiioxxxoo'
               `'.;::ioxxoo'
          '-.      `':;jiooo'
         'oooio-..     `'i:io'
        'ooooxxxxoio:,.   `'-;'
       'ooooxxxxxkkxoooIi:-.  `'
      'ooooxxxxxkkkkxoiiiiiji'
     'ooooxxxxxkxxoiiii:'`     .i'
    'ooooxxxxxoi:::'`       .;ioxo'
   'ooooxooi::'`         .:iiixkxxo'
  'ooooi:'`                `'';ioxxo'
 'i:'`                          '':io'
'`                                   `'
EOF
        ;;

        "Cobalt"*)
            set_colors 33 33 59 31 8
            read -rd '' ascii_data <<'EOF'
${c1}                          ///
${c1}                  ,//////////////
${c1}    ///////////////////////////////
${c1}    ///////////////${c5}***********${c1}//////
    ////${c5}***********************${c1}/////
    /////${c5}***********************${c1}////
   //////${c5},,,,,,,,,,,,,,,,,,,,,,${c1}///
 //////${c5},,,,,,,,,,,,,,,,,,,,,,,,,${c1}/////
 /////${c5},,,,,,,,,,,,,,,,,,,,,,,,,,,,${c1}/////
${c4} *****${c3},,,,,,,,,,,,,,,,,,,,,,,,,,,,,${c4}*****
 ******${c3},,,,,,,,,,,,,,,,,,,,,,,,,,,,${c4}*****
  *******${c3},,,,,,,,,,,,,,,,,,,,,,,,,${c4}******
    *******${c3}......................${c4}*******
      ******${c3}....${c4}***********************
        ****************************
         *****
EOF
        ;;

        "Arya"*)
            set_colors 2 1
            read -rd '' ascii_data <<'EOF'
${c1}                `oyyy/${c2}-yyyyyy+
${c1}               -syyyy/${c2}-yyyyyy+
${c1}              .syyyyy/${c2}-yyyyyy+
${c1}              :yyyyyy/${c2}-yyyyyy+
${c1}           `/ :yyyyyy/${c2}-yyyyyy+
${c1}          .+s :yyyyyy/${c2}-yyyyyy+
${c1}         .oys :yyyyyy/${c2}-yyyyyy+
${c1}        -oyys :yyyyyy/${c2}-yyyyyy+
${c1}       :syyys :yyyyyy/${c2}-yyyyyy+
${c1}      /syyyys :yyyyyy/${c2}-yyyyyy+
${c1}     +yyyyyys :yyyyyy/${c2}-yyyyyy+
${c1}   .oyyyyyyo. :yyyyyy/${c2}-yyyyyy+ ---------
${c1}  .syyyyyy+`  :yyyyyy/${c2}-yyyyy+-+syyyyyyyy
${c1} -syyyyyy/    :yyyyyy/${c2}-yyys:.syyyyyyyyyy
${c1}:syyyyyy/     :yyyyyy/${c2}-yyo.:syyyyyyyyyyy
EOF
        ;;

        "AsteroidOS"*)
            set_colors 160 208 202 214
            read -rd '' ascii_data <<'EOF'
${c1}                    ***
${c1}                   *****
${c1}                **********
${c1}              ***************
${c1}           *///****////****////.
${c2}         (/////// /////// ///////(
${c2}      /(((((//*     //,     //((((((.
${c2}    (((((((((((     (((        ((((((((
${c2} *(((((((((((((((((((((((        ((((((((
${c3}    (((((#(((((((#(((((        ((#(((((
${c3}     (#(#(#####(#(#,       ####(#(#
${c3}         #########        ########
${c3}           /########   ########
${c4}              #######%#######
${c4}                (#%%%%%%%#
${c4}                   %%%%%
${c4}                    %%%
EOF
        ;;

        "Aster"*)
            set_colors 6 6
            read -rd '' ascii_data <<'EOF'
${c1}                      ...''...
${c1}                 .;oOXWMWNXXXNMMN0d:.
${c1}              .oXMWOo;..       ..:oO;
${c1}            ;KMWx,       co,
${c1}          'KMNl         dMMW.
${c1}         oMMx          xMMMMk
${c1}        xMM:          dMMMMMM;
${c1}       cMMl          dMMMMMMMW
${c1}       NMK          xMMMx::dXMx
${c1}      ,MMl         xMMN'     .o.
${c1}      cMM;        dMMW'
${c1}      ;MMc       oMMW,
${c1}       WMK      dMMW,  ccccccc.
${c1}       lMMl    oMMM;   ooooooo.
${c1}        OMMc   ...
${c1}         xMMx
${c1}          ;XMN:
${c1}            ,.
EOF
        ;;

        "Bedrock"*)
            set_colors 8 7
            read -rd '' ascii_data <<'EOF'
${c1}--------------------------------------
--------------------------------------
--------------------------------------
---${c2}\\\\\\\\\\\\\\\\\\\\\\\\${c1}-----------------------
----${c2}\\\\\\      \\\\\\${c1}----------------------
-----${c2}\\\\\\      \\\\\\${c1}---------------------
------${c2}\\\\\\      \\\\\\\\\\\\\\\\\\\\\\\\\\\\\\\\\\${c1}------
-------${c2}\\\\\\                    \\\\\\${c1}-----
--------${c2}\\\\\\                    \\\\\\${c1}----
---------${c2}\\\\\\        ______      \\\\\\${c1}---
----------${c2}\\\\\\                   ///${c1}---
-----------${c2}\\\\\\                 ///${c1}----
------------${c2}\\\\\\               ///${c1}-----
-------------${c2}\\\\\\////////////////${c1}------
--------------------------------------
--------------------------------------
--------------------------------------
EOF
        ;;

        "BigLinux"*)
            set_colors 6 11 4
            read -rd '' ascii_data <<'EOF'
${c1}                                 ...
                              :OWMMMNd.
                            :NMMMMMMMMWc
                  okkl.    kMMMMMW0xdOWMl
  :             xMMMMMW.  kMMMMNc      lW.
 :x             NMMMMMO  ,MMMM0.        'l
 Xx              "lkk"   kMMMX      .okx,
${c2}.MX      .cc;.    .xXKx. KMMM:    .OMMMMMl
:MM'   'KMMMMWK:  0MMMMk xMMM.   lWMMMMMMM'
cMMN:;xMMMMk::MMO oMMMMX .XMM. .KMMMWOOMMMd
'MMMMMMMMN,   NMMx OMMMMl .kM0OMMMMk.  ;MMd
 xMMMMMMd    .MMMW  :NMMMd  .ckKKx'     KMc
  dWMNd.     oMMMN    lkNMX,            oM.
 ;.         ;MMMMx      "MM:.           cO
${c3} .X.       oMMMMW.                      l.
  dMk:..;xWMMMMW,
   kMMMMMMMMMMX.
    :XMMMMMMK:
      ':MM:"      Made in Brazil
EOF
        ;;

        "Bitrig"*)
            set_colors 2 7
            read -rd '' ascii_data <<'EOF'
${c1}   `hMMMMN+
   -MMo-dMd`
   oMN- oMN`
   yMd  /NM:
  .mMmyyhMMs
  :NMMMhsmMh
  +MNhNNoyMm-
  hMd.-hMNMN:
  mMmsssmMMMo
 .MMdyyhNMMMd
 oMN.`/dMddMN`
 yMm/hNm+./MM/
.dMMMmo.``.NMo
:NMMMNmmmmmMMh
/MN/-------oNN:
hMd.       .dMh
sm/         /ms
EOF
        ;;

        "BlackArch"*)
            set_colors 1 1 0 1
            read -rd '' ascii_data <<'EOF'
${c3}                   00
                   11
                  ====${c1}
                  .${c3}//${c1}
                 `o${c3}//${c1}:
                `+o${c3}//${c1}o:
               `+oo${c3}//${c1}oo:
               -+oo${c3}//${c1}oo+:
             `/:-:+${c3}//${c1}ooo+:
            `/+++++${c3}//${c1}+++++:
           `/++++++${c3}//${c1}++++++:
          `/+++o${c2}ooo${c3}//${c2}ooo${c1}oooo/`
${c2}         ${c1}./${c2}ooosssso${c3}//${c2}osssssso${c1}+`
${c2}        .oossssso-`${c3}//${c1}`/ossssss+`
       -osssssso.  ${c3}//${c1}  :ssssssso.
      :osssssss/   ${c3}//${c1}   osssso+++.
     /ossssssss/   ${c3}//${c1}   +ssssooo/-
   `/ossssso+/:-   ${c3}//${c1}   -:/+osssso+-
  `+sso+:-`        ${c3}//${c1}       `.-/+oso:
 `++:.             ${c3}//${c1}            `-/+/
 .`                ${c3}/${c1}                `/
EOF
        ;;

        "blackPanther"* | 'blackpanther'*)
            set_colors 1 11 12
            read -rd '' ascii_data <<'EOF'
${c3}                         ........
                  .,»╔╗╗╬▄▄╫█▀▓▄▄╬╗╗g≈,.
               ,j╗╬╣▓▓███████▌;»╙▀▀▀▀█▄▄╗j,
            .≈╗╬▓██▀▀▀▀▀╠╙░░»»;:`${c2}``>${c1}▄ ${c3}▐ ▓╫╗⌂,
          .j╬▓█▀▒░░░░░░░░░»»»;:````      ╙▀█▌╬░,
         ;╗▓█▄▄███████▀░░»»»»;```` ╓▄▄█▄▄φ  ██▌Ñ>.
       .j╣█████▀▀░░░░░░░░»»╓▄▄¿``▄███████/▄████▓╬U.
      .j╣▓██▀ÜÑ╦╦░░░░░░▐█@▄████⌐▐███████████████▓╬H.
      «╫▓█▀░ÑÑ╩╦░░░░░░░░▀██████M"▀███████████████▓╫░
     :]╣█▌ÑÑÑÑ▄▄██▀░░░░»»██████████████████████████Ñ~
     »╫▓█╫ÑÑ▄███▀░░░░░»»▐██████████████████████████▌░
    `j╣█▌Ñ╬████░░░░░░░»»▐████████████████████████▌▐█U`
    `/╫█▌▄███▌░░░░░░░»»»;▀██████████████▀████████w▐█░`
     ;╟█▌███▌░░░░░░░▄▄»»;:`▀▀████████▀Ü▄████████▌ ▐▌>`
     `]▓████░░░░░░░░██⌂;:````╓▄▄µp╓▄▄██████████▀ ,█M`
      "╠╣██▌░░░░░░░»██▌;````  ╙▀██████████████M  █▀"
       "╟╣█░░░░░░░░»███⌂```      ▐▀████████▀░   █▌░`
        "╩█▄░░░░░░»»▀███ ``           └└`     ,█▀"`
         `░▀█▄░░░»»»»████@                  .▄█Ü`
           `╙▀█▄@»»»;`▀███▌¿              ,▄▀Ñ"`
             `"╨▀█▄▄▄░`▐█████▄,       ,▄▄▀▀░`
                `"╙╩▀▀▀▀████████▓▌▌▌▀▀▀╨"``
                    ``""░╚╨╝╝╝╝╨╨░""``
EOF
        ;;

        "MatuusOS"*)
            set_colors 9 11 0
            read -rd '' ascii_data <<'EOF'
${c2}
░░░░░░░░░░░░░░░░░░░░░░░░░░░░░░░░░░░░░░░░░░
░░░░░░░░░░░░░░░░░░░░░░░░░░░░░░░░░░░░░░░░░░
░░░░░░░░░░░░░░░░░░░░░░░░░░░░░░░░░░░░░░░░░░
░░░░░░░░░░░░░░░░▒▓▓████▓▒▒░░░░░░░░░░░░░░░░
░░░░░░░░░░░░░▒▓████████████▓░░░░░░░░░░░░░░
░░░░░░░░░░░░▓████████████████▒░░░░░░░░░░░░
░░░░░░░░░░░▓██████████████████▒░░░░░░░░░░░
░░░░░░░░░░▓████▒▓███████▓▓█████░░░░░░░░░░░
░░░░░░░░░░██████▓░▓████▒░██████▓░░░░░░░░░░
░░░░░░░░░▒███████▓░▒▓▒░░████████░░░░░░░░░░
░░░░░░░░░▒█████████▒░░░█████████░░░░░░░░░░
░░░░░░░░░░██████████▓▒██████████░░░░░░░░░░
░░░░░░░░░░▓████████████████████▒░░░░░░░░░░
░░░░░░░░░░░███████████████████▓░░░░░░░░░░░
░░░░░░░░░░░░█████████████████▓░░░░░░░░░░░░
░░░░░░░░░░░░░▓██████████████▒░░░░░░░░░░░░░
░░░░░░░░░░░░░░░▒▓████████▓░░░░░░░░░░░░░░░░
░░░░░░░░░░░░░░░░░░░░░░░░░░░░░░░░░░░░░░░░░░
░░░░░░░░░░░░░░░░░░░░░░░░░░░░░░░░░░░░░░░░░░
░░░░░░░░░░░░░░░░░░░░░░░░░░░░░░░░░░░░░░░░░░
EOF
        ;;

        "BLAG"*)
            set_colors 5 7
            read -rd '' ascii_data <<'EOF'
${c1}             d
            ,MK:
            xMMMX:
           .NMMMMMX;
           lMMMMMMMM0clodkO0KXWW:
           KMMMMMMMMMMMMMMMMMMX'
      .;d0NMMMMMMMMMMMMMMMMMMK.
 .;dONMMMMMMMMMMMMMMMMMMMMMMx
'dKMMMMMMMMMMMMMMMMMMMMMMMMl
   .:xKWMMMMMMMMMMMMMMMMMMM0.
       .:xNMMMMMMMMMMMMMMMMMK.
          lMMMMMMMMMMMMMMMMMMK.
          ,MMMMMMMMWkOXWMMMMMM0
          .NMMMMMNd.     `':ldko
           OMMMK:
           oWk,
           ;:
EOF
        ;;

        "BlankOn"*)
            set_colors 1 7 3
            read -rd '' ascii_data <<'EOF'
${c2}        `./ohdNMMMMNmho+.` ${c1}       .+oo:`
${c2}      -smMMMMMMMMMMMMMMMMmy-`    ${c1}`yyyyy+
${c2}   `:dMMMMMMMMMMMMMMMMMMMMMMd/`  ${c1}`yyyyys
${c2}  .hMMMMMMMNmhso/++symNMMMMMMMh- ${c1}`yyyyys
${c2} -mMMMMMMms-`         -omMMMMMMN-${c1}.yyyyys
${c2}.mMMMMMMy.              .yMMMMMMm:${c1}yyyyys
${c2}sMMMMMMy                 `sMMMMMMh${c1}yyyyys
${c2}NMMMMMN:                  .NMMMMMN${c1}yyyyys
${c2}MMMMMMm.                   NMMMMMN${c1}yyyyys
${c2}hMMMMMM+                  /MMMMMMN${c1}yyyyys
${c2}:NMMMMMN:                :mMMMMMM+${c1}yyyyys
${c2} oMMMMMMNs-            .sNMMMMMMs.${c1}yyyyys
${c2}  +MMMMMMMNho:.`  `.:ohNMMMMMMNo ${c1}`yyyyys
${c2}   -hMMMMMMMMNNNmmNNNMMMMMMMMh-  ${c1}`yyyyys
${c2}     :yNMMMMMMMMMMMMMMMMMMNy:`   ${c1}`yyyyys
${c2}       .:sdNMMMMMMMMMMNds/.      ${c1}`yyyyyo
${c2}           `.:/++++/:.`           ${c1}:oys+.
EOF
        ;;

        "BlueLight"*)
            set_colors 7 4
            read -rd '' ascii_data <<'EOF'
${c1}              oMMNMMMMMMMMMMMMMMMMMMMMMM
              oMMMMMMMMMMMMMMMMMMMMMMMMM
              oMMMMMMMMMMMMMMMMMMMMMMMMM
              oMMMMMMMMMMMMMMMMMMMMMMMMM
              -+++++++++++++++++++++++mM${c2}
             ```````````````````````..${c1}dM${c2}
           ```````````````````````....${c1}dM${c2}
         ```````````````````````......${c1}dM${c2}
       ```````````````````````........${c1}dM${c2}
     ```````````````````````..........${c1}dM${c2}
   ```````````````````````............${c1}dM${c2}
.::::::::::::::::::::::-..............${c1}dM${c2}
 `-+yyyyyyyyyyyyyyyyyyyo............${c1}+mMM${c2}
     -+yyyyyyyyyyyyyyyyo..........${c1}+mMMMM${c2}
        ./syyyyyyyyyyyyo........${c1}+mMMMMMM${c2}
           ./oyyyyyyyyyo......${c1}+mMMMMMMMM${c2}
              omdyyyyyyo....${c1}+mMMMMMMMMMM${c2}
              ${c1}oMMM${c2}mdhyyo..${c1}+mMMMMMMMMMMMM
              oNNNNNNm${c2}dso${c1}mMMMMMMMMMMMMMM
EOF
        ;;

        "Bodhi"*)
            set_colors 7 11 2
            read -rd '' ascii_data <<'EOF'
${c1}|           ${c2},,mmKKKKKKKKWm,,
 ${c1}'      ${c2},aKKP${c1}LL**********|L*${c2}TKp,
   ${c1}t  ${c2}aKP${c1}L**```          ```**L${c2}*Kp
    IX${c1}EL${c3}L,wwww,              ${c1}``*||${c2}Kp
  ,#P${c1}L|${c3}KKKpPP@IPPTKmw,          ${c1}`*||${c2}K
 ,K${c1}LL*${c3}{KKKKKKPPb$KPhpKKPKp        ${c1}`||${c2}K
 #${c1}PL  ${c3}!KKKKKKPhKPPP$KKEhKKKKp      ${c1}`||${c2}K
!H${c1}L*   ${c3}1KKKKKKKphKbPKKKKKK$KKp      ${c1}`|I${c2}W
$${c1}bL     ${c3}KKKKKKKKBQKhKbKKKKKKKK       ${c1}|I${c2}N
$${c1}bL     ${c3}!KKKKKKKKKKNKKKKKKKPP`       ${c1}|I${c2}b
TH${c1}L*     ${c3}TKKKKKK##KKKN@KKKK^         ${c1}|I${c2}M
 K@${c1}L      ${c3}*KKKKKKKKKKKEKE5          ${c1}||${c2}K
 `NL${c1}L      ${c3}`KKKKKKKKKK"```|L       ${c1}||${c2}#P
  `K@${c1}LL       ${c3}`"**"`        ${c1}'.   :||${c2}#P
    Yp${c1}LL                      ${c1}' |L${c2}$M`
     `Tp${c1}pLL,                ,|||${c2}p'L
        "Kpp${c1}LL++,.,    ,,|||$${c2}#K*   ${c1}'.
           ${c2}`"MKWpppppppp#KM"`        ${c1}`h,
EOF
        ;;

        "bonsai"*)
            set_colors 6 2 3
            read -rd '' ascii_data <<'EOF'
${c2}   ,####,
   ${c2}#######,  ${c2},#####,
   ${c2}#####',#  ${c2}'######
    ${c2}''###'${c3}';,,,'${c2}###'
   ${c3}       ,;  ''''
   ${c3}      ;;;   ${c2},#####,
   ${c3}     ;;;'  ,,;${c2};;###
   ${c3}     ';;;;''${c2}'####'
   ${c3}      ;;;
   ${c3}   ,.;;';'',,,
   ${c3}  '     '
${c1} #
 #                        O
 ##, ,##,',##, ,##  ,#,   ,
 # # #  # #''# #,,  # #   #
 '#' '##' #  #  ,,# '##;, #
EOF
       ;;

        "BSD")
            set_colors 1 7 4 3 6
            read -rd '' ascii_data <<'EOF'
${c1}             ,        ,
            /(        )`
            \ \___   / |
            /- _  `-/  '
           (${c2}/\/ \ ${c1}\   /\
           ${c2}/ /   | `    ${c1}\
           ${c3}O O   ${c2}) ${c1}/    |
           ${c2}`-^--'${c1}`<     '
          (_.)  _  )   /
           `.___/`    /
             `-----' /
${c4}<----.     __ / __   \
${c4}<----|====${c1}O)))${c4}==${c1}) \) /${c4}====|
<----'    ${c1}`--' `.__,' \
             |        |
              \       /       /\
         ${c5}______${c1}( (_  / \______/
       ${c5},'  ,-----'   |
       `--{__________)
EOF
        ;;

        "BunsenLabs"*)
            set_colors fg 7
            read -rd '' ascii_data <<'EOF'
${c1}        `++
      -yMMs
    `yMMMMN`
   -NMMMMMMm.
  :MMMMMMMMMN-
 .NMMMMMMMMMMM/
 yMMMMMMMMMMMMM/
`MMMMMMNMMMMMMMN.
-MMMMN+ /mMMMMMMy
-MMMm`   `dMMMMMM
`MMN.     .NMMMMM.
 hMy       yMMMMM`
 -Mo       +MMMMN
  /o       +MMMMs
           +MMMN`
           hMMM:
          `NMM/
          +MN:
          mh.
         -/
EOF
        ;;

        "CachyOS"*)
            set_colors 2 8 6
            read -rd '' ascii_data <<'EOF'
${c3}           ${c2}.${c3}-------------------------:
${c3}          .${c1}+=${c3}========================.
${c3}         :${c1}++${c3}===${c1}++===${c3}===============-       :${c1}++${c3}-
${c3}        :${c1}*++${c3}====${c1}+++++==${c3}===========-        .==:
${c3}       -${c1}*+++${c3}=====${c1}+***++=${c3}=========:
${c3}      =${c1}*++++=${c3}=======------------:
${c3}     =${c1}*+++++=${c3}====-                     ${c2}...${c3}
${c3}   .${c1}+*+++++${c3}=-===:                    .${c1}=+++=${c3}:
${c3}  :${c1}++++${c3}=====-==:                     -***${c1}**${c3}+
${c3} :${c1}++=${c3}=======-=.                      .=+**+${c2}.${c3}
${c3}.${c1}+${c3}==========-.                          ${c2}.${c3}
${c3} :${c1}+++++++${c3}====-                                ${c2}.${c3}--==-${c2}.${c3}
${c3}  :${c1}++${c3}==========.                             ${c2}:${c1}+++++++${c3}${c2}:
${c3}   .-===========.                            =*****+*+
${c3}    .-===========:                           .+*****+:
${c3}      -=======${c1}++++${c3}:::::::::::::::::::::::::-:  ${c2}.${c3}---:
${c3}       :======${c1}++++${c3}====${c1}+++******************=.
${c3}        :=====${c1}+++${c3}==========${c1}++++++++++++++*-
${c3}         .====${c1}++${c3}==============${c1}++++++++++*-
${c3}          .===${c1}+${c3}==================${c1}+++++++:
${c3}           .-=======================${c1}+++:
${c3}             ${c2}..........................
EOF
        ;;

        "Calculate"*)
            set_colors 7 3
            read -rd '' ascii_data <<'EOF'
${c1}                              ......
                           ,,+++++++,.
                         .,,,....,,,${c2}+**+,,.${c1}
                       ............,${c2}++++,,,${c1}
                      ...............
                    ......,,,........
                  .....+*#####+,,,*+.
              .....,*###############,..,,,,,,..
           ......,*#################*..,,,,,..,,,..
         .,,....*####################+***+,,,,...,++,
       .,,..,..*#####################*,
     ,+,.+*..*#######################.
   ,+,,+*+..,########################*
.,++++++.  ..+##**###################+
.....      ..+##***#################*.
           .,.*#*****##############*.
           ..,,*********#####****+.
     ${c2}.,++*****+++${c1}*****************${c2}+++++,.${c1}
      ${c2},++++++**+++++${c1}***********${c2}+++++++++,${c1}
     ${c2}.,,,,++++,..  .,,,,,.....,+++,.,,${c1}
EOF
        ;;

        "Carbs"*)
            set_colors 4 5 4 4 4 4
            read -rd '' ascii_data <<'EOF'
${c2}             ..........
          ..,;:ccccccc:;'..
       ..,clllc:;;;;;:cllc,.
      .,cllc,...     ..';;'.
     .;lol;..           ..
    .,lol;.
    .coo:.
   .'lol,.
   .,lol,.
   .,lol,.
    'col;.
    .:ooc'.
    .'col:.
     .'cllc'..          .''.
      ..:lolc,'.......',cll,.
        ..;cllllccccclllc;'.
          ...',;;;;;;,,...
                .....
EOF

        ;;

        "CalinixOS")
            # set_colors 4 5 4 4 4 4
            set_colors 5 4
            read -rd '' ascii_data <<'EOF'
${c2}
⠀⠀⠀⠀⠀⠀⠀⠀⠀⠀⠀⠀⠀⠀⠀⠀⣀⣠⠤⠔⠒⠒⠋⠉⠉⠉⠉⠓⠒⠒⠦⠤⣄⡀⠀⠀⠀⠀⠀⠀⠀⠀⠀⠀⠀⠀⠀⠀⠀⠀
⠀⠀⠀⠀⠀⠀⠀⠀⠀⠀⠀⠀⣀⠤⠒⠉⣁⣠⣤⣶⣶⣿⣿⣿⣿⣿⣿⣿⣿⣶⣶⣤⣄⣈⠙⠲⢤⣀⠀⠀⠀⠀⠀⠀⠀⠀⠀⠀⠀⠀
⠀⠀⠀⠀⠀⠀⠀⠀⠀⣀⠴⠋⢁⣤⣶⣿⣿⣿⣿⣿⣿⣿⣿⣿⣿⣿⣿⣿⣿⣿⣿⣿⣿⣿⣿⣶⣤⡈⠑⢦⡀⠀⠀⠀⠀⠀⠀⠀⠀⠀
⠀⠀⠀⠀⠀⠀⠀⣠⠞⢁⣠⣾⣿⣿⣿⣿⣿⣿⣿⣿⣿⣿⣿⣿⣿⣿⣿⣿⣿⣿⣿⣿⣿⣿⣿⣿⣿⣿⣷⡄⠈⠢⡀⠀⠀⠀⠀⠀⠀⠀
⠀⠀⠀⠀⠀⢀⠞⠁⣴⣿⣿⣿⣿⣿⣿⣿⣿⣿⠿⠛⠋⠉⠁⠀⠀⠀⠀⠈⠉⠙⠛⠿⣿⣿⣿⣿⣿⣿⠏⠀⠀⠀⠈⢢⡀⠀⠀⠀⠀⠀
⠀⠀⠀⠀⡰⠃⣠⣾⣿⣿⣿⣿⣿⣿⡿⠛⠉⠀⠀⠀⠀⠀⠀⠀⠀⠀⠀⠀⠀⠀⠀⠀⠀⠉⠻⢿⡿⠁⠀⠀⠀⠀⠀⠀⠙⣄⠀⠀⠀⠀
⠀⠀⠀⡼⠁⣴⣿⣿⣿⣿⣿⣿⡿⠋⠀⠀⠀⠀⠀⠀⠀⠀⠀⠀⠀⠀⠀⠀⠀⠀⠀⠀⠀⠀⠀⠀⠀⠀⠀⠀⠀⠀⠀⠀⠀⠈⢆⠀⠀⠀
⠀⠀⡼⠀⣼⣿⣿⣿⣿⣿⣿⠏⠀⠀⠀⠀⠀⠀⠀⠀⠀⠀⠀⠀⠀⠀⠀⠀⠀⠀⠀⠀⠀⠀⠀⠀⠀⠀⠀⠀⠀⠀⠀⠀⠀⠀⠈⣆⠀⠀
⠀⣰⠁⣸⣿⣿⣿⣿⣿⣿⠃⠀⠀⠀⠀⠀⠀⠉⠻⣿⣿⣿⣿⣿⣿⣷⣄⠀⠀⠀⠀⠀⠀⠀⠀⠀⠀⠀⠀⠀⠀⠀⠀⠀⠀⠀⠀⠘⡄⠀
⢀⡇⢠⣿⣿⣿⣿⣿⣿⠃⠀⠀⠀⠀⠀⠀⠀⠀⠀⠈⠛⢿⣿⣿⣿⣿⣿⣷⣦⡀⠀⠀⠀⠀⠀⠀⠀⠀⠀⠀⠀⠀⠀⠀⠀⠀⠀⠀⢳⠀
⢸⠀⣸⣿⣿⣿⣿⣿⡟⠀⠀⠀⠀⠀⠀⠀⠀⠀⠀⠀⠀⠀⠙⢿⣿⣿⣿⣿⣿⣿⣦⣄⠀⠀⠀⠀⠀⠀⠀⠀⠀⠀⠀⠀⠀⠀⠀⠀⠘⡄
⣼⠀⣿⣿⣿⣿⣿⣿⠇⠀⠀⠀⠀⠀⠀⠀⠀⠀⠀⠀⠀⠀⠀⠀⠈⠻⣿⣿⣿⣿⣿⣿⣷⣤⡀⠀⠀⠀⠀⠀⠀⠀⠀⠀⠀⠀⠀⠀⠀⡇
⡇⠀⣿⣿⣿⣿⣿⣿⠀⠀⠀⠀⠀⠀⠀⠀⠀⠀⠀⠀⠀⠀⠀⠀⠀⠀⠈⢛⣿⣿⣿⣿⣿⣿⣿⡦⠀⠀⠀⠀⠀⠀⠀⠀⠀⠀⠀⠀⠀⡇
⢻⠀⣿⣿⣿⣿⣿⣿⡆⠀⠀⠀⠀⠀⠀⠀⠀⠀⠀⠀⠀⠀⠀⠀⠀⣠⣶⣿⣿⣿⣿⣿⣿⡿⠋⠀⠀⠀⠀⠀⠀⠀⠀⠀⠀⠀⠀⠀⠀⡇
⢸⡀⢹⣿⣿⣿⣿⣿⣧⠀⠀⠀⠀⠀⠀⠀⠀⠀⠀⠀⠀⠀⢀⣠⣾⣿⣿⣿⣿⣿⣿⠟⠁⠀⠀⠀⠀⠀⠀⠀⠀⠀⠀⠀⠀⠀⠀⠀⢰⠃
⠀⣇⠘⣿⣿⣿⣿⣿⣿⡄⠀⠀⠀⠀⠀⠀⠀⠀⠀⠀⢀⣴⣿⣿⣿⣿⣿⣿⡿⠋⠁⠀⠀⠀⠀⠀⠀⠀⠀⠀⠀⠀⠀⠀⠀⠀⠀⠀⡼⠀
⠀⠸⡄⢹⣿⣿⣿⣿⣿⣿⡄⠀⠀⠀⠀⠀⠀⠀⣠⣶⣿⣿⣿⣿⣿⣿⠟⠋⠀⠀⠀⠀⠀⠀⠀⠀⠀⠀⠀⠀⠀⠀⠀⠀⠀⠀⠀⢰⠃⠀
⠀⠀⢳⡀⢻⣿⣿⣿⣿⣿⣿⣆⠀⠀⠀⠀⠀⠈⠉⠉⠉⠀⠀⠀⠀⠀⠀⠀⠀⠀⠀⠀⠀⠀⠀⠀⠀⠀⠀⠀⠀⠀⠀⠀⠀⠀⢠⠏⠀⠀
⠀⠀⠀⠳⡀⠻⣿⣿⣿⣿⣿⣿⣷⣄⠀⠀⠀⠀⠀⠀⠀⠀⠀⠀⠀⠀⠀⠀⠀⠀⠀⠀⠀⠀⠀⠀⣠⣾⣷⣄⡀⠀⠀⠀⠀⢠⠏⠀⠀⠀
⠀⠀⠀⠀⠙⣄⠙⢿⣿⣿⣿⣿⣿⣿⣷⣦⣀⠀⠀⠀⠀⠀⠀⠀⠀⠀⠀⠀⠀⠀⠀⠀⠀⣀⣴⣾⣿⣿⣿⣿⣿⣦⡀⠀⡰⠃⠀⠀⠀⠀
⠀⠀⠀⠀⠀⠈⠢⡈⠻⣿⣿⣿⣿⣿⣿⣿⣿⣷⣶⣤⣄⣀⡀⠀⠀⠀⠀⢀⣀⣠⣤⣶⣿⣿⣿⣿⣿⣿⣿⣿⣿⠟⣠⠞⠁⠀⠀⠀⠀⠀
⠀⠀⠀⠀⠀⠀⠀⠈⠢⡈⠙⢿⣿⣿⣿⣿⣿⣿⣿⣿⣿⣿⣿⣿⣿⣿⣿⣿⣿⣿⣿⣿⣿⣿⣿⣿⣿⣿⡿⠋⣡⠞⠁⠀⠀⠀⠀⠀⠀⠀
⠀⠀⠀⠀⠀⠀⠀⠀⠀⠈⠓⢤⡈⠛⠿⣿⣿⣿⣿⣿⣿⣿⣿⣿⣿⣿⣿⣿⣿⣿⣿⣿⣿⣿⣿⠿⠛⣁⠴⠊⠁⠀⠀⠀⠀⠀⠀⠀⠀⠀
⠀⠀⠀⠀⠀⠀⠀⠀⠀⠀⠀⠀⠈⠑⠢⢄⣉⠙⠛⠿⠿⣿⣿⣿⣿⣿⣿⣿⣿⠿⠿⠛⠋⣉⡤⠖⠋⠁⠀⠀⠀⠀⠀⠀⠀⠀⠀⠀⠀⠀
⠀⠀⠀⠀⠀⠀⠀⠀⠀⠀⠀⠀⠀⠀⠀⠀⠈⠉⠓⠒⠢⠤⠤⠤⠤⠤⠤⠤⠤⠖⠒⠋⠉⠀⠀⠀⠀⠀⠀⠀⠀⠀⠀⠀⠀⠀⠀⠀⠀⠀⠀⠀

EOF
        ;;

        "CalinixOS_small"*)
            # set_colors 4 5 4 4 4 4
            set_colors 5 4
            read -rd '' ascii_data <<'EOF'
${c2}
⠀⠀⠀⠀⠀⠀⠀⠀⣀⠤⠐⣂⣈⣩⣭⣭⣍⣀⣐⠀⠄⡀⠀⠀⠀⠀⠀⠀⠀⠀
⠀⠀⠀⠀⠀⡀⠔⣨⣴⣾⣿⣿⣿⣿⣿⣿⣿⣿⣿⣿⣷⣦⣅⠢⡀⠀⠀⠀⠀⠀
⠀⠀⠀⠠⢊⣴⣾⣿⣿⣿⣿⠿⠟⠛⠛⠛⠛⠻⠿⣿⣿⣿⣿⠃⠀⠠⡀⠀⠀⠀
⠀⠀⡐⢡⣾⣿⣿⣿⠟⠉⠀⠀⠀⠀⠀⠀⠀⠀⠀⠀⠉⠛⠁⠀⠀⠀⠈⢆⠀⠀
⠀⡘⢰⣿⣿⣿⡟⠁⠀⠀⢀⣀⣀⣀⣀⠀⠀⠀⠀⠀⠀⠀⠀⠀⠀⠀⠀⠀⢂⠀
⢠⢠⣿⣿⣿⡟⠀⠀⠀⠀⠀⠙⠿⣿⣿⣷⣦⡀⠀⠀⠀⠀⠀⠀⠀⠀⠀⠀⠈⡀
⡄⢸⣿⣿⣿⠁⠀⠀⠀⠀⠀⠀⠀⠈⠻⣿⣿⣿⣦⣄⠀⠀⠀⠀⠀⠀⠀⠀⠀⠁
⡇⣿⣿⣿⣿⠀⠀⠀⠀⠀⠀⠀⠀⠀⠀⠈⣹⣿⣿⣿⣷⠄⠀⠀⠀⠀⠀⠀⠀⠀
⠃⢸⣿⣿⣿⡀⠀⠀⠀⠀⠀⠀⠀⠀⣠⣾⣿⣿⡿⠛⠁⠀⠀⠀⠀⠀⠀⠀⠀⡀
⠘⡘⣿⣿⣿⣧⠀⠀⠀⠀⠀⢀⣴⣿⣿⣿⠿⠋⠀⠀⠀⠀⠀⠀⠀⠀⠀⠀⢀⠁
⠀⠡⠸⣿⣿⣿⣧⡀⠀⠀⠀⠉⠉⠉⠉⠁⠀⠀⠀⠀⠀⠀⢀⠀⠀⠀⠀⢀⠆⠀
⠀⠀⠡⡘⢿⣿⣿⣿⣦⣀⠀⠀⠀⠀⠀⠀⠀⠀⠀⠀⣀⣴⣿⣷⣦⡀⢀⠊⠀⠀
⠀⠀⠀⠈⠊⡻⢿⣿⣿⣿⣿⣶⣤⣤⣤⣤⣤⣤⣶⣿⣿⣿⣿⡿⢟⠕⠁⠀⠀⠀
⠀⠀⠀⠀⠀⠈⠢⢙⠻⢿⣿⣿⣿⣿⣿⣿⣿⣿⣿⣿⡿⠟⡩⠐⠁⠀⠀⠀⠀⠀
⠀⠀⠀⠀⠀⠀⠀⠀⠈⠐⠂⠭⠉⠙⣛⣛⠋⠉⠭⠐⠂⠁⠀⠀⠀⠀⠀⠀⠀⠀⠀⠀⠀⠀⠀⠀⠀⠀

EOF
        ;;

        "CBL-Mariner"*)
            set_colors 6
            read -rd '' ascii_data <<'EOF'
${c1}                    .
                  :-  .
                :==. .=:
              :===:  -==:
            :-===:  .====:
          :-====-   -=====:
         -======   :=======:
        -======.  .=========:
       -======:   -==========.
      -======-    -===========.
     :======-      :===========.
    :=======.       .-==========.
   :=======:          -==========.
  :=======-            :==========.
 :=======-              .-========-
:--------.                :========-
                    ..:::--=========-
            ..::---================-=-
EOF
        ;;

        "CelOS"*)
            set_colors 4 6 0 5
            read -rd '' ascii_data <<'EOF'

${c4}                     .,cmmmmmmmmmmmc,.
                .,cmMMMMMMMMMMMMMMMMMMMMmc.
             .cMMMMMMMMMMMMMMMMMMMMMMMMMMMmc.
           .cMMMMMMMMMMMMMMMMMMMMMMMMMMMMMMMMc.
         ,:MMM ${c3}####################################${c4}
        cMMMMMMmmmmmmmmmmmmmmmmmmmmmmmmmmmmmmmmmc.
       .MMMMMMMMMMMMMMMMMMMMMMMMMMMMMMMMMMMMMMMMMM.
      .MMMMMMMMMMMMMMMMMMMMMMMMMMMMMMMMMMMMMMMMMMMc
      "******************************MMMMMMMMMMMMMc:
${c3}#################################### ${c4}MMMMMMMMMMMMMc
      "MMMMMMMMMMMMMMMMMMMMMMMMMMMMMMMMMMMMMMMMMMM:
       "MMMMMMMMMMMMMMMMMMMMMMMMMMMMMMMMMMMMMMMMMM"
       'MMMMMMMMM*******************************:
        \"MMMMMM ${c3}#####################################
         ${c4}`:MMMMMMmmmmmmmmmmmmmmmmmmmmmmmmmmmmm;
           `"MMMMMMMMMMMMMMMMMMMMMMMMMMMMMMMM"
             `":MMMMMMMMMMMMMMMMMMMMMMMMM;'
                `":MMMMMMMMMMMMMMMMMMM:"
                     "************"




EOF
        ;;

        "centos_small"*)
            set_colors 3 2 4 5 7
            read -rd '' ascii_data <<'EOF'
${c2} ____${c1}^${c4}____
${c2} |\\  ${c1}|${c4}  /|
${c2} | \\ ${c1}|${c4} / |
${c4}<---- ${c3}---->
${c3} | / ${c2}|${c1} \\ |
${c3} |/__${c2}|${c1}__\\|
${c2}     v
EOF
        ;;

        "CentOS"*)
            set_colors 3 2 4 5 7
            read -rd '' ascii_data <<'EOF'
${c1}                 ..
               .PLTJ.
              <><><><>
     ${c2}KKSSV' 4KKK ${c1}LJ${c4} KKKL.'VSSKK
     ${c2}KKV' 4KKKKK ${c1}LJ${c4} KKKKAL 'VKK
     ${c2}V' ' 'VKKKK ${c1}LJ${c4} KKKKV' ' 'V
     ${c2}.4MA.' 'VKK ${c1}LJ${c4} KKV' '.4Mb.
${c4}   . ${c2}KKKKKA.' 'V ${c1}LJ${c4} V' '.4KKKKK ${c3}.
${c4} .4D ${c2}KKKKKKKA.'' ${c1}LJ${c4} ''.4KKKKKKK ${c3}FA.
${c4}<QDD ++++++++++++  ${c3}++++++++++++ GFD>
${c4} 'VD ${c3}KKKKKKKK'.. ${c2}LJ ${c1}..'KKKKKKKK ${c3}FV
${c4}   ' ${c3}VKKKKK'. .4 ${c2}LJ ${c1}K. .'KKKKKV ${c3}'
     ${c3} 'VK'. .4KK ${c2}LJ ${c1}KKA. .'KV'
     ${c3}A. . .4KKKK ${c2}LJ ${c1}KKKKA. . .4
     ${c3}KKA. 'KKKKK ${c2}LJ ${c1}KKKKK' .4KK
     ${c3}KKSSA. VKKK ${c2}LJ ${c1}KKKV .4SSKK
${c2}              <><><><>
               'MKKM'
                 ''
EOF
        ;;

        "Center"*)
            set_colors 7 7
            read -rd '' ascii_data <<'EOF'
${c2}                .
                o,
        .       d,       .
        ';'   ..d;..  .cl'
          .:; 'oldO,.oo.
          ..,:,xKXxoo;'.
    ,;;;;;ldxkONMMMXxkxc;;;;;.
    .....':oddXWMNOxlcl:......
           .:dlxk0c;:. .
          :d:.,xcld,.,:.
        ;l,    .l;     ';'
               .o;
                l,
EOF
                ;;

        "Chakra"*)
            set_colors 4 5 7 6
            read -rd '' ascii_data <<'EOF'
${c1}     _ _ _        "kkkkkkkk.
   ,kkkkkkkk.,    'kkkkkkkkk,
   ,kkkkkkkkkkkk., 'kkkkkkkkk.
  ,kkkkkkkkkkkkkkkk,'kkkkkkkk,
 ,kkkkkkkkkkkkkkkkkkk'kkkkkkk.
  "''"''',;::,,"''kkk''kkkkk;   __
      ,kkkkkkkkkk, "k''kkkkk' ,kkkk
    ,kkkkkkk' ., ' .: 'kkkk',kkkkkk
  ,kkkkkkkk'.k'   ,  ,kkkk;kkkkkkkkk
 ,kkkkkkkk';kk 'k  "'k',kkkkkkkkkkkk
.kkkkkkkkk.kkkk.'kkkkkkkkkkkkkkkkkk'
;kkkkkkkk''kkkkkk;'kkkkkkkkkkkkk''
'kkkkkkk; 'kkkkkkkk.,""''"''""
  ''kkkk;  'kkkkkkkkkk.,
     ';'    'kkkkkkkkkkkk.,
             ';kkkkkkkkkk'
               ';kkkkkk'
                  "''"
EOF
        ;;

        "ChaletOS"*)
            set_colors 4 7 1
            read -rd '' ascii_data <<'EOF'
${c1}             `.//+osso+/:``
         `/sdNNmhyssssydmNNdo:`
       :hNmy+-`          .-+hNNs-
     /mMh/`       `+:`       `+dMd:
   .hMd-        -sNNMNo.  /yyy  /mMs`
  -NM+       `/dMd/--omNh::dMM   `yMd`
 .NN+      .sNNs:/dMNy:/hNmo/s     yMd`
 hMs    `/hNd+-smMMMMMMd+:omNy-    `dMo
:NM.  .omMy:/hNMMMMMMMMMMNy:/hMd+`  :Md`
/Md` `sm+.omMMMMMMMMMMMMMMMMd/-sm+  .MN:
/Md`      MMMMMMMMMMMMMMMMMMMN      .MN:
:NN.      MMMMMMm....--NMMMMMN      -Mm.
`dMo      MMMMMMd      mMMMMMN      hMs
 -MN:     MMMMMMd      mMMMMMN     oMm`
  :NM:    MMMMMMd      mMMMMMN    +Mm-
   -mMy.  mmmmmmh      dmmmmmh  -hMh.
     oNNs-                    :yMm/
      .+mMdo:`            `:smMd/`
         -ohNNmhsoo++osshmNNh+.
            `./+syyhhyys+:``
EOF
        ;;

        "Chapeau"*)
            set_colors 2 7
            read -rd '' ascii_data <<'EOF'
${c1}               .-/-.
            ////////.
          ////////${c2}y+${c1}//.
        ////////${c2}mMN${c1}/////.
      ////////${c2}mMN+${c1}////////.
    ////////////////////////.
  /////////+${c2}shhddhyo${c1}+////////.
 ////////${c2}ymMNmdhhdmNNdo${c1}///////.
///////+${c2}mMms${c1}////////${c2}hNMh${c1}///////.
///////${c2}NMm+${c1}//////////${c2}sMMh${c1}///////
//////${c2}oMMNmmmmmmmmmmmmMMm${c1}///////
//////${c2}+MMmssssssssssssss+${c1}///////
`//////${c2}yMMy${c1}////////////////////
 `//////${c2}smMNhso++oydNm${c1}////////
  `///////${c2}ohmNMMMNNdy+${c1}///////
    `//////////${c2}++${c1}//////////
       `////////////////.
           -////////-
EOF
        ;;

        "ChonkySealOS"*)
            set_colors 7
            read -rd '' ascii_data <<'EOF'
${c1}                  .-/-.
            .:-=++****++=-:.
        .:=+*##%%%%%%%%%%##*+=:.
      :=*#%%%%%%%%%%%%%%%%%%%%#*=:
    :=*#%%%%%%%%%%%%%%%%%%%%%%%%#*=.
   -+#%%%%%%%%%%%%%%%%%%%%%%%%%%%%#+-
  =+#%%%%@@@@@@@%%%%%%%@@@@@@@%%%%%#+=
 =+#@%%%%*+=-==*%%%%%%%#+====*%%%%%@#+=
:+*%%%%@*       +@%%%@#       -@%%%%%*+:
=+#%%%%%%#+====*###%%##*=--=+*%%%%%%%#+=
+*%%%%%%%@@##%%%%*=::=#%%%##%@%%%%%%%%*+
+*%%%%%%%@**@%%%%%@==@%%%%%@+#%%%%%%%%*+
=+#%%%%%%@#*@%%%%%%**%%%%%@%+%%%%%%%%#+=
:+*%%%%%%%@#*####**###*####*%@%%%%%%%*+:
 =+#@%%%%%%@%%%%%%%@@%%%%%%%%%%%%%%@#+=
  =+#%%%%%%%%%%%%%%%%%%%%%%%%%%%%%%#+=
   -+#%%%%%%%%%%%%%%%%%%%%%%%%%%%%*+-
    .=*#%%%%%%%%%%%%%%%%%%%%%%%%#*=.
      :=*##%%%%%%%%%%%%%%%%%%##*=:
        .:=+*##%%%%%%%%%%##*+=:.
            .:-=++****++=-:.
EOF
        ;;

        "Chrom"*)
            set_colors 2 1 3 4 7
            read -rd '' ascii_data <<'EOF'
${c2}            .,:loool:,.
        .,coooooooooooooc,.
     .,lllllllllllllllllllll,.
    ;ccccccccccccccccccccccccc;
${c1}  '${c2}ccccccccccccccccccccccccccccc.
${c1} ,oo${c2}c::::::::okO${c5}000${c3}0OOkkkkkkkkkkk:
${c1}.ooool${c2};;;;:x${c5}K0${c4}kxxxxxk${c5}0X${c3}K0000000000.
${c1}:oooool${c2};,;O${c5}K${c4}ddddddddddd${c5}KX${c3}000000000d
${c1}lllllool${c2};l${c5}N${c4}dllllllllllld${c5}N${c3}K000000000
${c1}lllllllll${c2}o${c5}M${c4}dccccccccccco${c5}W${c3}K000000000
${c1};cllllllllX${c5}X${c4}c:::::::::c${c5}0X${c3}000000000d
${c1}.ccccllllllO${c5}Nk${c4}c;,,,;cx${c5}KK${c3}0000000000.
${c1} .cccccclllllxOO${c5}OOO${c1}Okx${c3}O0000000000;
${c1}  .:ccccccccllllllllo${c3}O0000000OOO,
${c1}    ,:ccccccccclllcd${c3}0000OOOOOOl.
${c1}      '::ccccccccc${c3}dOOOOOOOkx:.
${c1}        ..,::cccc${c3}xOOOkkko;.
${c1}            ..,:${c3}dOkxl:.
EOF
        ;;

        "cleanjaro_small"*)
            set_colors 7 7
            read -rd '' ascii_data <<'EOF'
${c1}█████ ██████████
█████ ██████████
█████
█████
█████
████████████████
████████████████
EOF
        ;;

        "Cleanjaro"*)
            set_colors 7 7
            read -rd '' ascii_data <<'EOF'
${c1}███████▌ ████████████████
███████▌ ████████████████
███████▌ ████████████████
███████▌
███████▌
███████▌
███████▌
███████▌
█████████████████████████
█████████████████████████
█████████████████████████
▀▀▀▀▀▀▀▀▀▀▀▀▀▀▀▀▀▀▀▀▀▀▀▀▀
EOF
        ;;

        "ClearOS"*)
            set_colors 2
            read -rd '' ascii_data <<'EOF'
${c1}             `.--::::::--.`
         .-:////////////////:-.
      `-////////////////////////-`
     -////////////////////////////-
   `//////////////-..-//////////////`
  ./////////////:      ://///////////.
 `//////:..-////:      :////-..-//////`
 ://////`    -///:.``.:///-`    ://///:
`///////:.     -////////-`    `:///////`
.//:--////:.     -////-`    `:////--://.
./:    .////:.     --`    `:////-    :/.
`//-`    .////:.        `:////-    `-//`
 :///-`    .////:.    `:////-    `-///:
 `/////-`    -///:    :///-    `-/////`
  `//////-   `///:    :///`   .//////`
   `:////:   `///:    :///`   -////:`
     .://:   `///:    :///`   -//:.
       .::   `///:    :///`   -:.
             `///:    :///`
              `...    ...`
EOF
        ;;

        "Clear Linux OS"* | "Clear_Linux"*)
            set_colors 4 3 7 6
            read -rd '' ascii_data <<'EOF'
${c1}          BBB
       BBBBBBBBB
     BBBBBBBBBBBBBBB
   BBBBBBBBBBBBBBBBBBBB
   BBBBBBBBBBB         BBB
  BBBBBBBB${c2}YYYYY
${c1}  BBBBBBBB${c2}YYYYYY
${c1}  BBBBBBBB${c2}YYYYYYY
${c1}  BBBBBBBBB${c2}YYYYY${c3}W
${c4} GG${c1}BBBBBBBY${c2}YYYY${c3}WWW
${c4} GGG${c1}BBBBBBB${c2}YY${c3}WWWWWWWW
${c4} GGGGGG${c1}BBBBBB${c3}WWWWWWWW
${c4} GGGGGGGG${c1}BBBB${c3}WWWWWWWW
${c4}GGGGGGGGGGG${c1}BBB${c3}WWWWWWW
${c4}GGGGGGGGGGGGG${c1}B${c3}WWWWWW
${c4}GGGGGGGG${c3}WWWWWWWWWWW
${c4}GG${c3}WWWWWWWWWWWWWWWW
 WWWWWWWWWWWWWWWW
      WWWWWWWWWW
          WWW
EOF
        ;;

        "Clover"*)
            set_colors 2 6
            read -rd '' ascii_data <<'EOF'
${c1}               `omo``omo`
             `oNMMMNNMMMNo`
           `oNMMMMMMMMMMMMNo`
          oNMMMMMMMMMMMMMMMMNo
          `sNMMMMMMMMMMMMMMNs`
     `omo`  `sNMMMMMMMMMMNs`  `omo`
   `oNMMMNo`  `sNMMMMMMNs`  `oNMMMNo`
 `oNMMMMMMMNo`  `oNMMNs`  `oNMMMMMMMNo`
oNMMMMMMMMMMMNo`  `sy`  `oNMMMMMMMMMMMNo
`sNMMMMMMMMMMMMNo.${c2}oNNs${c1}.oNMMMMMMMMMMMMNs`
`oNMMMMMMMMMMMMNs.${c2}oNNs${c1}.oNMMMMMMMMMMMMNo`
oNMMMMMMMMMMMNs`  `sy`  `oNMMMMMMMMMMMNo
 `oNMMMMMMMNs`  `oNMMNo`  `oNMMMMMMMNs`
   `oNMMMNs`  `sNMMMMMMNs`  `oNMMMNs`
     `oNs`  `sNMMMMMMMMMMNs`  `oNs`
          `sNMMMMMMMMMMMMMMNs`
          +NMMMMMMMMMMMMMMMMNo
           `oNMMMMMMMMMMMMNo`
             `oNMMMNNMMMNs`
               `omo``oNs`
EOF
        ;;

        "Condres"*)
            set_colors 2 3 6
            read -rd '' ascii_data <<'EOF'
${c1}syyyyyyyyyyyyyyyyyyyyyyyyyyyyyyyyyyy+${c3}.+.
${c1}`oyyyyyyyyyyyyyyyyyyyyyyyyyyyyyyyyy+${c3}:++.
${c2}/o${c1}+oyyyyyyyyyyyyyyyyyyyyyyyyyyyyyy/${c3}oo++.
${c2}/y+${c1}syyyyyyyyyyyyyyyyyyyyyyyyyyyyy${c3}+ooo++.
${c2}/hy+${c1}oyyyhhhhhhhhhhhhhhyyyyyyyyy${c3}+oo+++++.
${c2}/hhh+${c1}shhhhhdddddhhhhhhhyyyyyyy${c3}+oo++++++.
${c2}/hhdd+${c1}oddddddddddddhhhhhyyyys${c3}+oo+++++++.
${c2}/hhddd+${c1}odmmmdddddddhhhhyyyy${c3}+ooo++++++++.
${c2}/hhdddmo${c1}odmmmdddddhhhhhyyy${c3}+oooo++++++++.
${c2}/hdddmmms${c1}/dmdddddhhhhyyys${c3}+oooo+++++++++.
${c2}/hddddmmmy${c1}/hdddhhhhyyyyo${c3}+oooo++++++++++:
${c2}/hhdddmmmmy${c1}:yhhhhyyyyy+${c3}+oooo+++++++++++:
${c2}/hhddddddddy${c1}-syyyyyys+${c3}ooooo++++++++++++:
${c2}/hhhddddddddy${c1}-+yyyy+${c3}/ooooo+++++++++++++:
${c2}/hhhhhdddddhhy${c1}./yo:${c3}+oooooo+++++++++++++/
${c2}/hhhhhhhhhhhhhy${c1}:-.${c3}+sooooo+++++++++++///:
${c2}:sssssssssssso++${c1}${c3}`:/:--------.````````
EOF
        ;;

        "Container Linux by CoreOS"* | "Container_Linux"*)
            set_colors 4 7 1
            read -rd '' ascii_data <<'EOF'
${c1}                .....
          .';:cccccccc:;'.
        ':ccccclc${c3}lllllllll${c1}cc:.
     .;cccccccc${c3}lllllllllllllll${c1}c,
    ;clllccccc${c3}llllllllllllllllll${c1}c,
  .cllclccccc${c3}lllll${c2}lll${c3}llllllllllll${c1}c:
  ccclclcccc${c3}cllll${c2}kWMMNKk${c3}llllllllll${c1}c:
 :ccclclcccc${c3}llll${c2}oWMMMMMMWO${c3}lllllllll${c1}c,
.ccllllllccc${c3}clll${c2}OMMMMMMMMM0${c3}lllllllll${c1}c
.lllllclcccc${c3}llll${c2}KMMMMMMMMMMo${c3}llllllll${c1}c.
.lllllllcccc${c3}clll${c2}KMMMMMMMMN0${c3}lllllllll${c1}c.
.cclllllcccc${c3}lllld${c2}xkkxxdo${c3}llllllllllc${c1}lc
 :cccllllllcccc${c3}lllccllllcclccc${c1}cccccc;
 .ccclllllllcccccccc${c3}lll${c1}ccccclccccccc
  .cllllllllllclcccclccclccllllcllc
    :cllllllllccclcllllllllllllcc;
     .cccccccccccccclcccccccccc:.
       .;cccclccccccllllllccc,.
          .';ccccclllccc:;..
                .....
EOF
        ;;

        "crux_small" | KISS*)
            set_colors 4 5 7 6
            read -rd '' ascii_data <<'EOF'
${c1}    ___
   (${c3}.· ${c1}|
   (${c2}<> ${c1}|
  / ${c3}__  ${c1}\\
 ( ${c3}/  \\ ${c1}/|
${c2}_${c1}/\\ ${c3}__)${c1}/${c2}_${c1})
${c2}\/${c1}-____${c2}\/
EOF
        ;;

        "CRUX"*)
            set_colors 4 5 7 6
            read -rd '' ascii_data <<'EOF'
${c1}         odddd
      oddxkkkxxdoo
     ddcoddxxxdoool
     xdclodod  olol
     xoc  xdd  olol
     xdc  ${c2}k00${c1}Okdlol
     xxd${c2}kOKKKOkd${c1}ldd
     xdco${c2}xOkdlo${c1}dldd
     ddc:cl${c2}lll${c1}oooodo
   odxxdd${c3}xkO000kx${c1}ooxdo
  oxdd${c3}x0NMMMMMMWW0od${c1}kkxo
 oooxd${c3}0WMMMMMMMMMW0o${c1}dxkx
docldkXW${c3}MMMMMMMWWN${c1}Odolco
xx${c2}dx${c1}kxxOKN${c3}WMMWN${c1}0xdoxo::c
${c2}xOkkO${c1}0oo${c3}odOW${c2}WW${c1}XkdodOxc:l
${c2}dkkkxkkk${c3}OKX${c2}NNNX0Oxx${c1}xc:cd
${c2} odxxdx${c3}xllod${c2}ddooxx${c1}dc:ldo
${c2}   lodd${c1}dolccc${c2}ccox${c1}xoloo
EOF
        ;;

        *"Crystal Linux"*)
            set_colors 13 5
            read -rd '' ascii_data <<'EOF'
${c1}                        mysssym
${c1}                      mysssym
${c1}                    mysssym
${c1}                  mysssym
${c1}                mysssyd
${c1}              mysssyd    N
${c1}            mysssyd    mysym
${c1}          mysssyd      dysssym
${c1}        mysssyd          dysssym
${c1}      mysssyd              dysssym
${c1}      mysssyd              dysssym
${c1}        mysssyd          dysssym
${c1}          mysssyd      dysssym
${c1}            mysym    dysssym
${c1}              N    dysssym
${c1}                 dysssym
${c1}               dysssym
${c1}             dysssym
${c1}           dysssym
${c1}         dysssym
EOF
        ;;

        *"Cucumber"*)
            set_colors 2 3
            read -rd '' ascii_data <<'EOF'
${c1}           `.-://++++++//:-.`
        `:/+//${c2}::--------${c1}:://+/:`
      -++/:${c2}----..........----${c1}:/++-
    .++:${c2}---...........-......---${c1}:++.
   /+:${c2}---....-::/:/--//:::-....---${c1}:+/
 `++:${c2}--.....:---::/--/::---:.....--${c1}:++`
 /+:${c2}--.....--.--::::-/::--.--.....--${c1}:+/
-o:${c2}--.......-:::://--/:::::-.......--${c1}:o-
/+:${c2}--...-:-::---:::..:::---:--:-...--${c1}:+/
o/:${c2}-...-:.:.-/:::......::/:.--.:-...-${c1}:/o
o/${c2}--...::-:/::/:-......-::::::-/-...-${c1}:/o
/+:${c2}--..-/:/:::--:::..:::--::////-..--${c1}:+/
-o:${c2}--...----::/:::/--/:::::-----...--${c1}:o-
 /+:${c2}--....://:::.:/--/:.::://:....--${c1}:+/
 `++:${c2}--...-:::.--.:..:.--.:/:-...--${c1}:++`
   /+:${c2}---....----:-..-:----....---${c1}:+/
    .++:${c2}---..................---${c1}:++.
      -/+/:${c2}----..........----${c1}:/+/-
        `:/+//${c2}::--------:::${c1}/+/:`
           `.-://++++++//:-.`
EOF
        ;;

        "CutefishOS"*)
            set_colors 6 7 4
            read -rd '' ascii_data <<'EOF'
${c1}                     ___ww___
_              _wwMMM@M^^^^MMMMww_
M0w_       _wMMM~~             ~~MMm_
  ~MMy _ww0M~                      ~MMy
    ~MMMM~                      o    "MM
${c3}  jw0M~~MMMw_                      _wMM'
wMM~      ~~MMmw__             __w0M~
~             ~~MM0MmwwwwwwwwwMMM~
                    ~~~~^^~~~
EOF
        ;;

        "CyberOS"*)
            set_colors 50 32 57
            read -rd '' ascii_data <<'EOF'
${c3}             !M$EEEEEEEEEEEP
            .MMMMM000000Nr.
            ${c3}&MMMMMM${c2}MMMMMMMMMMMMM9
           ${c3}~MMM${c1}MMMM${c2}MMMMMMMMMMMMC
      ${c1}"    ${c3}M${c1}MMMMMMM${c2}MMMMMMMMMMs
    ${c1}iM${c2}MMM&&${c1}MMMMMMMM${c2}MMMMMMMM\\
   ${c1}BMMM${c2}MMMMM${c1}MMMMMMM${c2}MMMMMM${c3}"
  ${c1}9MMMMM${c2}MMMMMMM${c1}MMMM${c2}MMMM${c3}MMMf-
        ${c2}sMMMMMMMM${c1}MM${c2}M${c3}MMMMMMMMM3_
         ${c2}+ffffffff${c1}P${c3}MMMMMMMMMMMM0
                    ${c2}CMMMMMMMMMMM
                      }MMMMMMMMM
                        ~MMMMMMM
                          "RMMMM
                            .PMB
EOF
        ;;

        "dahlia"*)
            set_colors 1 7 3
            read -rd '' ascii_data <<'EOF'
${c1}
                  .#.
                *%@@@%*
        .,,,,,(&@@@@@@@&/,,,,,.
       ,#@@@@@@@@@@@@@@@@@@@@@#.
       ,#@@@@@@@&#///#&@@@@@@@#.
     ,/%&@@@@@%/,    .,(%@@@@@&#/.
   *#&@@@@@@#,.         .*#@@@@@@&#,
 .&@@@@@@@@@(            .(@@@@@@@@@&&.
#@@@@@@@@@@(               )@@@@@@@@@@@#
 °@@@@@@@@@@(            .(@@@@@@@@@@@°
   *%@@@@@@@(.           ,#@@@@@@@%*
     ,(&@@@@@@%*.     ./%@@@@@@%(,
       ,#@@@@@@@&(***(&@@@@@@@#.
       ,#@@@@@@@@@@@@@@@@@@@@@#.
        ,*****#&@@@@@@@&(*****,
               ,/%@@@%/.
                  ,#,
EOF
        ;;

        "debian_small")
            set_colors 1 7 3
            read -rd '' ascii_data <<'EOF'
${c1}  _____
 /  __ \\
|  /    |
|  \\___-
-_
  --_
EOF
        ;;

        "Debian"*)
            set_colors 1 7 3
            read -rd '' ascii_data <<'EOF'
${c2}       _,met$$$$$gg.
    ,g$$$$$$$$$$$$$$$P.
  ,g$$P"        """Y$$.".
 ,$$P'              `$$$.
',$$P       ,ggs.     `$$b:
`d$$'     ,$P"'   ${c1}.${c2}    $$$
 $$P      d$'     ${c1},${c2}    $$P
 $$:      $$.   ${c1}-${c2}    ,d$$'
 $$;      Y$b._   _,d$P'
 Y$$.    ${c1}`.${c2}`"Y$$$$P"'
${c2} `$$b      ${c1}"-.__
${c2}  `Y$$
   `Y$$.
     `$$b.
       `Y$$b.
          `"Y$b._
              `"""
EOF
        ;;

        "Droidian"*)
            set_colors 2 10
            read -rd '' ascii_data <<'EOF'
${c2}       _,met$$$$$gg.
   ,g$$$$$$$$$$$$$$$$P.
 ,$$P'              `$$$.
',$$P       ,ggs.     `$$b:
`d$$'     ,$P"'   ${c1}.${c2}    $$$
 $$P      d$'     ${c1},${c2}    $$P
 $$:      $$.   ${c1}-${c2}    ,d$$'
 $$;      Y$b._   _,d$P'
 Y$$.    ${c1}`.${c2}`"Y$$$$P"'
${c2} `$$b      ${c1}"-.__
${c2}  `Y$$
  `Y$$.
     `$$b.
       `Y$$b.
          `"Y$b._
EOF
        ;;

        "Deepin"*)
            set_colors 2 7
            read -rd '' ascii_data <<'EOF'
${c1}             ............
         .';;;;;.       .,;,.
      .,;;;;;;;.       ';;;;;;;.
    .;::::::::'     .,::;;,''''',.
   ,'.::::::::    .;;'.          ';
  ;'  'cccccc,   ,' :: '..        .:
 ,,    :ccccc.  ;: .c, '' :.       ,;
.l.     cllll' ., .lc  :; .l'       l.
.c       :lllc  ;cl:  .l' .ll.      :'
.l        'looc. .   ,o:  'oo'      c,
.o.         .:ool::coc'  .ooo'      o.
 ::            .....   .;dddo      ;c
  l:...            .';lddddo.     ,o
   lxxxxxdoolllodxxxxxxxxxc      :l
    ,dxxxxxxxxxxxxxxxxxxl.     'o,
      ,dkkkkkkkkkkkkko;.    .;o;
        .;okkkkkdl;.    .,cl:.
            .,:cccccccc:,.
EOF
        ;;

        "DesaOS")
            set_colors 2 7
            read -rd '' ascii_data <<'EOF'
${c1}███████████████████████
███████████████████████
███████████████████████
███████████████████████
████████               ███████
████████               ███████
████████               ███████
████████               ███████
████████               ███████
████████               ███████
████████               ███████
██████████████████████████████
██████████████████████████████
████████████████████████
████████████████████████
████████████████████████
EOF
        ;;

        "Devuan"*)
            set_colors 5 7
            read -rd '' ascii_data <<'EOF'
${c1}   ..,,;;;::;,..
           `':ddd;:,.
                 `'dPPd:,.
                     `:b$$b`.
                        'P$$$d`
                         .$$$$$`
                         ;$$$$$P
                      .:P$$$$$$`
                  .,:b$$$$$$$;'
             .,:dP$$$$$$$$b:'
      .,:;db$$$$$$$$$$Pd'`
 ,db$$$$$$$$$$$$$$b:'`
:$$$$$$$$$$$$b:'`
 `$$$$$bd:''`
   `'''`
EOF
        ;;

        "DietPi"*)
            set_colors 2 0
            read -rd '' ascii_data <<'EOF'
${c1}  :=+******+-    -+******+=:
 =#-::-::::-=#:-#=-::::-::-#=
 :%-::--==-::-%%-::-==--::-%:
  +#-:::::=+++${c2}@@${c1}+++=-::::-#=
   :#+-::::=%${c2}@@@@@${c1}=::::-+#:
     =@%##%${c2}@@@@@@@@${c1}%##%@=
${c2}   .#@@@@@@@@@@@@@@@@@@@@#.
   %@@@@@@@@@@@@@@@@@@@@@@%
  -@@@@@@@@@@@@@@@@@@@@@@@@:
.#@@@@@@@@@@%%%%%@@@@@@@@@@@#.
#@@@${c1}+-=*#%${c2}%%%%%%%%%${c1}%%#+--#${c2}@@@#
%@@%${c1}*.   .:${c2}=*%%%%*${c1}=:    .#${c2}@@@%
:%@@@${c1}#+=-:${c2}:-*%%%%+::${c1}:-=+%${c2}@@@%:
 :@@@@%@%%%%@${c1}#${c2}#${c1}#${c2}%@%%%%@%@@@@.
  +@@@@@@@@@${c1}%${c2}=*+${c1}%${c2}@%@@@@@@@@+
   #@@@@@@@@@@@@@@@@@@@@@@#
    -#@@@@@@@@@@@@@@@@@@#-
       -*%@@@@@@@@@@%*-
          .+%@@@@%+.
EOF
        ;;

        "DracOS"*)
            set_colors 1 7 3
            read -rd '' ascii_data <<'EOF'
${c1}       `-:/-
          -os:
            -os/`
              :sy+-`
               `/yyyy+.
                 `+yyyyo-
                   `/yyyys:
`:osssoooo++-        +yyyyyy/`
   ./yyyyyyo         yo`:syyyy+.
      -oyyy+         +-   :yyyyyo-
        `:sy:        `.    `/yyyyys:
           ./o/.`           .oyyso+oo:`
              :+oo+//::::///:-.`     `.`
EOF
        ;;

        "DarkOs")
            set_colors 1 6 5 3 2
            read -rd '' ascii_data <<'EOF'

${c3}⠀⠀⠀⠀  ⠀⠀⠀⠀⠀⠀⠀⠀⠀⠀⠀⠀⠀⠀⠀⠀⠀⠀⠀⠀⢠⠢⠀⠀⠀⠀⠀⠀⠀⠀⠀⠀⠀⠀⠀⠀
${c1}⠀⠀⠀⠀⠀⠀⠀⠀⠀⠀⠀⠀⠀⠀⠀⠀⠀⠀⠀⠀⠀⠀⠀⠀⢀⣶⠋⡆⢹⠀⠀⠀⠀⠀⠀⠀⠀⠀⠀⠀⠀⠀
${c5}⠀⠀⠀⠀⠀⠀⠀⠀⠀⠀⠀⠀⠀⠀⠀⠀⠀⠀⠀⢀⡆⢀⣤⢛⠛⣠⣿⠀⡏⠀⠀⠀⠀⠀⠀⠀⠀⠀⠀⠀⠀⠀
${c6}⠀⠀⠀⠀⠀⠀⠀⠀⠀⠀⠀⠀⠀⠀⠀⠀⠀⢀⣶⣿⠟⣡⠊⣠⣾⣿⠃⣠⠀⠀⠀⠀⠀⠀⠀⠀⠀⠀⠀⠀⠀⠀
${c2}⠀⠀⠀⠀⠀⠀⠀⠀⠀⠀⠀⠀⠀⠀⠀⠀⣴⣯⣿⠀⠊⣤⣿⣿⣿⠃⣴⣧⣄⣀⠀⠀⠀⠀⠀⠀⠀⠀⠀⠀⠀⠀
${c1}⠀⠀⠀⠀⠀⠀⠀⠀⠀⠀⠀⠀⢀⣤⣶⣿⣿⡟⣠⣶⣿⣿⣿⢋⣤⠿⠛⠉⢁⣭⣽⠋⠀⠀⠀⠀⠀⠀⠀⠀⠀⠀
${c4}  ⠀⠀⠀⠀⠀⠀ ⠀⣠⠖⡭⢉⣿⣯⣿⣯⣿⣿⣿⣟⣧⠛⢉⣤⣶⣾⣿⣿⠋⠀⠀⠀⠀⠀⠀⠀⠀⠀⠀⠀⠀
${c5}⠀⠀⠀⠀⠀⠀⠀⠀⣴⣫⠓⢱⣯⣿⢿⠋⠛⢛⠟⠯⠶⢟⣿⣯⣿⣿⣿⣿⣿⣿⣦⣄⠀⠀⠀⠀⠀⠀⠀⠀⠀⠀
${c2}⠀⠀⠀⠀⠀⠀⢀⡮⢁⣴⣿⣿⣿⠖⣠⠐⠉⠀⠀⠀⠀⠀⠀⠀⠀⠀⠉⠉⠉⠛⠛⠛⢿⣶⣄⠀⠀⠀⠀⠀⠀⠀
${c3}⠀⠀⠀⠀⢀⣤⣷⣿⣿⠿⢛⣭⠒⠉⠀⠀⠀⣀⣀⣄⣤⣤⣴⣶⣶⣶⣿⣿⣿⣿⣿⠿⠋⠁⠀⠀⠀⠀⠀⠀⠀⠀
${c1}⠀⢀⣶⠏⠟⠝⠉⢀⣤⣿⣿⣶⣾⣿⣿⣿⣿⣿⣿⣟⢿⣿⣿⣿⣿⣿⣿⣿⣿⣿⣧⠀⠀⠀⠀⠀⠀⠀⠀⠀⠀⠀
${c6}⢴⣯⣤⣶⣿⣿⣿⣿⣿⡿⣿⣯⠉⠉⠉⠉⠀⠀⠀⠈⣿⡀⣟⣿⣿⢿⣿⣿⣿⣿⣿⣦⠀⠀⠀⠀⠀⠀⠀⠀⠀⠀
${c5}⠀⠀⠀⠉⠛⣿⣧⠀⣆⠀⠀⠀⠀⠀⠀⠀⠀⠀⠀⠀⣿⠃⣿⣿⣯⣿⣦⡀⠀⠉⠻⣿⣦⠀⠀⠀⠀⠀⠀⠀⠀⠀
${c3}⠀⠀⠀⠀⠀⠀⠉⢿⣮⣦⠀⠀⠀⠀⠀⠀⠀⠀⠀⣼⣿⠀⣯⠉⠉⠛⢿⣿⣷⣄⠀⠈⢻⣆⠀⠀⠀⠀⠀⠀⠀⠀
${c2}⠀⠀⠀⠀⠀⠀⠀⠀⠀⠉⠢⠀⠀⠀⠀⠀⠀⠀⢀⢡⠃⣾⣿⣿⣦⠀⠀⠀⠙⢿⣿⣤⠀⠙⣄⠀⠀⠀⠀⠀⠀⠀
${c6}⠀⠀⠀⠀⠀⠀⠀⠀⠀⠀⠀⠀⠀⠀⠀⠀⠀⢀⢋⡟⢠⣿⣿⣿⠋⢿⣄⠀⠀⠀⠈⡄⠙⣶⣈⡄⠀⠀⠀⠀⠀⠀
${c1}⠀⠀⠀⠀⠀⠀⠀⠀⠀⠀⠀⠀⠀⠀⠀⠐⠚⢲⣿⠀⣾⣿⣿⠁⠀⠀⠉⢷⡀⠀⠀⣇⠀⠀⠈⠻⡀⠀⠀⠀⠀⠀
${c4}⠀⠀⠀⠀⠀⠀⠀⠀⠀⠀⠀⠀⠀⠀⠀⢢⣀⣿⡏⠀⣿⡿⠀⠀⠀⠀⠀⠀⠙⣦⠀⢧⠀⠀⠀⠀⠀⠀⠀⠀⠀⠀
${c3}⠀⠀⠀⠀⠀⠀⠀⠀⠀⠀⠀⠀⠀⠀⠀⠀⢸⠿⣧⣾⣿⠀⠀⠀⠀⠀⠀⠀⠀⠀⠙⣮⠀⠀⠀⠀⠀⠀⠀⠀⠀⠀
${c5}⠀⠀⠀⠀⠀⠀⠀⠀⠀⠀⠀⠀⠀⠀⠀⠀⠀⠀⠉⠙⠛⠀⠀⠀⠀⠀⠀⠀⠀⠀⠀⠀⠀⠀⠀⠀⠀

EOF
        ;;

        "Itc"*)
            set_colors 1
            read -rd '' ascii_data <<'EOF'
${c1}....................-==============+...
${c1}....................-==============:...
${c1}...:===========-....-==============:...
${c1}...-===========:....-==============-...
${c1}....*==========+........-::********-...
${c1}....*===========+.:*====**==*+-.-......
${c1}....:============*+-..--:+**====*---...
${c1}......::--........................::...
${c1}..+-:+-.+::*:+::+:-++::++-.:-.*.:++:++.
${c1}..:-:-++++:-::--:+::-::.:++-++:++--:-:.    ⠀⠀⠀⠀⠀
⠀⠀⠀⠀⠀⠀⠀⠀⠀⠀
EOF
        ;;

        "dragonfly_old"*)
            set_colors 1 7 3
            read -rd '' ascii_data <<'EOF'
     ${c1}                   .-.
                 ${c3} ()${c1}I${c3}()
            ${c1} "==.__:-:__.=="
            "==.__/~|~\__.=="
            "==._(  Y  )_.=="
 ${c2}.-'~~""~=--...,__${c1}\/|\/${c2}__,...--=~""~~'-.
(               ..=${c1}\\=${c1}/${c2}=..               )
 `'-.        ,.-"`;${c1}/=\\${c2};"-.,_        .-'`
     `~"-=-~` .-~` ${c1}|=|${c2} `~-. `~-=-"~`
          .-~`    /${c1}|=|${c2}\    `~-.
       .~`       / ${c1}|=|${c2} \       `~.
   .-~`        .'  ${c1}|=|${c2}  `.        `~-.
 (`     _,.-="`  ${c1}  |=|${c2}    `"=-.,_     `)
  `~"~"`        ${c1}   |=|${c2}           `"~"~`
                 ${c1}  /=\\
                   \\=/
                    ^
EOF
        ;;

        "dragonfly_small"*)
            set_colors 1 7 3
            read -rd '' ascii_data <<'EOF'
${c2}   ,${c1}_${c2},
('-_${c1}|${c2}_-')
 >--${c1}|${c2}--<
(_-'${c1}|${c2}'-_)
    ${c1}|
    |
    |
EOF
        ;;

        "DragonFly"*)
            set_colors 1 7 3
            read -rd '' ascii_data <<'EOF'
${c2},--,           ${c1}|           ${c2},--,
${c2}|   `-,       ${c1},^,       ${c2},-'   |
${c2} `,    `-,   ${c3}(/ \)   ${c2},-'    ,'
${c2}   `-,    `-,${c1}/   \${c2},-'    ,-'
${c2}      `------${c1}(   )${c2}------'
${c2}  ,----------${c1}(   )${c2}----------,
${c2} |        _,-${c1}(   )${c2}-,_        |
${c2}  `-,__,-'   ${c1}\   /${c2}   `-,__,-'
${c1}              | |
              | |
              | |
              | |
              | |
              | |
              `|'
EOF
        ;;

        "Drauger"*)
            set_colors 1 7
            read -rd '' ascii_data <<'EOF'
${c1}                  -``-
                `:+``+:`
               `/++``++/.
              .++/.  ./++.
             :++/`    `/++:
           `/++:        :++/`
          ./+/-          -/+/.
         -++/.            ./++-
        :++:`              `:++:
      `/++-                  -++/`
     ./++.                    ./+/.
    -++/`                      `/++-
   :++:`                        `:++:
 `/++-                            -++/`
.:-.`..............................`.-:.
`.-/++++++++++++++++++++++++++++++++/-.`
EOF
        ;;

        "elementary_small"*)
            set_colors 4 7 1
            read -rd '' ascii_data <<'EOF'
${c2}  _______
 / ____  \\
/  |  /  /\\
|__\\ /  / |
\\   /__/  /
 \\_______/
EOF
        ;;

        "Elementary"*)
            set_colors 4 7 1
            read -rd '' ascii_data <<'EOF'
${c2}         eeeeeeeeeeeeeeeee
      eeeeeeeeeeeeeeeeeeeeeee
    eeeee  eeeeeeeeeeee   eeeee
  eeee   eeeee       eee     eeee
 eeee   eeee          eee     eeee
eee    eee            eee       eee
eee   eee            eee        eee
ee    eee           eeee       eeee
ee    eee         eeeee      eeeeee
ee    eee       eeeee      eeeee ee
eee   eeee   eeeeee      eeeee  eee
eee    eeeeeeeeee     eeeeee    eee
 eeeeeeeeeeeeeeeeeeeeeeee    eeeee
  eeeeeeee eeeeeeeeeeee      eeee
    eeeee                 eeeee
      eeeeeee         eeeeeee
         eeeeeeeeeeeeeeeee
EOF
        ;;

        "Elive"*)
            set_colors 7 6 6
            read -rd '' ascii_data <<'EOF'
${c1}
             *@${c2},,&(%%%..%*.
         ${c1}(@${c2}&%/##############((/${c1}*,
      ${c2}@${c1}@&${c2}#########${c1}*..../${c2}########%${c1}*..
    ${c2}@${c1}&${c2}#%%%%%.              ${c3},.${c1},${c2}%%%%%%.
  /%${c2}(%%%%.                      ${c1}(${c2}%%%%#.
 /${c1}*${c2}%%##,.                       .,%%###,
 ,####.   ,${c1}*${c2}#%${c1}#${c3}/,(/               ${c2}/${c1}#${c2}###,
((###/   ,,##########${c1}(${c3}/(#          ${c2}%####,
%#(((${c1}.   .${c1}./${c2}((((((((((((((${c1}(${c2}#/${c3}*..   ${c3}*.${c2}(((${c1}/
${c2}%#///${c1}.        ${c3}***${c2}.*/////////////
${c3}#${c2}#////*              ${c3}***${c2}.*/////.
 ${c3}(${c2}(*****                   ${c3}***
  ${c2},*****..
   ..${c1}*${c2}*****..                 *${c1}%${c2}/****.
     .,,*******,${c3},,../##(${c2}%&${c1}&${c2}#******${c1},${c2}.
        ,*${c1},${c2},,,,,,,,,,,,,,,,,,,${c1},${c2}..
            *//${c1}/,,${c2},,,,,,,${c1},..${c2}
EOF
        ;;

        "EndeavourOS"*)
            set_colors 1 5 4
            read -rd '' ascii_data <<'EOF'
${c1}                     ./${c2}o${c3}.
${c1}                   ./${c2}sssso${c3}-
${c1}                 `:${c2}osssssss+${c3}-
${c1}               `:+${c2}sssssssssso${c3}/.
${c1}             `-/o${c2}ssssssssssssso${c3}/.
${c1}           `-/+${c2}sssssssssssssssso${c3}+:`
${c1}         `-:/+${c2}sssssssssssssssssso${c3}+/.
${c1}       `.://o${c2}sssssssssssssssssssso${c3}++-
${c1}      .://+${c2}ssssssssssssssssssssssso${c3}++:
${c1}    .:///o${c2}ssssssssssssssssssssssssso${c3}++:
${c1}  `:////${c2}ssssssssssssssssssssssssssso${c3}+++.
${c1}`-////+${c2}ssssssssssssssssssssssssssso${c3}++++-
${c1} `..-+${c2}oosssssssssssssssssssssssso${c3}+++++/`
   ./++++++++++++++++++++++++++++++/:.
  `:::::::::::::::::::::::::------``
EOF
        ;;

        "EncryptOS"*)
            set_colors 2 5 6
            read -rd '' ascii_data <<'EOF'
${c2}                  *******
${c2}                ***       **.
${c2}                **         **
${c2}                **         **

${c2}              *****************
${c2}             ,,,,,,,,,,,,,,,,***
${c2}             ,,,,,,,     ,,,,,,,
${c2}             ,,,,,,,     ,,,,,,,
${c2}             ,,,,,,,     ,,,,,,,
${c2}             ,,,,,,,     ,,,,,,,
${c2}             ,,,,,,,,,,,,,,,,,,,
${c2}                 ,,,,,,,,,,,,.

EOF
        ;;

        "Endless"*)
            set_colors 1 7
            read -rd '' ascii_data <<'EOF'
${c1}           `:+yhmNMMMMNmhy+:`
        -odMMNhso//////oshNMMdo-
      /dMMh+.              .+hMMd/
    /mMNo`                    `oNMm:
  `yMMo`                        `oMMy`
 `dMN-                            -NMd`
 hMN.                              .NMh
/MM/                  -os`          /MM/
dMm    `smNmmhs/- `:sNMd+   ``       mMd
MMy    oMd--:+yMMMMMNo.:ohmMMMNy`    yMM
MMy    -NNyyhmMNh+oNMMMMMy:.  dMo    yMM
dMm     `/++/-``/yNNh+/sdNMNddMm-    mMd
/MM/          `dNy:       `-::-     /MM/
 hMN.                              .NMh
 `dMN-                            -NMd`
  `yMMo`                        `oMMy`
    /mMNo`                    `oNMm/
      /dMMh+.              .+hMMd/
        -odMMNhso//////oshNMMdo-
           `:+yhmNMMMMNmhy+:`
EOF
        ;;

        "Enso"*)
            set_colors 8 7
            read -rd '' ascii_data <<'EOF'
${c1}
                 .:--==--:.
            :=*#%%%%%%%#####*+-.
         .+%%%%%%%%%%%%###%%#*##*:
       .*%%%%%%%%%#+==-==++*####*##-
      =%%%%%%%#=:           .-+**#***.
     *%%%%%%#-                  ++*#**.
    +%%%%%%+                     -*+#**
   :%%%%%%*                       .*+**=
   *%%%%%%:                        --#*#
   %%%%%%%                          +++#.
   %%%%%%%.                         ++=*.
   *%%%%%%+                        .-+*+
   :%%%%%%%-                       -:*+:
    =%%%%%%%*.                    :.*+-
     +%%%%%%%%*-                  :*=-
      =%%%%%%%%%%#+=:            =+=:
       .+%%%%%%%%%%%%%.       .-==:
         .=#%%%%%%%%%%=   ..:--:.
            .-+#%%%%%+
EOF
        ;;

        "EuroLinux"*)
            set_colors 4 7
            read -rd '' ascii_data <<'EOF'
${c1}                __
         -wwwWWWWWWWWWwww-
        -WWWWWWWWWWWWWWWWWWw-
          \WWWWWWWWWWWWWWWWWWW-
  _Ww      `WWWWWWWWWWWWWWWWWWWw
 -W${c2}E${c1}Www                -WWWWWWWWW-
_WW${c2}U${c1}WWWW-                _WWWWWWWW
_WW${c2}R${c1}WWWWWWWWWWWWWWWWWWWWWWWWWWWWWW-
wWW${c2}O${c1}WWWWWWWWWWWWWWWWWWWWWWWWWWWWWWW
WWW${c2}L${c1}WWWWWWWWWWWWWWWWWWWWWWWWWWWWWWw
WWW${c2}I${c1}WWWWWWWWWWWWWWWWWWWWWWWWWWWWww-
wWW${c2}N${c1}WWWWw
 WW${c2}U${c1}WWWWWWw
 wW${c2}X${c1}WWWWWWWWww
   wWWWWWWWWWWWWWWWw
    wWWWWWWWWWWWWWWWw
       WWWWWWWWWWWWWw
           wWWWWWWWw
EOF
        ;;

        "Exherbo"*)
            set_colors 4 7 1
            read -rd '' ascii_data <<'EOF'
${c2} ,
OXo.
NXdX0:    .cok0KXNNXXK0ko:.
KX  '0XdKMMK;.xMMMk, .0MMMMMXx;  ...
'NO..xWkMMx   kMMM    cMMMMMX,NMWOxOXd.
  cNMk  NK    .oXM.   OMMMMO. 0MMNo  kW.
  lMc   o:       .,   .oKNk;   ;NMMWlxW'
 ;Mc    ..   .,,'    .0M${c1}g;${c2}WMN'dWMMMMMMO
 XX        ,WMMMMW.  cM${c1}cfli${c2}WMKlo.   .kMk
.Mo        .WM${c1}GD${c2}MW.   XM${c1}WO0${c2}MMk        oMl
,M:         ,XMMWx::,''oOK0x;          NM.
'Ml      ,kNKOxxxxxkkO0XXKOd:.         oMk
 NK    .0Nxc${c3}:::::::::::::::${c2}fkKNk,      .MW
 ,Mo  .NXc${c3}::${c2}qXWXb${c3}::::::::::${c2}oo${c3}::${c2}lNK.    .MW
  ;Wo oMd${c3}:::${c2}oNMNP${c3}::::::::${c2}oWMMMx${c3}:${c2}c0M;   lMO
   'NO;W0c${c3}:::::::::::::::${c2}dMMMMO${c3}::${c2}lMk  .WM'
     xWONXdc${c3}::::::::::::::${c2}oOOo${c3}::${c2}lXN. ,WMd
      'KWWNXXK0Okxxo,${c3}:::::::${c2},lkKNo  xMMO
        :XMNxl,';:lodxkOO000Oxc. .oWMMo
          'dXMMXkl;,.        .,o0MMNo'
             ':d0XWMMMMWNNNNMMMNOl'
                   ':okKXWNKkl'
EOF
        ;;

        "fedora_small")
            set_colors 12
            read -rd '' ascii_data <<'EOF'
${c1}        ,'''''.
       |   ,.  |
       |  |  '_'
  ,....|  |..
.'  ,_;|   ..'
|  |   |  |
|  ',_,'  |
 '.     ,'
   '''''
EOF
        ;;

        "Fedora_old"* | "RFRemix"*)
            set_colors 4 7 1
            read -rd '' ascii_data <<'EOF'
${c1}          /:-------------:\\
       :-------------------::
     :-----------${c2}/shhOHbmp${c1}---:\\
   /-----------${c2}omMMMNNNMMD  ${c1}---:
  :-----------${c2}sMMMMNMNMP${c1}.    ---:
 :-----------${c2}:MMMdP${c1}-------    ---\\
,------------${c2}:MMMd${c1}--------    ---:
:------------${c2}:MMMd${c1}-------    .---:
:----    ${c2}oNMMMMMMMMMNho${c1}     .----:
:--     .${c2}+shhhMMMmhhy++${c1}   .------/
:-    -------${c2}:MMMd${c1}--------------:
:-   --------${c2}/MMMd${c1}-------------;
:-    ------${c2}/hMMMy${c1}------------:
:--${c2} :dMNdhhdNMMNo${c1}------------;
:---${c2}:sdNMMMMNds:${c1}------------:
:------${c2}:://:${c1}-------------::
:---------------------://
EOF
        ;;

        "Fedora"*)
            set_colors 12 7
            read -rd '' ascii_data <<'EOF'
${c1}             .',;::::;,'.
         .';:cccccccccccc:;,.
      .;cccccccccccccccccccccc;.
    .:cccccccccccccccccccccccccc:.
  .;ccccccccccccc;${c2}.:dddl:.${c1};ccccccc;.
 .:ccccccccccccc;${c2}OWMKOOXMWd${c1};ccccccc:.
.:ccccccccccccc;${c2}KMMc${c1};cc;${c2}xMMc${c1};ccccccc:.
,cccccccccccccc;${c2}MMM.${c1};cc;${c2};WW:${c1};cccccccc,
:cccccccccccccc;${c2}MMM.${c1};cccccccccccccccc:
:ccccccc;${c2}oxOOOo${c1};${c2}MMM0OOk.${c1};cccccccccccc:
cccccc;${c2}0MMKxdd:${c1};${c2}MMMkddc.${c1};cccccccccccc;
ccccc;${c2}XM0'${c1};cccc;${c2}MMM.${c1};cccccccccccccccc'
ccccc;${c2}MMo${c1};ccccc;${c2}MMW.${c1};ccccccccccccccc;
ccccc;${c2}0MNc.${c1}ccc${c2}.xMMd${c1};ccccccccccccccc;
cccccc;${c2}dNMWXXXWM0:${c1};cccccccccccccc:,
cccccccc;${c2}.:odl:.${c1};cccccccccccccc:,.
:cccccccccccccccccccccccccccc:'.
.:cccccccccccccccccccccc:;,..
  '::cccccccccccccc::;,.
EOF
        ;;

        "Feren"*)
            set_colors 4 7 1
            read -rd '' ascii_data <<'EOF'
${c1} `----------`
 :+ooooooooo+.
-o+oooooooooo+-
..`/+++++++++++/...`````````````````
   .++++++++++++++++++++++++++/////-
    ++++++++++++++++++++++++++++++++//:`
    -++++++++++++++++++++++++++++++/-`
     ++++++++++++++++++++++++++++:.
     -++++++++++++++++++++++++/.
      +++++++++++++++++++++/-`
      -++++++++++++++++++//-`
        .:+++++++++++++//////-
           .:++++++++//////////-
             `-++++++---:::://///.
           `.:///+++.             `
          `.........
EOF
        ;;

        "Finnix"*)
            set_colors 4 7 7
            read -rd '' ascii_data <<'EOF'
${c1}            ,,:;;;;:,,
        ,;*%S########S%*;,
      ;?#################S?:
    :%######################?:
   +##########################;
  +############################;
 :#############.**,#############,
 *###########+      +###########+
 ?##########  ${c3}Finnix${c1}  ##########*
 *###########,      ,###########+
 :#############%..%#############,
  *############################+
   *##########################+
    ;S######################%:
     ,+%##################%;
        :+?S##########S?+:
            ,:;++++;:,
EOF
        ;;

        "freebsd_small")
            set_colors 1 7 3
            read -rd '' ascii_data <<'EOF'
${c1}/\\,-'''''-,/\\
\\_)       (_/
|           |
|           |
 ;         ;
  '-_____-'
EOF
        ;;

        FreeBSD*|HardenedBSD*)
            set_colors 1 7 3
            [[ $ascii_distro == *HardenedBSD* ]] && set_colors 4 7 3

            read -rd '' ascii_data <<'EOF'
   ${c2}```                        ${c1}`
  ${c2}` `.....---...${c1}....--.```   -/
  ${c2}+o   .--`         ${c1}/y:`      +.
  ${c2} yo`:.            ${c1}:o      `+-
    ${c2}y/               ${c1}-/`   -o/
   ${c2}.-                  ${c1}::/sy+:.
   ${c2}/                     ${c1}`--  /
  ${c2}`:                          ${c1}:`
  ${c2}`:                          ${c1}:`
   ${c2}/                          ${c1}/
   ${c2}.-                        ${c1}-.
    ${c2}--                      ${c1}-.
     ${c2}`:`                  ${c1}`:`
       .--             `--.
          .---.....----.
EOF
        ;;

        "FreeMiNT"*)
            set_colors 7
            read -rd '' ascii_data <<'EOF'
${c1}          ##
          ##         #########
                    ####      ##
            ####  ####        ##
####        ####  ##        ##
        ####    ####      ##  ##
        ####  ####  ##  ##  ##
            ####  ######
        ######  ##  ##  ####
      ####    ################
    ####        ##  ####
    ##            ####  ######
    ##      ##    ####  ####
    ##    ##  ##    ##  ##  ####
      ####  ##          ##  ##
EOF
        ;;

        "Frugalware"*)
            set_colors 4 7 1
            read -rd '' ascii_data <<'EOF'
${c1}          `++/::-.`
         /o+++++++++/::-.`
        `o+++++++++++++++o++/::-.`
        /+++++++++++++++++++++++oo++/:-.``
       .o+ooooooooooooooooooosssssssso++oo++/:-`
       ++osoooooooooooosssssssssssssyyo+++++++o:
      -o+ssoooooooooooosssssssssssssyyo+++++++s`
      o++ssoooooo++++++++++++++sssyyyyo++++++o:
     :o++ssoooooo${c2}/-------------${c1}+syyyyyo+++++oo
    `o+++ssoooooo${c2}/-----${c1}+++++ooosyyyyyyo++++os:
    /o+++ssoooooo${c2}/-----${c1}ooooooosyyyyyyyo+oooss
   .o++++ssooooos${c2}/------------${c1}syyyyyyhsosssy-
   ++++++ssooooss${c2}/-----${c1}+++++ooyyhhhhhdssssso
  -s+++++syssssss${c2}/-----${c1}yyhhhhhhhhhhhddssssy.
  sooooooyhyyyyyh${c2}/-----${c1}hhhhhhhhhhhddddyssy+
 :yooooooyhyyyhhhyyyyyyhhhhhhhhhhdddddyssy`
 yoooooooyhyyhhhhhhhhhhhhhhhhhhhddddddysy/
-ysooooooydhhhhhhhhhhhddddddddddddddddssy
 .-:/+osssyyyysyyyyyyyyyyyyyyyyyyyyyyssy:
       ``.-/+oosysssssssssssssssssssssss
               ``.:/+osyysssssssssssssh.
                        `-:/+osyyssssyo
                                .-:+++`
EOF
        ;;

        "Funtoo"*)
            set_colors 5 7
            read -rd '' ascii_data <<'EOF'
${c1}   .dKXXd                         .
  :XXl;:.                      .OXo
.'OXO''  .''''''''''''''''''''':XNd..'oco.lco,
xXXXXXX, cXXXNNNXXXXNNXXXXXXXXNNNNKOOK; d0O .k
  kXX  xXo  KNNN0  KNN.       'xXNo   :c; 'cc.
  kXX  xNo  KNNN0  KNN. :xxxx. 'NNo
  kXX  xNo  loooc  KNN. oNNNN. 'NNo
  kXX  xN0:.       KNN' oNNNX' ,XNk
  kXX  xNNXNNNNNNNNXNNNNNNNNXNNOxXNX0Xl
  ...  ......................... .;cc;.
EOF
        ;;

        "GalliumOS"*)
            set_colors 4 7 1
            read -rd '' ascii_data <<'EOF'
${c1}sooooooooooooooooooooooooooooooooooooo+:
yyooooooooooooooooooooooooooooooooo+/:::
yyysoooooooooooooooooooooooooooo+/::::::
yyyyyoooooooooooooooooooooooo+/:::::::::
yyyyyysoooooooooooooooooo++/::::::::::::
yyyyyyysoooooooooooooo++/:::::::::::::::
yyyyyyyyysoooooo${c2}sydddys${c1}+/:::::::::::::::
yyyyyyyyyysooo${c2}smMMMMMMMNd${c1}+::::::::::::::
yyyyyyyyyyyyo${c2}sMMMMMMMMMMMN${c1}/:::::::::::::
yyyyyyyyyyyyy${c2}dMMMMMMMMMMMM${c1}o//:::::::::::
yyyyyyyyyyyyy${c2}hMMMMMMMMMMMm${c1}--//::::::::::
yyyyyyyyyyyyyy${c2}hmMMMMMMMNy${c1}:..-://::::::::
yyyyyyyyyyyyyyy${c2}yyhhyys+:${c1}......://:::::::
yyyyyyyyyyyyyyys+:--...........-///:::::
yyyyyyyyyyyys+:--................://::::
yyyyyyyyyo+:-.....................-//:::
yyyyyyo+:-..........................://:
yyyo+:-..............................-//
o/:-...................................:
EOF
        ;;

        "garuda_small")
            set_colors 7 7 3 7 2 4
            read -rd '' ascii_data <<'EOF'
${c3}     .----.
   .'   ${c6},${c3}  '.
${c4} .'    ${c6}'${c3}-----|
'${c5}.   -----,
  '.____.'
EOF
        ;;

        "Garuda"*)
            set_colors 7 7 3 7 2 4
            read -rd '' ascii_data <<'EOF'

${c3}
                     .%;888:8898898:
                   x;XxXB%89b8:b8%b88:
                .8Xxd                8X:.
              .8Xx;                    8x:.
            .tt8x          ${c6}.d${c3}            x88;
         .@8x8;          ${c6}.db:${c3}              xx@;
       ${c4},tSXX°          .bbbbbbbbbbbbbbbbbbbB8x@;
     .SXxx            bBBBBBBBBBBBBBBBBBBBbSBX8;
   ,888S                                     pd!
  8X88/                                       q
  GBB.
   ${c5}x%88        d888@8@X@X@X88X@@XX@@X@8@X.
     dxXd    dB8b8b8B8B08bB88b998888b88x.
      dxx8o                      .@@;.
        dx88                   .t@x.
          d:SS@8ba89aa67a853Sxxad.
            .d988999889889899dd.

EOF
        ;;

        "gentoo_small")
            set_colors 5 7
            read -rd '' ascii_data <<'EOF'
${c1} _-----_
(       \\
\    0   \\
${c2} \        )
 /      _/
(     _-
\____-
EOF
        ;;

        "Gentoo"*)
            set_colors 5 7
            read -rd '' ascii_data <<'EOF'
${c1}         -/oyddmdhs+:.
     -o${c2}dNMMMMMMMMNNmhy+${c1}-`
   -y${c2}NMMMMMMMMMMMNNNmmdhy${c1}+-
 `o${c2}mMMMMMMMMMMMMNmdmmmmddhhy${c1}/`
 om${c2}MMMMMMMMMMMN${c1}hhyyyo${c2}hmdddhhhd${c1}o`
.y${c2}dMMMMMMMMMMd${c1}hs++so/s${c2}mdddhhhhdm${c1}+`
 oy${c2}hdmNMMMMMMMN${c1}dyooy${c2}dmddddhhhhyhN${c1}d.
  :o${c2}yhhdNNMMMMMMMNNNmmdddhhhhhyym${c1}Mh
    .:${c2}+sydNMMMMMNNNmmmdddhhhhhhmM${c1}my
       /m${c2}MMMMMMNNNmmmdddhhhhhmMNh${c1}s:
    `o${c2}NMMMMMMMNNNmmmddddhhdmMNhs${c1}+`
  `s${c2}NMMMMMMMMNNNmmmdddddmNMmhs${c1}/.
 /N${c2}MMMMMMMMNNNNmmmdddmNMNdso${c1}:`
+M${c2}MMMMMMNNNNNmmmmdmNMNdso${c1}/-
yM${c2}MNNNNNNNmmmmmNNMmhs+/${c1}-`
/h${c2}MMNNNNNNNNMNdhs++/${c1}-`
`/${c2}ohdmmddhys+++/:${c1}.`
  `-//////:--.
EOF
        ;;

        "Pentoo"*)
            set_colors 5 7
            read -rd '' ascii_data <<'EOF'
${c2}           `:oydNNMMMMNNdyo:`
        :yNMMMMMMMMMMMMMMMMNy:
      :dMMMMMMMMMMMMMMMMMMMMMMd:
     oMMMMMMMho/-....-/ohMMMMMMMo
    oMMMMMMy.            .yMMMMMMo
   .MMMMMMo                oMMMMMM.
   +MMMMMm                  mMMMMM+
   oMMMMMh                  hMMMMMo
 //hMMMMMm//${c1}`${c2}          ${c1}`${c2}////mMMMMMh//
MMMMMMMMMMM${c1}/${c2}      ${c1}/o/`${c2}  ${c1}.${c2}smMMMMMMMMMMM
MMMMMMMMMMm      ${c1}`NMN:${c2}    ${c1}.${c2}yMMMMMMMMMM
MMMMMMMMMMMh${c1}:.${c2}              dMMMMMMMMM
MMMMMMMMMMMMMy${c1}.${c2}            ${c1}-${c2}NMMMMMMMMM
MMMMMMMMMMMd:${c1}`${c2}           ${c1}-${c2}yNMMMMMMMMMM
MMMMMMMMMMh${c1}`${c2}          ${c1}./${c2}hNMMMMMMMMMMMM
MMMMMMMMMM${c1}s${c2}        ${c1}.:${c2}ymMMMMMMMMMMMMMMM
MMMMMMMMMMN${c1}s:..-/${c2}ohNMMMMMMMMMMMMMMMMMM
MMMMMMMMMMMMMMMMMMMMMMMMMMMMMMMMMMMMMM
MMMMMMMMMMMMMMMMMMMMMMMMMMMMMMMMMMMMMM
 MMMMMMMMMMMMMMMMMMMMMMMMMMMMMMMMMMMM

EOF
        ;;

        "glaucus"*)
            set_colors 5
            read -rd '' ascii_data <<'EOF'
${c1}             ,,        ,d88P
           ,d8P    ,ad8888*
         ,888P    d88888*     ,,ad8888P*
    d   d888P   a88888P*  ,ad8888888*
  .d8  d8888:  d888888* ,d888888P*
 .888; 88888b d8888888b8888888P
 d8888J888888a88888888888888P*    ,d
 88888888888888888888888888P   ,,d8*
 888888888888888888888888888888888*
 *8888888888888888888888888888888*
  Y888888888P* `*``*888888888888*
   *^888^*            *Y888P**
EOF
        ;;

        "gNewSense"*)
            set_colors 4 5 7 6
            read -rd '' ascii_data <<'EOF'
${c1}                     ..,,,,..
               .oocchhhhhhhhhhccoo.
        .ochhlllllllc hhhhhh ollllllhhco.
    ochlllllllllll hhhllllllhhh lllllllllllhco
 .cllllllllllllll hlllllo  +hllh llllllllllllllc.
ollllllllllhco''  hlllllo  +hllh  ``ochllllllllllo
hllllllllc'       hllllllllllllh       `cllllllllh
ollllllh          +llllllllllll+          hllllllo
 `cllllh.           ohllllllho           .hllllc'
    ochllc.            ++++            .cllhco
       `+occooo+.                .+ooocco+'
              `+oo++++      ++++oo+'
EOF
        ;;

        "GNOME"*)
            set_colors 4
            read -rd '' ascii_data <<'EOF'
${c1}                               ,@@@@@@@@,
                 @@@@@@      @@@@@@@@@@@@
        ,@@.    @@@@@@@    *@@@@@@@@@@@@
       @@@@@%   @@@@@@(    @@@@@@@@@@@&
       @@@@@@    @@@@*     @@@@@@@@@#
@@@@*   @@@@,              *@@@@@%
@@@@@.
 @@@@#         @@@@@@@@@@@@@@@@
         ,@@@@@@@@@@@@@@@@@@@@@@@,
      ,@@@@@@@@@@@@@@@@@@@@@@@@@@&
    .@@@@@@@@@@@@@@@@@@@@@@@@@@@@
    @@@@@@@@@@@@@@@@@@@@@@@@@@@
   @@@@@@@@@@@@@@@@@@@@@@@@(
   @@@@@@@@@@@@@@@@@@@@%
    @@@@@@@@@@@@@@@@
     @@@@@@@@@@@@*        @@@@@@@@/
      &@@@@@@@@@@        @@@@@@@@@*
        @@@@@@@@@@@,    @@@@@@@@@*
          ,@@@@@@@@@@@@@@@@@@@@&
              &@@@@@@@@@@@@@@
                     ...
EOF
        ;;

        "GNU")
            set_colors fg 7
            read -rd '' ascii_data <<'EOF'
${c1}    _-`````-,           ,- '- .
  .'   .- - |          | - -.  `.
 /.'  /                     `.   \
:/   :      _...   ..._      ``   :
::   :     /._ .`:'_.._\.    ||   :
::    `._ ./  ,`  :    \ . _.''   .
`:.      /   |  -.  \-. \\_      /
  \:._ _/  .'   .@)  \@) ` `\ ,.'
     _/,--'       .- .\,-.`--`.
       ,'/''     (( \ `  )
        /'/'  \    `-'  (
         '/''  `._,-----'
          ''/'    .,---'
           ''/'      ;:
             ''/''  ''/
               ''/''/''
                 '/'/'
                  `;
EOF
        ;;

        "GoboLinux"*)
            set_colors 5 4 6 2
            read -rd '' ascii_data <<'EOF'
${c1}  _____       _
 / ____|     | |
| |  __  ___ | |__   ___
| | |_ |/ _ \| '_ \ / _ \
| |__| | (_) | |_) | (_) |
 \_____|\___/|_.__/ \___/
EOF
        ;;

        "GrapheneOS"*)
            set_colors 7 4
            read -rd '' ascii_data <<'EOF'
${c1}                        B?
                        G~
                        G~&
                      G!^:^?#
                     &^.:::.J
    &PG&          #G5JJ7~^~?JY5B&          #PG
     B5JJPGJ77YG5JYP#   &&   &B5JYPGJ7?YG5JYP#
        &Y..::.:P&               &?..::.:G
         #!::::?                  B~::::J
           B~J#                     B!?#
            !P                       75
            !P                       75
            !5                       7Y
         &Y~:^!P                  &J~:^!P
         P..::.:B                 Y..::.:#
      #PYJJ~^^!JJYP#          &B5YJ?~^^!JJYG#
    &YYG#   &&   #PYJ5G5??JGGYJ5G&   &&   #PYP
                     B^.::..7&
                      J::::^G
                       #Y^G&
                        B~
                        G!
                        #
EOF
        ;;

        "Grombyang"*)
            set_colors 4 2 1
            read -rd '' ascii_data <<'EOF'
${c1}            eeeeeeeeeeee
         eeeeeeeeeeeeeeeee
      eeeeeeeeeeeeeeeeeeeeeee
    eeeee       ${c2}.o+       ${c1}eeee
  eeee         ${c2}`ooo/         ${c1}eeee
 eeee         ${c2}`+oooo:         ${c1}eeee
eee          ${c2}`+oooooo:          ${c1}eee
eee          ${c2}-+oooooo+:         ${c1}eee
ee         ${c2}`/:oooooooo+:         ${c1}ee
ee        ${c2}`/+   +++    +:        ${c1}ee
ee              ${c2}+o+\             ${c1}ee
eee             ${c2}+o+\            ${c1}eee
eee        ${c2}//  \\ooo/  \\\        ${c1}eee
 eee      ${c2}//++++oooo++++\\\     ${c1}eee
  eeee    ${c2}::::++oooo+:::::   ${c1}eeee
    eeeee   ${c3}Grombyang OS ${c1}  eeee
      eeeeeeeeeeeeeeeeeeeeeee
         eeeeeeeeeeeeeeeee
EOF
        ;;

        "guix_small"*)
            set_colors 3 7 6 1 8
            read -rd '' ascii_data <<'EOF'
${c1}|.__          __.|
|__ \\        / __|
   \\ \\      / /
    \\ \\    / /
     \\ \\  / /
      \\ \\/ /
       \\__/
EOF
        ;;

        "Guix"*)
            set_colors 3 7 6 1 8
            read -rd '' ascii_data <<'EOF'
${c1} ..                             `.
 `--..```..`           `..```..--`
   .-:///-:::.       `-:::///:-.
      ````.:::`     `:::.````
           -//:`    -::-
            ://:   -::-
            `///- .:::`
             -+++-:::.
              :+/:::-
              `-....`
EOF
        ;;

        "haiku_small"*)
            set_colors 2 8
            read -rd '' ascii_data <<'EOF'
${c1}       ,^,
      /   \\
*--_ ;     ; _--*
\\   '"     "'   /
 '.           .'
.-'"         "'-.
 '-.__.   .__.-'
       |_|
EOF
        ;;

        "Haiku"*)
            set_colors 1 3 7 2
            read -rd '' ascii_data <<'EOF'
${c3}

           MMMM              MMMM
           MMMM              MMMM
           MMMM              MMMM
           MMMM              MMMM
           MMMM${c4}       .ciO| /YMMMMM*"
${c3}           MMMM${c4}   .cOMMMMM|/MMMMM/`
 ,         ,iMM|/MMMMMMMMMMMMMMM*
  `*.__,-cMMMMMMMMMMMMMMMMM/`${c3}.MMM
           MM${c4}MMMMMMM/`:MMM/  ${c3}MMMM
           MMMM              MMMM
           MMMM              MMMM
           """"              """"
EOF
        ;;

        "HamoniKR"*)
            set_colors 4 7 99 1 3 7
            read -rd '' ascii_data <<'EOF'
${c1}
                     cO0Ox.
                  .ldddddddo.
                .lddddddddddo
              'lddddddddddddc
            ,oddddddddddddd;
          'ldddddddddddddo.
        .oddddddddddddddc.
      ,dddddddddddddddo.
    ,ccoooooooocoddooo:
  ,cooooooooooooooooop ${c3}                 c000x.
${c1}.cooooooooooooooopcllll${c3}              .cddddddo.
${c1}coooooooooooooop' .qlll.${c3}           .ddoooooooo;
${c1}cooooooooooc;        ${c3}'qlllp.     .ddoooooooooo;
${c1}.cooooooc;             ${c3}'lllbc...coooooooooooo;
${c1}  .cooc'                ${c3}.llllcoooooooooooooo.
                         .coooooooooooooop:
                       .coooooooooooooop'
                      .cooooooooooooop.
                    .cooooooooooooop.
                   .coooooooooooop.
                  .cooooooooooop.
                  .cooooooooop.
                   .cooooop'
EOF
        ;;

        "Huayra"*)
            set_colors 4 7
            read -rd '' ascii_data <<'EOF'
${c2}                     `
            .       .       `
       ``    -      .      .
        `.`   -` `. -  `` .`
          ..`-`-` + -  / .`     ```
          .--.+--`+:- :/.` .-``.`
            -+/so::h:.d-`./:`.`
              :hNhyMomy:os-...-.  ````
               .dhsshNmNhoo+:-``.```
                ${c1}`ohy:-${c2}NMds+::-.``
            ````${c1}.hNN+`${c2}mMNho/:-....````
       `````     `../dmNhoo+/:..``
    ````            .dh++o/:....`
.+s/`                `/s-.-.:.`` ````
::`                    `::`..`
                          .` `..
                                ``
EOF
        ;;

        "HydroOS"*)
            set_colors 1 2 3 4 5
            read -rd '' ascii_data <<'EOF'
${c1}
  _    _           _            ____   _____
 | |  | |         | |          / __ \ / ____|
 | |__| |_   _  __| |_ __ ___ | |  | | (___
 |  __  | | | |/ _` | '__/ _ \| |  | |\___ \
 | |  | | |_| | (_| | | | (_) | |__| |____) |
 |_|  |_|\__, |\__,_|_|  \___/ \____/|_____/
          __/ |
         |___/
EOF
        ;;

        "hyperbola_small"*)
            set_colors 8
            read -rd '' ascii_data <<'EOF'
${c1}    |`__.`/
    \____/
    .--.
   /    \\
  /  ___ \\
 / .`   `.\\
/.`      `.\\
EOF
        ;;

        "Hyperbola"*)
            set_colors 8
            read -rd '' ascii_data <<'EOF'
${c1}                     WW
                     KX              W
                    WO0W          NX0O
                    NOO0NW  WNXK0OOKW
                    W0OOOOOOOOOOOOKN
                     N0OOOOOOO0KXW
                       WNXXXNW
                 NXK00000KN
             WNK0OOOOOOOOOO0W
           NK0OOOOOOOOOOOOOO0W
         X0OOOOOOO00KK00OOOOOK
       X0OOOO0KNWW      WX0OO0W
     X0OO0XNW              KOOW
   N00KNW                   KOW
 NKXN                       W0W
WW                           W
EOF
        ;;

        "Hybrid"*)
            set_colors 4 12
            read -rd '' ascii_data <<'EOF'
   ${c1}   /                          ${c2}#
   ${c1}////&                      ${c2}#####
   ${c1}/////                      ${c2}######
   ${c1}/////      //////////      ${c2}######
   ${c1}///// //////////////////// ${c2}######
   ${c1}////////////////////////// ${c2}######
   ${c1}/////////              /// ${c2}######
   ${c1}///////                  / ${c2}######
   ${c1}//////                     ${c2}######
   ${c1}/////                      ${c2}######
   ${c1}/////                      ${c2}######
   ${c1}/////                      ${c2}######
   ${c1}/////                      ${c2}######
   ${c1}/////                      ${c2}######
   ${c1}/////                      ${c2}#########
   ${c1}////&                       ${c2}########
EOF
        ;;

        "iglunix"*|"iglu"*)
            set_colors 8
            read -rd '' ascii_data <<'EOF'
${c1}     |
     |        |
              |
|    ________
|  /\   |    \
  /  \  |     \  |
 /    \        \ |
/      \________\
\      /        /
 \    /        /
  \  /        /
   \/________/
EOF
        ;;

        "januslinux"*|"janus"*|"Ataraxia Linux"*|"Ataraxia"*)
            set_colors 4 5 6 2
            read -rd '' ascii_data <<'EOF'
${c1}               'l:
        loooooo
          loooo coooool
 looooooooooooooooooool
  looooooooooooooooo
         lool   cooo
        coooooooloooooooo
     clooooo  ;lood  cloooo
  :loooocooo cloo      loooo
 loooo  :ooooool       loooo
looo    cooooo        cooooo
looooooooooooo      ;loooooo ${c2}looooooc
${c1}looooooooo loo   cloooooool    ${c2}looooc
${c1} cooo       cooooooooooo       ${c2}looolooooool
${c1}            cooo:     ${c2}coooooooooooooooooool
                       loooooooooooolc:   loooc;
                             cooo:    loooooooooooc
                            ;oool         looooooo:
                           coool          olc,
                          looooc   ,,
                        coooooc    loc
                       :oooool,    coool:, looool:,
                       looool:      ooooooooooooooo:
                       cooolc        .ooooooooooool
EOF
        ;;

        "Kaisen"*)
            set_colors 1 7 3
            read -rd '' ascii_data <<'EOF'
${c1}                          `
                  `:+oyyho.
             `+:`sdddddd/
        `+` :ho oyo++ohds-`
       .ho :dd.  .: `sddddddhhyso+/-
       ody.ddd-:yd- +hysssyhddddddddho`
       yddddddhddd` ` `--`   -+hddddddh.
       hddy-+dddddy+ohh/..+sddddy/:::+ys
      :ddd/sdddddddddd- oddddddd       `
     `yddddddddddddddd/ /ddddddd/
:.  :ydddddddddddddddddo..sddddddy/`
odhdddddddo- `ddddh+-``....-+hdddddds.
-ddddddhd:   /dddo  -ydddddddhdddddddd-
 /hdy:o - `:sddds   .`./hdddddddddddddo
  `/-  `+hddyosy+       :dddddddy-.-od/
      :sydds           -hddddddd`    /
       .+shd-      `:ohddddddddd`
                `:+ooooooooooooo:
EOF
        ;;

        "kali_small" | "kalilinux_small" | "kali_linux_small")
            set_colors 4 8
            read -rd '' ascii_data <<'EOF'
${c1}     -#. #
      @###
  -######
 @#########
=##.  .#####
##      ## ##
##       ## #
##       @###
##.        ###
 ##%       ##-
  -##%    -*
   :*##+
     :*#*
       -#
        @
        :
EOF
        ;;

        "Kali"*)
            set_colors 4 8
            read -rd '' ascii_data <<'EOF'
${c1}..............
            ..,;:ccc,.
          ......''';lxO.
.....''''..........,:ld;
           .';;;:::;,,.x,
      ..'''.            0Xxoc:,.  ...
  ....                ,ONkc;,;cokOdc',.
 .                   OMo           ':${c2}dd${c1}o.
                    dMc               :OO;
                    0M.                 .:o.
                    ;Wd
                     ;XO,
                       ,d0Odlc;,..
                           ..',;:cdOOd::,.
                                    .:d;.':;.
                                       'd,  .'
                                         ;l   ..
                                          .o
                                            c
                                            .'
                                             .
EOF
        ;;

        "KaOS"*)
            set_colors 4 7 1
            read -rd '' ascii_data <<'EOF'
${c1}                     ..
  .....         ..OSSAAAAAAA..
 .KKKKSS.     .SSAAAAAAAAAAA.
.KKKKKSO.    .SAAAAAAAAAA...
KKKKKKS.   .OAAAAAAAA.
KKKKKKS.  .OAAAAAA.
KKKKKKS. .SSAA..
.KKKKKS..OAAAAAAAAAAAA........
 DKKKKO.=AA=========A===AASSSO..
  AKKKS.==========AASSSSAAAAAASS.
  .=KKO..========ASS.....SSSSASSSS.
    .KK.       .ASS..O.. =SSSSAOSS:
     .OK.      .ASSSSSSSO...=A.SSA.
       .K      ..SSSASSSS.. ..SSA.
                 .SSS.AAKAKSSKA.
                    .SSS....S..
EOF
        ;;

        "KDE"*)
            set_colors 2 7
            read -rd '' ascii_data <<'EOF'
${c1}             `..---+/---..`
         `---.``   ``   `.---.`
      .--.`        ``        `-:-.
    `:/:     `.----//----.`     :/-
   .:.    `---`          `--.`    .:`
  .:`   `--`                .:-    `:.
 `/    `:.      `.-::-.`      -:`   `/`
 /.    /.     `:++++++++:`     .:    .:
`/    .:     `+++++++++++/      /`   `+`
/+`   --     .++++++++++++`     :.   .+:
`/    .:     `+++++++++++/      /`   `+`
 /`    /.     `:++++++++:`     .:    .:
 ./    `:.      `.:::-.`      -:`   `/`
  .:`   `--`                .:-    `:.
   .:.    `---`          `--.`    .:`
    `:/:     `.----//----.`     :/-
      .-:.`        ``        `-:-.
         `---.``   ``   `.---.`
             `..---+/---..`
EOF
        ;;

        "Kibojoe"*)
            set_colors 2 7 4
            read -rd '' ascii_data <<'EOF'
            ${c3}           ./+oooooo+/.
           -/+ooooo+/:.`
          ${c1}`${c3}yyyo${c2}+++/++${c3}osss${c1}.
         ${c1}+NMN${c3}yssssssssssss${c1}.
       ${c1}.dMMMMN${c3}sssssssssssy${c1}Ns`
      +MMMMMMMm${c3}sssssssssssh${c1}MNo`
    `hMMMMMNNNMd${c3}sssssssssssd${c1}MMN/
   .${c3}syyyssssssy${c1}NNmmmmd${c3}sssss${c1}hMMMMd:
  -NMmh${c3}yssssssssyhhhhyssyh${c1}mMMMMMMMy`
 -NMMMMMNN${c3}mdhyyyyyyyhdm${c1}NMMMMMMMMMMMN+
`NMMMMMMMMMMMMMMMMMMMMMMMMMMMMMMMMMMMd.
ods+/:-----://+oyydmNMMMMMMMMMMMMMMMMMN-
`                     .-:+osyhhdmmNNNmdo
EOF
        ;;

        "Kogaion"*)
            set_colors 4 7 1
            read -rd '' ascii_data <<'EOF'
${c1}            ;;      ,;
           ;;;     ,;;
         ,;;;;     ;;;;
      ,;;;;;;;;    ;;;;
     ;;;;;;;;;;;   ;;;;;
    ,;;;;;;;;;;;;  ';;;;;,
    ;;;;;;;;;;;;;;, ';;;;;;;
    ;;;;;;;;;;;;;;;;;, ';;;;;
;    ';;;;;;;;;;;;;;;;;;, ;;;
;;;,  ';;;;;;;;;;;;;;;;;;;,;;
;;;;;,  ';;;;;;;;;;;;;;;;;;,
;;;;;;;;,  ';;;;;;;;;;;;;;;;,
;;;;;;;;;;;;, ';;;;;;;;;;;;;;
';;;;;;;;;;;;; ';;;;;;;;;;;;;
 ';;;;;;;;;;;;;, ';;;;;;;;;;;
  ';;;;;;;;;;;;;  ;;;;;;;;;;
    ';;;;;;;;;;;; ;;;;;;;;
        ';;;;;;;; ;;;;;;
           ';;;;; ;;;;
             ';;; ;;
EOF
        ;;

        "Korora"*)
            set_colors 4 7 1
            read -rd '' ascii_data <<'EOF'
${c2}                ____________
             _add55555555554${c1}:
           _w?'${c1}``````````'${c2})k${c1}:
          _Z'${c1}`${c2}            ]k${c1}:
          m(${c1}`${c2}             )k${c1}:
     _.ss${c1}`${c2}m[${c1}`${c2},            ]e${c1}:
   .uY"^`${c1}`${c2}Xc${c1}`${c2}?Ss.         d(${c1}`
  jF'${c1}`${c2}    `@.  ${c1}`${c2}Sc      .jr${c1}`
 jr${c1}`${c2}       `?n_ ${c1}`${c2}$;   _a2"${c1}`
.m${c1}:${c2}          `~M${c1}`${c2}1k${c1}`${c2}5?!`${c1}`
:#${c1}:${c2}             ${c1}`${c2})e${c1}```
:m${c1}:${c2}             ,#'${c1}`
:#${c1}:${c2}           .s2'${c1}`
:m,________.aa7^${c1}`
:#baaaaaaas!J'${c1}`
 ```````````
EOF
        ;;

        "KSLinux"*)
            set_colors 4 7 1
            read -rd '' ascii_data <<'EOF'
${c1} K   K U   U RRRR   ooo
 K  K  U   U R   R o   o
 KKK   U   U RRRR  o   o
 K  K  U   U R  R  o   o
 K   K  UUU  R   R  ooo

${c2}  SSS   AAA  W   W  AAA
 S     A   A W   W A   A
  SSS  AAAAA W W W AAAAA
     S A   A WW WW A   A
  SSS  A   A W   W A   A
EOF
        ;;

        "Kubuntu"*)
            set_colors 4 7 1
            read -rd '' ascii_data <<'EOF'
${c1}           `.:/ossyyyysso/:.
        .:oyyyyyyyyyyyyyyyyyyo:`
      -oyyyyyyyo${c2}dMMy${c1}yyyyyyysyyyyo-
    -syyyyyyyyyy${c2}dMMy${c1}oyyyy${c2}dmMMy${c1}yyyys-
   oyyys${c2}dMy${c1}syyyy${c2}dMMMMMMMMMMMMMy${c1}yyyyyyo
 `oyyyy${c2}dMMMMy${c1}syysoooooo${c2}dMMMMy${c1}yyyyyyyyo`
 oyyyyyy${c2}dMMMMy${c1}yyyyyyyyyyys${c2}dMMy${c1}sssssyyyo
-yyyyyyyy${c2}dMy${c1}syyyyyyyyyyyyyys${c2}dMMMMMy${c1}syyy-
oyyyysoo${c2}dMy${c1}yyyyyyyyyyyyyyyyyy${c2}dMMMMy${c1}syyyo
yyys${c2}dMMMMMy${c1}yyyyyyyyyyyyyyyyyysosyyyyyyyy
yyys${c2}dMMMMMy${c1}yyyyyyyyyyyyyyyyyyyyyyyyyyyyy
oyyyyysos${c2}dy${c1}yyyyyyyyyyyyyyyyyy${c2}dMMMMy${c1}syyyo
-yyyyyyyy${c2}dMy${c1}syyyyyyyyyyyyyys${c2}dMMMMMy${c1}syyy-
 oyyyyyy${c2}dMMMy${c1}syyyyyyyyyyys${c2}dMMy${c1}oyyyoyyyo
 `oyyyy${c2}dMMMy${c1}syyyoooooo${c2}dMMMMy${c1}oyyyyyyyyo
   oyyysyyoyyyys${c2}dMMMMMMMMMMMy${c1}yyyyyyyo
    -syyyyyyyyy${c2}dMMMy${c1}syyy${c2}dMMMy${c1}syyyys-
      -oyyyyyyy${c2}dMMy${c1}yyyyyysosyyyyo-
        ./oyyyyyyyyyyyyyyyyyyo/.
           `.:/oosyyyysso/:.`
EOF
        ;;

        "LEDE"*)
            set_colors 4 7 1
            read -rd '' ascii_data <<'EOF'
${c1}     _________
    /        /\
   /  LE    /  \
  /    DE  /    \
 /________/  LE  \
 \        \   DE /
  \    LE  \    /
   \  DE    \  /
    \________\/
EOF
        ;;

        "LangitKetujuh_old")
            set_colors 7 4
            read -rd '' ascii_data <<'EOF'
${c1}
   L7L7L7L7L7L7L7L7L7L7L7L7L7L7L7L7L7L7L7L7L7L
      'L7L7L7L7L7L7L7L7L7L7L7L7L7L7L7L7L7L7L7L
   L7L.   'L7L7L7L7L7L7L7L7L7L7L7L7L7L7L7L7L7L
   L7L7L7L                             L7L7L7L
   L7L7L7L                             L7L7L7L
   L7L7L7L             L7L7L7L7L7L7L7L7L7L7L7L
   L7L7L7L                'L7L7L7L7L7L7L7L7L7L
   L7L7L7L                    'L7L7L7L7L7L7L7L
   L7L7L7L                             L7L7L7L
   L7L7L7L                             L7L7L7L
   L7L7L7L7L7L7L7L7L7L7L7L7L7L7L7L7L7L.   'L7L
   L7L7L7L7L7L7L7L7L7L7L7L7L7L7L7L7L7L7L7L.
   L7L7L7L7L7L7L7L7L7L7L7L7L7L7L7L7L7L7L7L7L7L
${c2}
EOF
        ;;

        "LangitKetujuh"*)
            set_colors 4 2
            read -rd '' ascii_data <<'EOF'
${c1}
. 'MMMMMMMMMMMMMMMMMMMMMMMMMMMMMMMMML7
MM.   'MMMMMMMMMMMMMMMMMMMMMMMMMMML7L7
MMMMMM     MMMMMMML7L7L7L7L7L7L7L7L7L7
L7MMMM                          L7L7L7
L7L7MM           'L7L7L7L7L7L7L7L7L7L:
L7L7L7               'L7L7L7L7L7L7L:::
L7L7L7                   'L7L7L7::::::
:7L7L7                          ::::::
::L7L7L7L7L7L7L7L7L7L::::::.    ::::::
:::::7L7L7L7L7L7:::::::::::::::.   '::
:::::::::::::::::::::::::::::::::::. '
${c2}

EOF
        ;;

        "LaxerOS"*)
            set_colors 7 4
            read -rd '' ascii_data <<'EOF'
${c2}
                    /.
                 `://:-
                `//////:
               .////////:`
              -//////////:`
             -/////////////`
            :///////////////.
          `://////.```-//////-
         `://///:`     .//////-
        `//////:        `//////:
       .//////-          `://///:`
      -//////-            `://///:`
     -//////.               ://////`
    ://////`                 -//////.
   `/////:`                   ./////:
    .-::-`                     .:::-`

.:://////////////////////////////////::.
////////////////////////////////////////
.:////////////////////////////////////:.

EOF
        ;;

        "LibreELEC"*)
            set_colors 2 3 7 14 13
            read -rd '' ascii_data <<'EOF'
${c1}          :+ooo/.      ${c2}./ooo+:
${c1}        :+ooooooo/.  ${c2}./ooooooo+:
${c1}      :+ooooooooooo:${c2}:ooooooooooo+:
${c1}    :+ooooooooooo+-  ${c2}-+ooooooooooo+:
${c1}  :+ooooooooooo+-  ${c3}--  ${c2}-+ooooooooooo+:
${c1}.+ooooooooooo+-  ${c3}:+oo+:  ${c2}-+ooooooooooo+-
${c1}-+ooooooooo+-  ${c3}:+oooooo+:  ${c2}-+oooooooooo-
${c1}  :+ooooo+-  ${c3}:+oooooooooo+:  ${c2}-+oooooo:
${c1}    :+o+-  ${c3}:+oooooooooooooo+:  ${c2}-+oo:
${c4}     ./   ${c3}:oooooooooooooooooo:   ${c5}/.
${c4}   ./oo+:  ${c3}-+oooooooooooooo+-  ${c5}:+oo/.
${c4} ./oooooo+:  ${c3}-+oooooooooo+-  ${c5}:+oooooo/.
${c4}-oooooooooo+:  ${c3}-+oooooo+-  ${c5}:+oooooooooo-
${c4}.+ooooooooooo+:  ${c3}-+oo+-  ${c5}:+ooooooooooo+.
${c4}  -+ooooooooooo+:  ${c3}..  ${c5}:+ooooooooooo+-
${c4}    -+ooooooooooo+:  ${c5}:+ooooooooooo+-
${c4}      -+oooooooooo+:${c5}:+oooooooooo+-
${c4}        -+oooooo+:    ${c5}:+oooooo+-
${c4}          -+oo+:        ${c5}:+oo+-
${c4}            ..            ${c5}..
EOF
        ;;

        "Linux")
            set_colors fg 8 3
            read -rd '' ascii_data <<'EOF'
${c2}        #####
${c2}       #######
${c2}       ##${c1}O${c2}#${c1}O${c2}##
${c2}       #${c3}#####${c2}#
${c2}     ##${c1}##${c3}###${c1}##${c2}##
${c2}    #${c1}##########${c2}##
${c2}   #${c1}############${c2}##
${c2}   #${c1}############${c2}###
${c3}  ##${c2}#${c1}###########${c2}##${c3}#
${c3}######${c2}#${c1}#######${c2}#${c3}######
${c3}#######${c2}#${c1}#####${c2}#${c3}#######
${c3}  #####${c2}#######${c3}#####
EOF
        ;;

        "linuxlite_small"*)
            set_colors 3 7
            read -rd '' ascii_data <<'EOF'
${c1}   /\\
  /  \\
 / ${c2}/ ${c1}/
> ${c2}/ ${c1}/
\\ ${c2}\\ ${c1}\\
 \\_${c2}\\${c1}_\\
${c2}    \\
EOF
        ;;

        "Linux Lite"* | "Linux_Lite"*)
            set_colors 3 7
            read -rd '' ascii_data <<'EOF'
${c1}          ,xXc
      .l0MMMMMO
   .kNMMMMMWMMMN,
   KMMMMMMKMMMMMMo
  'MMMMMMNKMMMMMM:
  kMMMMMMOMMMMMMO
 .MMMMMMX0MMMMMW.
 oMMMMMMxWMMMMM:
 WMMMMMNkMMMMMO
:MMMMMMOXMMMMW
.0MMMMMxMMMMM;
:;cKMMWxMMMMO
'MMWMMXOMMMMl
 kMMMMKOMMMMMX:
 .WMMMMKOWMMM0c
  lMMMMMWO0MNd:'
   oollXMKXoxl;.
     ':. .: .'
              ..
                .
EOF
        ;;

        "LMDE"*)
            set_colors 2 7
            read -rd '' ascii_data <<'EOF'
${c2}          `.-::---..
${c1}      .:++++ooooosssoo:.
    .+o++::.      `.:oos+.
${c1}   :oo:.`             -+oo${c2}:
${c1} ${c2}`${c1}+o/`    .${c2}::::::${c1}-.    .++-${c2}`
${c1}${c2}`${c1}/s/    .yyyyyyyyyyo:   +o-${c2}`
${c1}${c2}`${c1}so     .ss       ohyo` :s-${c2}:
${c1}${c2}`${c1}s/     .ss  h  m  myy/ /s`${c2}`
${c1}`s:     `oo  s  m  Myy+-o:`
`oo      :+sdoohyoydyso/.
 :o.      .:////////++:
${c1} `/++        ${c2}-:::::-
${c1}  ${c2}`${c1}++-
${c1}   ${c2}`${c1}/+-
${c1}     ${c2}.${c1}+/.
${c1}       ${c2}.${c1}:+-.
          `--.``
EOF
        ;;

        "Lubuntu"*)
            set_colors 4 7 1
            read -rd '' ascii_data <<'EOF'
${c1}           `.:/ossyyyysso/:.
        `.:yyyyyyyyyyyyyyyyyy:.`
      .:yyyyyyyyyyyyyyyyyyyyyyyy:.
    .:yyyyyyyyyyyyyyyyyyyyyyyyyyyy:.
   -yyyyyyyyyyyyyy${c2}+hNMMMNh+${c1}yyyyyyyyy-
  :yy${c2}mNy+${c1}yyyyyyyy${c2}+Nmso++smMdhyysoo+${c1}yy:
 -yy${c2}+MMMmmy${c1}yyyyyy${c2}hh${c1}yyyyyyyyyyyyyyyyyyy-
.yyyy${c2}NMN${c1}yy${c2}shhs${c1}yyy${c2}+o${c1}yyyyyyyyyyyyyyyyyyyy.
:yyyy${c2}oNM+${c1}yyyy${c2}+sso${c1}yyyyyyy${c2}ss${c1}yyyyyyyyyyyyy:
:yyyyy${c2}+dNs${c1}yyyyyyy${c2}++${c1}yyyyy${c2}oN+${c1}yyyyyyyyyyyy:
:yyyyy${c2}oMMmhysso${c1}yyyyyyyyyy${c2}mN+${c1}yyyyyyyyyyy:
:yyyyyy${c2}hMm${c1}yyyyy${c2}+++${c1}yyyyyyy${c2}+MN${c1}yyyyyyyyyyy:
.yyyyyyy${c2}ohmy+${c1}yyyyyyyyyyyyy${c2}NMh${c1}yyyyyyyyyy.
 -yyyyyyyyyy${c2}++${c1}yyyyyyyyyyyy${c2}MMh${c1}yyyyyyyyy-
  :yyyyyyyyyyyyyyyyyyyyy${c2}+mMN+${c1}yyyyyyyy:
   -yyyyyyyyyyyyyyyyy${c2}+sdMMd+${c1}yyyyyyyy-
    .:yyyyyyyyy${c2}hmdmmNMNdy+${c1}yyyyyyyy:.
      .:yyyyyyy${c2}my${c1}yyyyyyyyyyyyyyy:.
        `.:yyyy${c2}s${c1}yyyyyyyyyyyyy:.`
           `.:/oosyyyysso/:.`
EOF
        ;;

        "Lunar"*)
            set_colors 4 7 3
            read -rd '' ascii_data <<'EOF'
${c1}`-.                                 `-.
  -ohys/-`                    `:+shy/`
     -omNNdyo/`          :+shmNNy/`
             ${c3}      -
                 /mMmo
                 hMMMN`
                 .NMMs
    ${c1}  -:+oooo+//: ${c3}/MN${c1}. -///oooo+/-`
     /:.`          ${c3}/${c1}           `.:/`
${c3}          __
         |  |   _ _ ___ ___ ___
         |  |__| | |   | .'|  _|
         |_____|___|_|_|__,|_|
EOF
        ;;

        "mac"*"_small")
            set_colors 2 3 1 5 4
            read -rd '' ascii_data <<'EOF'
${c1}       .:'
    _ :'_
${c2} .'`_`-'_``.
:________.-'
${c3}:_______:
:_______:
${c4} :_______`-;
${c5}  `._.-._.'
EOF
        ;;

        "mac"* | "Darwin")
            set_colors 2 3 1 1 5 4
            read -rd '' ascii_data <<'EOF'
${c1}                    c.'
                 ,xNMM.
               .OMMMMo
               lMM"
     .;loddo:.  .olloddol;.
   cKMMMMMMMMMMNWMMMMMMMMMM0:
${c2} .KMMMMMMMMMMMMMMMMMMMMMMMWd.
 XMMMMMMMMMMMMMMMMMMMMMMMX.
${c3};MMMMMMMMMMMMMMMMMMMMMMMM:
:MMMMMMMMMMMMMMMMMMMMMMMM:
${c4}.MMMMMMMMMMMMMMMMMMMMMMMMX.
 kMMMMMMMMMMMMMMMMMMMMMMMMWd.
 ${c5}'XMMMMMMMMMMMMMMMMMMMMMMMMMMk
  'XMMMMMMMMMMMMMMMMMMMMMMMMK.
    ${c6}kMMMMMMMMMMMMMMMMMMMMMMd
     ;KMMMMMMMWXXWMMMMMMMk.
       "cooc*"    "*coo'"
EOF
        ;;

        "mageia_small"*)
            set_colors 6 7
            read -rd '' ascii_data <<'EOF'
${c1}   *
    *
   **
${c2} /\\__/\\
/      \\
\\      /
 \\____/
EOF
        ;;

        "Mageia"*)
            set_colors 6 7
            read -rd '' ascii_data <<'EOF'
${c1}        .°°.
         °°   .°°.
         .°°°. °°
         .   .
          °°° .°°°.
      .°°°.   '___'
${c2}     .${c1}'___'     ${c2}   .
   :dkxc;'.  ..,cxkd;
 .dkk. kkkkkkkkkk .kkd.
.dkk.  ';cloolc;.  .kkd
ckk.                .kk;
xO:                  cOd
xO:                  lOd
lOO.                .OO:
.k00.              .00x
 .k00;            ;00O.
  .lO0Kc;,,,,,,;c0KOc.
     ;d00KKKKKK00d;
        .,KKKK,.
EOF
        ;;

        "MagpieOS"*)
            set_colors 2 1 3 5
            read -rd '' ascii_data <<'EOF'
${c1}        ;00000     :000Ol
     .x00kk00:    O0kk00k;
    l00:   :00.  o0k   :O0k.
  .k0k.     x${c2}d$dddd${c1}k'    .d00;
  k0k.      ${c2}.dddddl       ${c1}o00,
 o00.        ${c2}':cc:.        ${c1}d0O
.00l                       ,00.
l00.                       d0x
k0O                     .:k0o
O0k                 ;dO0000d.
k0O               .O0O${c2}xxxxk${c1}00:
o00.              k0O${c2}dddddd${c1}occ
'00l              x0O${c2}dddddo${c3};..${c1}
 x00.             .x00${c2}kxxd${c3}:..${c1}
 .O0x               .:oxxx${c4}Okl.${c1}
  .x0d                     ${c4},xx,${c1}
    .:o.          ${c4}.xd       ckd${c1}
       ..          ${c4}dxl     .xx;
                    :xxolldxd'
                      ;oxdl.
EOF
        ;;

        "Mandriva"* | "Mandrake"*)
            set_colors 4 3
            read -rd '' ascii_data <<'EOF'
${c2}                        ``
                       `-.
${c1}      `               ${c2}.---
${c1}    -/               ${c2}-::--`
${c1}  `++    ${c2}`----...```-:::::.
${c1} `os.      ${c2}.::::::::::::::-```     `  `
${c1} +s+         ${c2}.::::::::::::::::---...--`
${c1}-ss:          ${c2}`-::::::::::::::::-.``.``
${c1}/ss-           ${c2}.::::::::::::-.``   `
${c1}+ss:          ${c2}.::::::::::::-
${c1}/sso         ${c2}.::::::-::::::-
${c1}.sss/       ${c2}-:::-.`   .:::::
${c1} /sss+.    ${c2}..`${c1}  `--`    ${c2}.:::
${c1}  -ossso+/:://+/-`        ${c2}.:`
${c1}    -/+ooo+/-.              ${c2}`
EOF
        ;;

        "manjaro_small"*)
            set_colors 2 7
            read -rd '' ascii_data <<'EOF'
${c1}||||||||| ||||
||||||||| ||||
||||      ||||
|||| |||| ||||
|||| |||| ||||
|||| |||| ||||
|||| |||| ||||
EOF
        ;;

        "Manjaro"*)
            set_colors 2 7
            read -rd '' ascii_data <<'EOF'
${c1}██████████████████  ████████
██████████████████  ████████
██████████████████  ████████
██████████████████  ████████
████████            ████████
████████  ████████  ████████
████████  ████████  ████████
████████  ████████  ████████
████████  ████████  ████████
████████  ████████  ████████
████████  ████████  ████████
████████  ████████  ████████
████████  ████████  ████████
████████  ████████  ████████
EOF
        ;;

        "MassOS"*)
            set_colors 7
            read -rd '' ascii_data <<'EOF'
${c1} -+++/+++osyyhdmNNMMMMNdy/
 /MMMMMMMMMMMMMMMMMMMMMMMMm.
 /MMMMMMMMMMMMMMMMMMMMMMMMMm
 /MMMMMMMMMMMMMMMMMMMMMMMMMM:
 :ddddddddhddddddddhdddddddd/
 /NNNNNNNm:NNNNNNNN-NNNNNNNNo
 /MMMMMMMN:MMMMMMMM-MMMMMMMMs
 /MMMMMMMN:MMMMMMMM-MMMMMMMMs
 /MMMMMMMN:MMMMMMMM-MMMMMMMMs
 /MMMMMMMN:MMMMMMMM-MMMMMMMMs
 /MMMMMMMN:MMMMMMMM-MMMMMMMMs
 /MMMMMMMN:MMMMMMMM-MMMMMMMMs
 /MMMMMMMN:MMMMMMMM-MMMMMMMMs
 /MMMMMMMN:MMMMMMMM-MMMMMMMMs
 :MMMMMMMN:MMMMMMMM-MMMMMMMMs
  dMMMMMMN:MMMMMMMM-MMMMMMMMs
  `yNMMMMN:MMMMMMMM-MMMMMMMMs
    `:+oss.ssssssss.ssssssss/
EOF
        ;;

        "TeArch"*)
            set_colors 39 7 1
            read -rd '' ascii_data <<'EOF'
${c1}          @@@@@@@@@@@@@@
      @@@@@@@@@              @@@@@@
     @@@@@                     @@@@@
     @@                           @@
      @%                         @@
       @                         @
       @@@@@@@@@@@@@@@@@@@@@@@@ @@
       .@@@@@@@@@@@@/@@@@@@@@@@@@
       @@@@@@@@@@@@///@@@@@@@@@@@@
      @@@@@@@@@@@@@((((@@@@@@@@@@@@
     @@@@@@@@@@@#(((((((#@@@@@@@@@@@
    @@@@@@@@@@@#//////////@@@@@@@@@@&
    @@@@@@@@@@////@@@@@////@@@@@@@@@@
    @@@@@@@@//////@@@@@/////@@@@@@@@@
    @@@@@@@//@@@@@@@@@@@@@@@//@@@@@@@
 @@@@@@@@@@@@@@@@@@@@@@@@@@@@@@@@@@@@@@@
@@     .@@@@@@@@@@@@@@@@@@@@@@@@@      @
 @@@@@@           @@@.           @@@@@@@
   @@@@@@@&@@@@@@@#  #@@@@@@@@@@@@@@@@
      @@@@@@@@@@@@@@@@@@@@@@@@@@@@@
          @@@@@@@@@@@@@@@@@@@@@
EOF
        ;;

        "Maui"*)
            set_colors 6 7
            read -rd '' ascii_data <<'EOF'
${c1}             `.-://////:--`
         .:/oooooooooooooooo+:.
      `:+ooooooooooooooooooooooo:`
    `:oooooooooooooooooooooooooooo/`
    ..```-oooooo/-`` `:oooooo+:.` `--
  :.      +oo+-`       /ooo/`       -/
 -o.     `o+-          +o/`         -o:
`oo`     ::`  :o/     `+.  .+o`     /oo.
/o+      .  -+oo-     `   /oo/     `ooo/
+o-        /ooo+`       .+ooo.     :ooo+
++       .+oooo:       -oooo+     `oooo+
:.      .oooooo`      :ooooo-     :oooo:
`      .oooooo:      :ooooo+     `ooo+-`
      .+oooooo`     -oooooo:     `o/-
      +oooooo:     .ooooooo.
     /ooooooo`     /ooooooo/       ..
    `:oooooooo/:::/ooooooooo+:--:/:`
      `:+oooooooooooooooooooooo+:`
         .:+oooooooooooooooo+:.
             `.-://////:-.`
EOF
        ;;

        "Mer"*)
            set_colors 4 7 1
            read -rd '' ascii_data <<'EOF'
${c1}                         dMs
                         .-`
                       `y`-o+`
                        ``NMMy
                      .--`:++.
                    .hNNNNs
                    /MMMMMN
                    `ommmd/ +/
                      ````  +/
                     `:+sssso/-`
  .-::. `-::-`     `smNMNmdmNMNd/      .://-`
.ymNMNNdmNMMNm+`  -dMMh:.....+dMMs   `sNNMMNo
dMN+::NMMy::hMM+  mMMo `ohhy/ `dMM+  yMMy::-
MMm   yMM-  :MMs  NMN` `:::::--sMMh  dMM`
MMm   yMM-  -MMs  mMM+ `ymmdsymMMMs  dMM`
NNd   sNN-  -NNs  -mMNs-.--..:dMMh`  dNN
---   .--`  `--.   .smMMmdddmMNdo`   .--
                     ./ohddds+:`
                     +h- `.:-.
                     ./`.dMMMN+
                        +MMMMMd
                        `+dmmy-
                      ``` .+`
                     .dMNo-y.
                     `hmm/
                         .:`
                         dMs
EOF
        ;;

        "Minix"*)
            set_colors 1 7 3
            read -rd '' ascii_data <<'EOF'
${c2}   -sdhyo+:-`                -/syymm:
   sdyooymmNNy.     ``    .smNmmdysNd
   odyoso+syNNmysoyhhdhsoomNmm+/osdm/
    :hhy+-/syNNmddhddddddmNMNo:sdNd:
     `smNNdNmmNmddddddddddmmmmmmmy`
   `ohhhhdddddmmNNdmddNmNNmdddddmdh-
   odNNNmdyo/:/-/hNddNy-`..-+ydNNNmd:
 `+mNho:`   smmd/ sNNh :dmms`   -+ymmo.
-od/       -m${c1}mm${c2}mo -NN+ +m${c1}mm${c2}m-       yms:
+sms -.`    :so:  .NN+  :os/     .-`mNh:
.-hyh+:////-     -sNNd:`    .--://ohNs-
 `:hNNNNNNNMMd/sNMmhsdMMh/ymmNNNmmNNy/
  -+sNNNNMMNNNsmNMo: :NNmymNNNNMMMms:
    //oydNMMMMydMMNysNMMmsMMMMMNyo/`
       ../-yNMMy--/::/-.sMMmos+.`
           -+oyhNsooo+omy/```
              `::ohdmds-`
EOF
        ;;

        "MIRACLE LINUX"* | "MIRACLE_LINUX"*)
            set_colors 29
            read -rd '' ascii_data <<'EOF'
${c1}            ,A
          .###
     .#' .####   .#.
   r##:  :####   ####.
  +###;  :####  ######C
  :####:  #### ,######".#.
.# :####. :### #####'.#####.
##: `####. ### ###'.########+.
#### `####::## ##'.#######+'
 ####+.`###i## #',####:'
 `+###MI`##### 'l###:'
   `+####+`### ;#E'
      `+###:## #'
         `:### '
           '##
            ';
EOF
        ;;


        "Linspire"* | "Freespire"* | "Lindows"*)
            set_colors 4 2
            read -rd '' ascii_data <<'EOF'
${c2}                                                   __^
${c2}                                                __/    \\
${c2}   MMy        dMy                            __/        \\
${c2}  dMMy        MMy                            ${c1}MM${c2}          \\
${c2}  MMMy            ,,        ${c1}dMMMMn                        ${c2}\\
${c2} dMMy        dMM dMMMMMMy  ${c1}dMM  MM dMMMMMy  dMM MM.nMMM dMMMMMM
${c1}MMM          ${c2}MMy MMy  MMy ${c1}dMM      MMy  MMy MMy MMy    dy   dMy
${c1}MMM         ${c2}dMM dMM   MMy  ${c1}dMMMMy dMM  dMM dMM dMM    dMMMMMMM
${c2} dMMy       MMy MMy  MMy     ${c1}dMMy MM  MMy MMy  MMy    dMM
${c2}dMMy       dMM dMM  dMM ${c1}dMM  MMy dMMMMMy dMM  dMM     MMy   MM
${c2}MMMMMMMMMM MMy MMy  MMy ${c1}dMMMyyy MMy     MMy  MMy      dMMMMMMy
${c2}                                ${c1}dy
EOF
        ;;

        "linuxmint_small"*)
            set_colors 2 7
            read -rd '' ascii_data <<'EOF'
${c1} ___________
|_          \\
  | ${c2}| _____ ${c1}|
  | ${c2}| | | | ${c1}|
  | ${c2}| | | | ${c1}|
  | ${c2}\\__${c2}___/ ${c1}|
  \\_________/
EOF
        ;;

        "Linux Mint Old"* | "LinuxMintOld"* | "mint_old"*)
            set_colors 2 7
            read -rd '' ascii_data <<'EOF'
${c1}MMMMMMMMMMMMMMMMMMMMMMMMMmds+.
MMm----::-://////////////oymNMd+`
MMd      ${c2}/++                ${c1}-sNMd:
MMNso/`  ${c2}dMM    `.::-. .-::.` ${c1}.hMN:
ddddMMh  ${c2}dMM   :hNMNMNhNMNMNh: ${c1}`NMm
    NMm  ${c2}dMM  .NMN/-+MMM+-/NMN` ${c1}dMM
    NMm  ${c2}dMM  -MMm  `MMM   dMM. ${c1}dMM
    NMm  ${c2}dMM  -MMm  `MMM   dMM. ${c1}dMM
    NMm  ${c2}dMM  .mmd  `mmm   yMM. ${c1}dMM
    NMm  ${c2}dMM`  ..`   ...   ydm. ${c1}dMM
    hMM- ${c2}+MMd/-------...-:sdds  ${c1}dMM
    -NMm- ${c2}:hNMNNNmdddddddddy/`  ${c1}dMM
     -dMNs-${c2}``-::::-------.``    ${c1}dMM
      `/dMNmy+/:-------------:/yMMM
         ./ydNMMMMMMMMMMMMMMMMMMMMM
            .MMMMMMMMMMMMMMMMMMM
EOF
        ;;

        "Linux Mint"* | "LinuxMint"* | "mint"*)
            set_colors 2 7
            read -rd '' ascii_data <<'EOF'
${c2}             ...-:::::-...
${c2}          .-MMMMMMMMMMMMMMM-.
      .-MMMM${c1}`..-:::::::-..`${c2}MMMM-.
    .:MMMM${c1}.:MMMMMMMMMMMMMMM:.${c2}MMMM:.
   -MMM${c1}-M---MMMMMMMMMMMMMMMMMMM.${c2}MMM-
 `:MMM${c1}:MM`  :MMMM:....::-...-MMMM:${c2}MMM:`
 :MMM${c1}:MMM`  :MM:`  ``    ``  `:MMM:${c2}MMM:
.MMM${c1}.MMMM`  :MM.  -MM.  .MM-  `MMMM.${c2}MMM.
:MMM${c1}:MMMM`  :MM.  -MM-  .MM:  `MMMM-${c2}MMM:
:MMM${c1}:MMMM`  :MM.  -MM-  .MM:  `MMMM:${c2}MMM:
:MMM${c1}:MMMM`  :MM.  -MM-  .MM:  `MMMM-${c2}MMM:
.MMM${c1}.MMMM`  :MM:--:MM:--:MM:  `MMMM.${c2}MMM.
 :MMM${c1}:MMM-  `-MMMMMMMMMMMM-`  -MMM-${c2}MMM:
  :MMM${c1}:MMM:`                `:MMM:${c2}MMM:
   .MMM${c1}.MMMM:--------------:MMMM.${c2}MMM.
     '-MMMM${c1}.-MMMMMMMMMMMMMMM-.${c2}MMMM-'
       '.-MMMM${c1}``--:::::--``${c2}MMMM-.'
${c2}            '-MMMMMMMMMMMMM-'
${c2}               ``-:::::-``
EOF
        ;;

        "Live Raizo"* | "Live_Raizo"*)
            set_colors 3
            read -rd '' ascii_data <<'EOF'
${c1}             `......`
        -+shmNMMMMMMNmhs/.
     :smMMMMMmmhyyhmmMMMMMmo-
   -hMMMMd+:. `----` .:odMMMMh-
 `hMMMN+. .odNMMMMMMNdo. .yMMMMs`
 hMMMd. -dMMMMmdhhdNMMMNh` .mMMMh
oMMMm` :MMMNs.:sddy:-sMMMN- `NMMM+
mMMMs  dMMMo sMMMMMMd yMMMd  sMMMm
----`  .---` oNMMMMMh `---.  .----
              .sMMy:
               /MM/
              +dMMms.
             hMMMMMMN
            `dMMMMMMm:
      .+ss+sMNysMMoomMd+ss+.
     +MMMMMMN` +MM/  hMMMMMNs
     sMMMMMMm-hNMMMd-hMMMMMMd
      :yddh+`hMMMMMMN :yddy/`
             .hMMMMd:
               `..`
EOF
        ;;

        "mx_small"*)
            set_colors 4 6 7
            read -rd '' ascii_data <<'EOF'
${c3}    \\\\  /
     \\\\/
      \\\\
   /\\/ \\\\
  /  \\  /\\
 /    \\/  \\
/__________\\
EOF
        ;;

        "MX"*)
            set_colors 4 6 7
            read -rd '' ascii_data <<'EOF'
${c3}MMMMMMMMMMMMMMMMMMMMMMMMMMMMMMNMMMMMMMMM
MMMMMMMMMMNs..yMMMMMMMMMMMMMm: +NMMMMMMM
MMMMMMMMMN+    :mMMMMMMMMMNo` -dMMMMMMMM
MMMMMMMMMMMs.   `oNMMMMMMh- `sNMMMMMMMMM
MMMMMMMMMMMMN/    -hMMMN+  :dMMMMMMMMMMM
MMMMMMMMMMMMMMh-    +ms. .sMMMMMMMMMMMMM
MMMMMMMMMMMMMMMN+`   `  +NMMMMMMMMMMMMMM
MMMMMMMMMMMMMMNMMd:    .dMMMMMMMMMMMMMMM
MMMMMMMMMMMMm/-hMd-     `sNMMMMMMMMMMMMM
MMMMMMMMMMNo`   -` :h/    -dMMMMMMMMMMMM
MMMMMMMMMd:       /NMMh-   `+NMMMMMMMMMM
MMMMMMMNo`         :mMMN+`   `-hMMMMMMMM
MMMMMMh.            `oNMMd:    `/mMMMMMM
MMMMm/                -hMd-      `sNMMMM
MMNs`                   -          :dMMM
Mm:                                 `oMM
MMMMMMMMMMMMMMMMMMMMMMMMMMMMMMMMMMMMMMMM
EOF
        ;;

        "Namib"*)
            set_colors 1
            read -rd '' ascii_data <<'EOF'
${c1}          .:+shysyhhhhysyhs+:.
       -/yyys              syyy/-
     -shy                      yhs-
   -yhs                          shy-
  +hy                              yh+
 +ds                                sd+
/ys                  so              sy/
sh                 smMMNdyo           hs
yo               ymMMMMNNMMNho        oy
N             ydMMMNNMMMMMMMMMmy       N
N         shmMMMMNNMMMMMMMMMMMMMNy     N
yo  ooshmNMMMNNNNMMMMMMMMMMMMMMMMMms  oy
sd yyyyyyyyyyyyyyyyyyyyyyyyyyyyyyyyyy ds
/ys                                  sy/
 +ds                                sd+
  +hy                              yh+
   -yhs                          shy-
     -shy                      yhs-
       -/yyys              syyy/-
          .:+shysyhyhhysyhs+:.
EOF
        ;;

        "NekOS"*)
            set_colors 3 7 1
            read -rd '' ascii_data <<'EOF'
${c1}
                        @@@@@
                     @@@@@@@@@.
                  @@@@@@@@    @@@
               @@@@@@@@@@@     @@.
              @@@@@@@@@@@@@      .
             @@@@@@@@@@@@@@@@@   ,
           @@@@@@@@@@@@@@@@@@@
          @@@@@${c2}///${c1}@@@@@@@${c2}///${c1}@@@
          @@@@${c2}/***${c1}@@@@@@@${c2}**//${c1}@@@@
       @@@@@@@@@@@@@@@@@@@@@@@@@@@@
          @@@@@@@@@@@@@@@@@@@@@@@
         @@@/   /@@@@@@@@@/   /@@@
      @@@@@@     @@@${c3}██${c1}@@@@     @@@@@@
      @@@@@@/   /@${c2}██${c3}██${c2}██${c1}@@/   /@@@@@@
       @@@@@@@@@@@@@@@@@@@@@@@@@@@@
                 ##########%%%%
                 ##########%%  %%
         @     @@@#######@@%%%
      @@@      @@@@####@@@@   %
   @@@        @@@@@@@#@@@@@@@
   @@@        @@@@@@@@@@@@@@@
   @@@@      @@@@@@@@@@@@@@@@@
      @@@@@@@@@@@@@@@@@@@@@@@@

EOF
        ;;

        "Neptune"*)
            set_colors 7
            read -rd '' ascii_data <<'EOF'
${c1}            ./+sydddddddys/-.
        .+ymNNdyooo/:+oooymNNmy/`
     `/hNNh/.`             `-+dNNy:`
    /mMd/.          .++.:oy/   .+mMd-
  `sMN/             oMMmdy+.     `oNNo
 `hMd.           `/ymy/.           :NMo
 oMN-          `/dMd:               /MM-
`mMy          -dMN+`                 mMs
.MMo         -NMM/                   yMs
 dMh         mMMMo:`                `NMo
 /MM/        /ymMMMm-               sMN.
  +Mm:         .hMMd`              oMN/
   +mNs.      `yNd/`             -dMm-
    .yMNs:    `/.`            `/yNNo`
      .odNNy+-`           .:ohNNd/.
         -+ymNNmdyyyyyyydmNNmy+.
             `-//sssssss//.
EOF
        ;;

        "netbsd_small"*)
            set_colors 5 7
            read -rd '' ascii_data <<'EOF'
${c2}\\\\${c1}\`-______,----__
${c2} \\\\        ${c1}__,---\`_
${c2}  \\\\       ${c1}\`.____
${c2}   \\\\${c1}-______,----\`-
${c2}    \\\\
     \\\\
      \\\\
EOF
        ;;

        "NetBSD"*)
            set_colors 5 7
            read -rd '' ascii_data <<'EOF'
${c1}                     `-/oshdmNMNdhyo+:-`
${c2}y${c1}/s+:-``    `.-:+oydNMMMMNhs/-``
${c2}-m+${c1}NMMMMMMMMMMMMMMMMMMMNdhmNMMMmdhs+/-`
 ${c2}-m+${c1}NMMMMMMMMMMMMMMMMMMMMmy+:`
  ${c2}-N/${c1}dMMMMMMMMMMMMMMMds:`
   ${c2}-N/${c1}hMMMMMMMMMmho:`
    ${c2}-N/${c1}-:/++/:.`
${c2}     :M+
      :Mo
       :Ms
        :Ms
         :Ms
          :Ms
           :Ms
            :Ms
             :Ms
              :Ms
EOF
        ;;

        "Netrunner"*)
            set_colors 4 7 1
            read -rd '' ascii_data <<'EOF'
${c1}           .:oydmMMMMMMmdyo:`
        -smMMMMMMMMMMMMMMMMMMds-
      +mMMMMMMMMMMMMMMMMMMMMMMMMd+
    /mMMMMMMMMMMMMMMMMMMMMMMMMMMMMm/
  `hMMMMMMMMMMMMMMMMMMMMMMMMMMMMMMMMy`
 .mMMMMMMMMMMMMMMMMMMMMMMMMMMMMMMMMMMd`
 dMMMMMMMMMMMMMMMMMMMMMMNdhmMMMMMMMMMMh
+MMMMMMMMMMMMMNmhyo+/-.   -MMMMMMMMMMMM/
mMMMMMMMMd+:.`           `mMMMMMMMMMMMMd
MMMMMMMMMMMdy/.          yMMMMMMMMMMMMMM
MMMMMMMMMMMMMMMNh+`     +MMMMMMMMMMMMMMM
mMMMMMMMMMMMMMMMMMs    -NMMMMMMMMMMMMMMd
+MMMMMMMMMMMMMMMMMN.  `mMMMMMMMMMMMMMMM/
 dMMMMMMMMMMMMMMMMMy  hMMMMMMMMMMMMMMMh
 `dMMMMMMMMMMMMMMMMM-+MMMMMMMMMMMMMMMd`
  `hMMMMMMMMMMMMMMMMmMMMMMMMMMMMMMMMy
    /mMMMMMMMMMMMMMMMMMMMMMMMMMMMMm:
      +dMMMMMMMMMMMMMMMMMMMMMMMMd/
        -odMMMMMMMMMMMMMMMMMMdo-
           `:+ydmNMMMMNmhy+-`
EOF
        ;;

        "Nitrux"*)
            set_colors 4
            read -rd '' ascii_data <<'EOF'
${c1}`:/.
`/yo
`/yo
`/yo      .+:.
`/yo      .sys+:.`
`/yo       `-/sys+:.`
`/yo           ./sss+:.`
`/yo              .:oss+:-`
`/yo                 ./o///:-`
`/yo              `.-:///////:`
`/yo           `.://///++//-``
`/yo       `.-:////++++/-`
`/yo    `-://///++o+/-`
`/yo `-/+o+++ooo+/-`
`/s+:+oooossso/.`
`//+sssssso:.
`+syyyy+:`
:+s+-
EOF
        ;;

        "nixos_small")
            set_colors 4 6
            read -rd '' ascii_data <<'EOF'
  ${c1}  \\\\  \\\\ //
 ==\\\\__\\\\/ //
   //   \\\\//
==//     //==
 //\\\\___//
// /\\\\  \\\\==
  // \\\\  \\\\
EOF
        ;;

        "nixos_old"*)
            set_colors 4 6
            read -rd '' ascii_data <<'EOF'
${c1}              ____       ${c2}_______        ____
${c1}             /####\      ${c2}\######\      /####\
${c1}             ######\      ${c2}\######\    /#####/
${c1}             \######\      ${c2}\######\  /#####/
${c1}              \######\      ${c2}\######\/#####/    ${c1}/\
${c1}               \######\      ${c2}\###########/    ${c1}/##\
${c1}        ________\######\______${c2}\#########/    ${c1}/####\
${c1}       /#######################${c2}\#######/    ${c1}/######
${c1}      /#########################${c2}\######\   ${c1}/######/
${c1}     /###########################${c2}\######\ ${c1}/######/
${c1}     ¯¯¯¯¯¯¯¯¯¯¯¯${c2}/######/${c1}¯¯¯¯¯¯¯¯¯${c2}\######${c1}/######/
${c2}                /######/           ${c2}\####${c1}/######/________
${c2}  _____________/######/             ${c2}\##${c1}/################\
${c2} /###################/               ${c2}\${c1}/##################\
${c2} \##################/${c1}\               /###################/
${c2}  \################/${c1}##\             /######/¯¯¯¯¯¯¯¯¯¯¯¯¯
${c2}   ¯¯¯¯¯¯¯¯/######/${c1}####\           /######/
${c2}          /######/${c1}######\${c2}_________${c1}/######/${c2}____________
${c2}         /######/ ${c1}\######\${c2}###########################/
${c2}        /######/   ${c1}\######\${c2}#########################/
${c2}        ######/    ${c1}/#######\${c2}#######################/
${c2}        \####/    ${c1}/#########\${c2}¯¯¯¯¯¯\######\¯¯¯¯¯¯¯¯
${c2}         \##/    ${c1}/###########\${c2}      \######\
${c2}          \/    ${c1}/#####/\######\${c2}      \######\
${c1}               ${c1}/#####/  \######\${c2}      \######\
${c1}              ${c1}/#####/    \######\${c2}      \######
${c1}              ${c1}\####/      \######\${c2}      \####/
${c1}               ${c1}¯¯¯¯        ¯¯¯¯¯¯¯${c2}       ¯¯¯¯
EOF
        ;;

        "NixOS"*)
            set_colors 4 6
            read -rd '' ascii_data <<'EOF'
${c1}          ▗▄▄▄       ${c2}▗▄▄▄▄    ▄▄▄▖
${c1}          ▜███▙       ${c2}▜███▙  ▟███▛
${c1}           ▜███▙       ${c2}▜███▙▟███▛
${c1}            ▜███▙       ${c2}▜██████▛
${c1}     ▟█████████████████▙ ${c2}▜████▛     ${c1}▟▙
${c1}    ▟███████████████████▙ ${c2}▜███▙    ${c1}▟██▙
${c2}           ▄▄▄▄▖           ▜███▙  ${c1}▟███▛
${c2}          ▟███▛             ▜██▛ ${c1}▟███▛
${c2}         ▟███▛               ▜▛ ${c1}▟███▛
${c2}▟███████████▛                  ${c1}▟██████████▙
${c2}▜██████████▛                  ${c1}▟███████████▛
${c2}      ▟███▛ ${c1}▟▙               ▟███▛
${c2}     ▟███▛ ${c1}▟██▙             ▟███▛
${c2}    ▟███▛  ${c1}▜███▙           ▝▀▀▀▀
${c2}    ▜██▛    ${c1}▜███▙ ${c2}▜██████████████████▛
${c2}     ▜▛     ${c1}▟████▙ ${c2}▜████████████████▛
${c1}           ▟██████▙       ${c2}▜███▙
${c1}          ▟███▛▜███▙       ${c2}▜███▙
${c1}         ▟███▛  ▜███▙       ${c2}▜███▙
${c1}         ▝▀▀▀    ▀▀▀▀▘       ${c2}▀▀▀▘
EOF
        ;;

        "NomadBSD"*)
            set_colors 4
            read -rd '' ascii_data <<'EOF'
${c1}         _======__
     (===============\\
   (===================\\
   _              _---__
  (=               ====-
 (=                ======
 (==                ======
 (==                ======
 (==\\ \\=-_      _=/ /====/
  (==\\ \\========/ /====/  /====-_
   (==\\ \\=====/ /==/   /===--
/================/  /===-
\\===========/
EOF
        ;;

        "GhostBSD"*)
            set_colors 4
            read -rd '' ascii_data <<'EOF'
${c1}           ,gggggg.
        ,agg9*   .g)
      .agg* ._.,gg*
    ,gga*  (ggg*'
   ,ga*       ,ga*
  ,ga'     .ag*
 ,ga'   .agga'
 9g' .agg'g*,a
 'gggg*',gga'
      .gg*'
    .gga*
  .gga*
 (ga*
EOF
        ;;

        "Nurunner"*)
            set_colors 4
            read -rd '' ascii_data <<'EOF'
${c1}                  ,xc
                ;00cxXl
              ;K0,   .xNo.
            :KO'       .lXx.
          cXk.    ;xl     cXk.
        cXk.    ;k:.,xo.    cXk.
     .lXx.    :x::0MNl,dd.    :KO,
   .xNx.    cx;:KMMMMMNo'dx.    ;KK;
 .dNl.    cd,cXMMMMMMMMMWd,ox'    'OK:
;WK.    'K,.KMMMMMMMMMMMMMWc.Kx     lMO
 'OK:    'dl'xWMMMMMMMMMM0::x:    'OK:
   .kNo    .xo'xWMMMMMM0;:O:    ;KK;
     .dXd.   .do,oNMMO;ck:    ;00,
        oNd.   .dx,;'cO;    ;K0,
          oNx.    okk;    ;K0,
            lXx.        :KO'
              cKk'    cXk.
                ;00:lXx.
                  ,kd.
EOF
        ;;

        "NuTyX"*)
            set_colors 4 1
            read -rd '' ascii_data <<'EOF'
${c1}                                      .
                                    .
                                 ...
                               ...
            ....     .........--.
       ..-++-----....--++++++---.
    .-++++++-.   .-++++++++++++-----..
  .--...  .++..-+++--.....-++++++++++--..
 .     .-+-. .**-            ....  ..-+----..
     .+++.  .*+.         +            -++-----.
   .+++++-  ++.         .*+.     .....-+++-----.
  -+++-++. .+.          .-+***++***++--++++.  .
 -+-. --   -.          -*- ......        ..--.
.-. .+-    .          -+.
.  .+-                +.
   --                 --
  -+----.              .-
  -++-.+.                .
 .++. --
  +.  ----.
  .  .+. ..
      -  .
      .
EOF
        ;;

        "OBRevenge"*)
            set_colors 1 7 3
            read -rd '' ascii_data <<'EOF'
${c1}   __   __
     _@@@@   @@@g_
   _@@@@@@   @@@@@@
  _@@@@@@M   W@@@@@@_
 j@@@@P        ^W@@@@
 @@@@L____  _____Q@@@@
Q@@@@@@@@@@j@@@@@@@@@@
@@@@@    T@j@    T@@@@@
@@@@@ ___Q@J@    _@@@@@
@@@@@fMMM@@j@jggg@@@@@@
@@@@@    j@j@^MW@P @@@@
Q@@@@@ggg@@f@   @@@@@@L
^@@@@WWMMP  ^    Q@@@@
 @@@@@_         _@@@@l
  W@@@@@g_____g@@@@@P
   @@@@@@@@@@@@@@@@l
    ^W@@@@@@@@@@@P
       ^TMMMMTll
EOF
        ;;

        "OmniOS"*)
            set_colors 15 3 8
            read -rd '' ascii_data <<'EOF'
${c1}
    ____   __  __  _   _  _
   / __ \ |  \/  || \ | || |
  | |  | ||      ||  \| || |
  | |__| || |\/| || , `${c2}_${c1}||${c2}_${c1}|  ${c2}____${c1}
   \____/ |_|  |_||_|\${c2}/ __ \ / ___|
                     | |  | ||(__
         ${c3}community${c2}   | |__| | ___)|
              ${c3}edition${c2} \____/ |____/

EOF
        ;;

        "openbsd_small")
            set_colors 3 7 6 1 8
            read -rd '' ascii_data <<'EOF'
${c1}      _____
    \\-     -/
 \\_/         \\
 |        ${c2}O O${c1} |
 |_  <   )  3 )
 / \\         /
    /-_____-\\
EOF
        ;;

        "OpenBSD"*)
            set_colors 3 7 6 1 8
            read -rd '' ascii_data <<'EOF'
${c3}                                     _
                                    (_)
${c1}              |    .
${c1}          .   |L  /|   .         ${c3} _
${c1}      _ . |\ _| \--+._/| .       ${c3}(_)
${c1}     / ||\| Y J  )   / |/| ./
    J  |)'( |        ` F`.'/       ${c3} _
${c1}  -<|  F         __     .-<        ${c3}(_)
${c1}    | /       .-'${c3}. ${c1}`.  /${c3}-. ${c1}L___
    J \\      <    ${c3}\ ${c1} | | ${c5}O${c3}\\${c1}|.-' ${c3} _
${c1}  _J \\  .-    \\${c3}/ ${c5}O ${c3}| ${c1}| \\  |${c1}F    ${c3}(_)
${c1} '-F  -<_.     \\   .-'  `-' L__
__J  _   _.     >-'  ${c1})${c4}._.   ${c1}|-'
${c1} `-|.'   /_.          ${c4}\_|  ${c1} F
  /.-   .                _.<
 /'    /.'             .'  `\\
  /L  /'   |/      _.-'-\\
 /'J       ___.---'\|
   |\  .--' V  | `. `
   |/`. `-.     `._)
      / .-.\\
      \\ (  `\\
       `.\\
EOF
        ;;

        "openEuler"*)
            set_colors 4 7 1
            read -rd '' ascii_data <<'EOF'
${c1}                 `.cc.`
             ``.cccccccc..`
          `.cccccccccccccccc.`
      ``.cccccccccccccccccccccc.``
   `..cccccccccccccccccccccccccccc..`
`.ccccccccccccccc${c2}/++/${c1}ccccccccccccccccc.`
.ccccccccccccccc${c2}mNMMNdo+oso+${c1}ccccccccccc.
.cccccccccc${c2}/++odms+//+mMMMMm/:+syso/${c1}cccc
.ccccccccc${c2}yNNMMMs:::/::+o+/:${c1}c${c2}dMMMMMm${c1}cccc
.ccccccc${c2}:+NmdyyhNNmNNNd:${c1}ccccc${c1}${c2}:oyyyo:${c1}cccc
.ccc${c2}:ohdmMs:${c1}cccc${c2}+mNMNmy${c1}ccccccccccccccccc
.cc${c2}/NMMMMMo////:${c1}c${c2}:///:${c1}cccccccccccccccccc
.cc${c2}:syysyNMNNNMNy${c1}ccccccccccccccccccccccc
.cccccccc${c2}+MMMMMNy${c1}c${c2}:/+++/${c1}cccccccccccccccc
.ccccccccc${c2}ohhhs/${c1}c${c2}omMMMMNh${c1}ccccccccccccccc
.ccccccccccccccc${c2}:MMMMMMMM/${c1}cccccccccccccc
.cccccccccccccccc${c2}sNNNNNd+${c1}cccccccccccccc.
`..cccccccccccccccc${c2}/+/:${c1}cccccccccccccc..`
   ``.cccccccccccccccccccccccccccc.``
       `.cccccccccccccccccccccc.`
          ``.cccccccccccccc.``
              `.cccccccc.`
                 `....`
EOF
        ;;

        "OpenIndiana"*)
            set_colors 4 7 1
            read -rd '' ascii_data <<'EOF'
${c2}                         .sy/
                         .yh+

           ${c1}-+syyyo+-     ${c2} /+.
         ${c1}+ddo/---/sdh/   ${c2} ym-
       ${c1}`hm+        `sms${c2}   ym-```````.-.
       ${c1}sm+           sm/ ${c2} ym-         +s
       ${c1}hm.           /mo ${c2} ym-         /h
       ${c1}omo           ym: ${c2} ym-       `os`
        ${c1}smo`       .ym+ ${c2}  ym-     .os-
     ``  ${c1}:ymy+///oyms- ${c2}   ym-  .+s+.
   ..`     ${c1}`:+oo+/-`  ${c2}    -//oyo-
 -:`                   .:oys/.
+-               `./oyys/.
h+`      `.-:+oyyyo/-`
`/ossssysso+/-.`
EOF
        ;;

        "openmamba"*)
            set_colors 7 2
            read -rd '' ascii_data <<'EOF'
${c1}                 `````
           .-/+ooooooooo+/:-`
        ./ooooooooooooooooooo+:.
      -+oooooooooooooooooooooooo+-
    .+ooooooooo+/:---::/+ooooooooo+.
   :oooooooo/-`          `-/oo${c2}s´${c1}oooo.${c2}s´${c1}
  :ooooooo/`                `${c2}sNds${c1}ooo${c2}sNds${c1}
 -ooooooo-                   ${c2}:dmy${c1}ooo${c2}:dmy${c1}
 +oooooo:                      :oooooo-
.ooooooo                        .://:`
:oooooo+                        ./+o+:`
-ooooooo`                      `oooooo+
`ooooooo:                      /oooooo+
 -ooooooo:                    :ooooooo.
  :ooooooo+.                .+ooooooo:
   :oooooooo+-`          `-+oooooooo:
    .+ooooooooo+/::::://oooooooooo+.
      -+oooooooooooooooooooooooo+-
        .:ooooooooooooooooooo+:.
           `-:/ooooooooo+/:.`
                 ``````
EOF
        ;;

        "OpenMandriva"*)
            set_colors 4
            read -rd '' ascii_data <<'EOF'
${c1}                  ``````
            `-:/+++++++//:-.`
         .:+++oooo+/:.``   ``
      `:+ooooooo+:.  `-:/++++++/:.`
     -+oooooooo:` `-++o+/::::://+o+/-
   `/ooooooooo-  -+oo/.`        `-/oo+.
  `+ooooooooo.  :os/`              .+so:
  +sssssssss/  :ss/                 `+ss-
 :ssssssssss`  sss`                  .sso
 ossssssssss  `yyo                    sys
`sssssssssss` `yys                   `yys
`sssssssssss:  +yy/                  +yy:
 oyyyyyyyyyys. `oyy/`              `+yy+
 :yyyyyyyyyyyo. `+yhs:.         `./shy/
  oyyyyyyyyyyys:` .oyhys+:----/+syhy+. `
  `syyyyyyyyyyyyo-` .:osyhhhhhyys+:``.:`
   `oyyyyyyyyyyyyys+-`` `.----.```./oo.
     /yhhhhhhhhhhhhhhyso+//://+osyhy/`
      `/yhhhhhhhhhhhhhhhhhhhhhhhhy/`
        `:oyhhhhhhhhhhhhhhhhhhyo:`
            .:+syhhhhhhhhys+:-`
                 ``....``
EOF
        ;;

        "OpenStage"*)
            set_colors 2
            read -rd '' ascii_data <<'EOF'
${c1}                 /(/
              .(((((((,
             /(((((((((/
           .(((((/,/(((((,
          *(((((*   ,(((((/
          (((((*      .*/((
         *((((/  (//(/*
         /((((*  ((((((((((,
      .  /((((*  (((((((((((((.
     ((. *((((/        ,((((((((
   ,(((/  (((((/     **   ,((((((*
  /(((((. .(((((/   //(((*  *(((((/
 .(((((,    ((/   .(((((/.   .(((((,
 /((((*        ,(((((((/      ,(((((
 /(((((((((((((((((((/.  /(((((((((/
 /(((((((((((((((((,   /(((((((((((/
     */(((((//*.      */((/(/(/*
EOF
        ;;

        "OpenWrt"*)
            set_colors 4 7 1
            read -rd '' ascii_data <<'EOF'
${c1} _______
|       |.-----.-----.-----.
|   -   ||  _  |  -__|     |
|_______||   __|_____|__|__|
         |__|
 ________        __
|  |  |  |.----.|  |_
|  |  |  ||   _||   _|
|________||__|  |____|
EOF
        ;;

        "Open Source Media Center"* | "osmc")
            set_colors 4 7 1
            read -rd '' ascii_data <<'EOF'
${c1}            -+shdmNNNNmdhs+-
        .+hMNho/:..``..:/ohNMh+.
      :hMdo.                .odMh:
    -dMy-                      -yMd-
   sMd-                          -dMs
  hMy       +.            .+       yMh
 yMy        dMs.        .sMd        yMy
:Mm         dMNMs`    `sMNMd        `mM:
yM+         dM//mNs``sNm//Md         +My
mM-         dM:  +NNNN+  :Md         -Mm
mM-         dM: `oNN+    :Md         -Mm
yM+         dM/+NNo`     :Md         +My
:Mm`        dMMNs`       :Md        `mM:
 yMy        dMs`         -ms        yMy
  hMy       +.                     yMh
   sMd-                          -dMs
    -dMy-                      -yMd-
      :hMdo.                .odMh:
        .+hMNho/:..``..:/ohNMh+.
            -+shdmNNNNmdhs+-
EOF
        ;;

        "OPNsense"*)
            set_colors 7 202
            read -rd '' ascii_data <<'EOF'
${c1}    .'''''''''''''''''''''''''''''''''''
  oocc:::::::::::::::::::::::::::::::cox
 ;00;                                o0O
 .,:'  .;;;;;;;;;;;;;;;;;;;;;;;;;;   ;:,
  .',;;cxOOOOOOOOOOOOOOOOOOOOOOOkd:;;,..
     .,cll:'                 ':llc,.
    ,;;:okxdxd:           :dxdxko:;;,
   .xxxx0XNNK0O.         .O0KNNX0xxxx.
       ,${c2}cc:${c1},.               .,${c2}:cc${c1},
 ........;${c2}ccc:${c1};.         .;${c2}:ccc${c1};........
 ${c2}ccccccccccccccc         ccccccccccccccc${c1}
 ........;${c2}ccc:${c1};.         .;${c2}:ccc${c1};........
       ,${c2}cc:${c1},.               .,${c2}:cc${c1},
   .xxxx0XNNK0O.         .O0KNNX0xxxx.
    ,;;:okxdxd:           :dxdxko:;;,
     .,cll:'                 ':llc,.
  .,,;,ckOOOOOOOOOOOOOOOOOOOOOOOOx;,;,'.
 .:l'  ...........................   ;:;
 lOk'                                cdd
 ;lccccccccccccccccccccccccccccccccccc:.
EOF
        ;;

        "Oracle"*)
            set_colors 1 7 3
            read -rd '' ascii_data <<'EOF'
${c1}
      `-/+++++++++++++++++/-.`
   `/syyyyyyyyyyyyyyyyyyyyyyys/.
  :yyyyo/-...............-/oyyyy/
 /yyys-                     .oyyy+
.yyyy`                       `syyy-
:yyyo                         /yyy/
.yyyy`                       `syyy-
 /yyys.                     .oyyyo
  /yyyyo:-...............-:oyyyy/`
   `/syyyyyyyyyyyyyyyyyyyyyyys+.
     `.:/+ooooooooooooooo+/:.`
EOF
        ;;

        "orchid_small"*)
            set_colors 255 127
            read -rd '' ascii_data <<'EOF'
${c2}                       :##:
                     -#${c1}@@@@${c2}#-
                    #${c1}@@${c2}=..=${c1}@@${c2}#
                    +${c1}@@${c2}-  -${c1}@@${c2}+
               -#${c1}@@${c2}*..*${c1}@${c2}..${c1}@${c2}*..*${c1}@@${c2}#-
             :#${c1}@@${c2}*+%${c1}@${c2}= .  . =${c1}@${c2}%+*${c1}@@${c2}#:
           +${c1}@@@${c2}:    :-.    .-:   :${c1}@@@${c2}+
             :#${c1}@@${c2}*+%${c1}@${c2}= .  . =${c1}@${c2}%+*${c1}@@${c2}#:
               -#${c1}@@${c2}*..*${c1}@${c2}..${c1}@${c2}*..*${c1}@@${c2}#-
                    +${c1}@@${c2}-  -${c1}@@${c2}+
                    #${c1}@@${c2}=..=${c1}@@${c2}#
                     -#${c1}@@@@${c2}#-
                       :##:
EOF
        ;;

        "orchid"*)
            set_colors 255 127 127
            read -rd '' ascii_data <<'EOF'
${c2}                  .==.
                .-${c3}#${c1}@@${c3}#${c2}-.
              .-${c3}##${c1}@@@@${c3}##${c2}-.
            .-${c3}##${c1}@@@@@@@@${c3}##${c2}-.
           :*${c1}@@@@@${c3}####${c1}@@@@@${c2}*:
         ..:*${c1}@@@@${c2}==--==${c1}@@@@${c2}*:..
      .-*${c1}%%${c3}#${c2}==${c3}#${c1}@@${c3}#${c2}====${c3}#${c1}@@${c3}#${c2}==${c3}#${c1}%%${c2}*-.
    .-${c3}#${c1}@@@@@${c3}##${c2}==${c3}#${c1}@@${c2}++${c1}@@${c3}##${c2}==${c3}#${c1}@@@@@${c3}#${c2}-.
  .-${c3}#${c1}@@@@@${c2}#${c1}@@@${c3}#${c2}++#====${c3}#${c2}++#${c1}@@@${c2}#${c1}@@@@@${c3}#${c2}-.
.-${c3}#${c1}@@@@@${c3}#${c2}-==**${c3}###${c2}+:--:+${c3}###${c2}**==-${c3}#${c1}@@@@@${c3}#${c2}-.
.-${c3}#${c1}@@@@@${c3}#${c2}-==**${c3}###${c2}+:--:+${c3}###${c2}**==-${c3}#${c1}@@@@@${c3}#${c2}-.
  .-${c3}#${c1}@@@@@${c2}#${c1}@@@${c3}#${c2}++#====${c3}#${c2}++#${c1}@@@${c2}#${c1}@@@@@${c3}#${c2}-.
    .-${c3}#${c1}@@@@@${c3}##${c2}==${c3}#${c1}@@${c2}++${c1}@@${c3}##${c2}==${c3}#${c1}@@@@@${c3}#${c2}-.
      .-*${c1}%%${c3}#${c2}==${c3}#${c1}@@${c3}#${c2}====${c3}#${c1}@@${c3}#${c2}==${c3}#${c1}%%${c2}*-.
         ..:*${c1}@@@@${c2}==--==${c1}@@@@${c2}*:..
           :*${c1}@@@@@${c3}####${c1}@@@@@${c2}*:
            .-${c3}##${c1}@@@@@@@@${c3}##${c2}-.
              .-${c3}##${c1}@@@@${c3}##${c2}-.
                .-${c3}#${c1}@@${c3}#${c2}-.
                  .==.
EOF
        ;;

        "OS Elbrus"*)
            set_colors 4 7 3
            read -rd '' ascii_data <<'EOF'
${c1}   ▄▄▄▄▄▄▄▄▄▄▄▄▄▄▄▄▄▄▄▄▄▄▄▄▄▄▄
   ██▀▀▀▀▀▀▀▀▀▀▀▀▀▀▀▀▀▀▀▀▀▀▀██
   ██                       ██
   ██   ███████   ███████   ██
   ██   ██   ██   ██   ██   ██
   ██   ██   ██   ██   ██   ██
   ██   ██   ██   ██   ██   ██
   ██   ██   ██   ██   ██   ██
   ██   ██   ███████   ███████
   ██   ██                  ██
   ██   ██▄▄▄▄▄▄▄▄▄▄▄▄▄▄▄▄▄▄██
   ██   ▀▀▀▀▀▀▀▀▀▀▀▀▀▀▀▀▀▀▀▀██
   ██                       ██
   ███████████████████████████
EOF
        ;;

        "PacBSD"*)
            set_colors 1 7 3
            read -rd '' ascii_data <<'EOF'
${c1}      :+sMs.
  `:ddNMd-                         -o--`
 -sMMMMh:                          `+N+``
 yMMMMMs`     .....-/-...           `mNh/
 yMMMMMmh+-`:sdmmmmmmMmmmmddy+-``./ddNMMm
 yNMMNMMMMNdyyNNMMMMMMMMMMMMMMMhyshNmMMMm
 :yMMMMMMMMMNdooNMMMMMMMMMMMMMMMMNmy:mMMd
  +MMMMMMMMMmy:sNMMMMMMMMMMMMMMMMMMMmshs-
  :hNMMMMMMN+-+MMMMMMMMMMMMMMMMMMMMMMMs.
 .omysmNNhy/+yNMMMMMMMMMMNMMMMMMMMMNdNNy-
 /hMM:::::/hNMMMMMMMMMMMm/-yNMMMMMMN.mMNh`
.hMMMMdhdMMMMMMMMMMMMMMmo  `sMMMMMMN mMMm-
:dMMMMMMMMMMMMMMMMMMMMMdo+  oMMMMMMN`smMNo`
/dMMMMMMMMMMMMMMMMMMMMMNd/` :yMMMMMN:-hMMM.
:dMMMMMMMMMMMMMMMMMMMMMNh`  oMMMMMMNo/dMNN`
:hMMMMMMMMMMMMMMMMMMMMMMNs--sMMMMMMMNNmy++`
 sNMMMMMMMMMMMMMMMMMMMMMMMmmNMMMMMMNho::o.
 :yMMMMMMMMMMMMMNho+sydNNNNNNNmysso/` -//
  /dMMMMMMMMMMMMMs-  ````````..``
   .oMMMMMMMMMMMMNs`               ./y:`
     +dNMMNMMMMMMMmy`          ``./ys.
      `/hMMMMMMMMMMMNo-``    `.+yy+-`
        `-/hmNMNMMMMMMmmddddhhy/-`
            `-+oooyMMMdsoo+/:.
EOF
        ;;

        "parabola_small"*)
            set_colors 5 7
            read -rd '' ascii_data <<'EOF'
${c1}  __ __ __  _
.`_//_//_/ / `.
          /  .`
         / .`
        /.`
       /`
EOF
        ;;

        "Parabola"*)
            set_colors 5 7
            read -rd '' ascii_data <<'EOF'
${c1}                          `.-.    `.
                   `.`  `:++.   `-+o+.
             `` `:+/. `:+/.   `-+oooo+
        ``-::-.:+/. `:+/.   `-+oooooo+
    `.-:///-  ..`   .-.   `-+oooooooo-
 `..-..`                 `+ooooooooo:
``                        :oooooooo/
                          `ooooooo:
                          `oooooo:
                          -oooo+.
                          +ooo/`
                         -ooo-
                        `+o/.
                        /+-
                       //`
                      -.
EOF
        ;;

        "Pardus"*)
            set_colors 3 7 6 1 8
            read -rd '' ascii_data <<'EOF'
${c1} .smNdy+-    `.:/osyyso+:.`    -+ydmNs.
/Md- -/ymMdmNNdhso/::/oshdNNmdMmy/. :dM/
mN.     oMdyy- -y          `-dMo     .Nm
.mN+`  sMy hN+ -:             yMs  `+Nm.
 `yMMddMs.dy `+`               sMddMMy`
   +MMMo  .`  .                 oMMM+
   `NM/    `````.`    `.`````    +MN`
   yM+   `.-:yhomy    ymohy:-.`   +My
   yM:          yo    oy          :My
   +Ms         .N`    `N.      +h sM+
   `MN      -   -::::::-   : :o:+`NM`
    yM/    sh   -dMMMMd-   ho  +y+My
    .dNhsohMh-//: /mm/ ://-yMyoshNd`
      `-ommNMm+:/. oo ./:+mMNmmo:`
     `/o+.-somNh- :yy: -hNmos-.+o/`
    ./` .s/`s+sMdd+``+ddMs+s`/s. `/.
        : -y.  -hNmddmNy.  .y- :
         -+       `..`       +-
EOF
        ;;

        "Parrot"*)
            set_colors 6 7
            read -rd '' ascii_data <<'EOF'
${c1}  `:oho/-`
`mMMMMMMMMMMMNmmdhy-
 dMMMMMMMMMMMMMMMMMMs`
 +MMsohNMMMMMMMMMMMMMm/
 .My   .+dMMMMMMMMMMMMMh.
  +       :NMMMMMMMMMMMMNo
           `yMMMMMMMMMMMMMm:
             /NMMMMMMMMMMMMMy`
              .hMMMMMMMMMMMMMN+
                  ``-NMMMMMMMMMd-
                     /MMMMMMMMMMMs`
                      mMMMMMMMsyNMN/
                      +MMMMMMMo  :sNh.
                      `NMMMMMMm     -o/
                       oMMMMMMM.
                       `NMMMMMM+
                        +MMd/NMh
                         mMm -mN`
                         /MM  `h:
                          dM`   .
                          :M-
                           d:
                           -+
                            -
EOF
        ;;

        "Parsix"*)
            set_colors 3 1 7 8
            read -rd '' ascii_data <<'EOF'
                 ${c2}-/+/:.
               ${c2}.syssssys.
       ${c1}.--.    ${c2}ssssssssso${c1}   ..--.
     :++++++:  ${c2}+ssssssss+${c1} ./++/+++:
    /+++++++++.${c2}.yssooooy`${c1}-+///////o-
    /++++++++++.${c2}+soooos:${c1}:+////////+-
     :+++++////o-${c2}oooooo-${c1}+/////////-
      `-/++//++-${c4}.-----.-${c1}:+/////:-
  ${c3}-://::--${c1}-:/:${c4}.--.````.--.${c1}:::-${c3}--::::::.
${c3}-/:::::::://:${c4}.:-`      `-:${c3}`:/:::::::--/-
${c3}/::::::::::/-${c4}--.        .-.${c3}-/://///::::/
${c3}-/:::::::::/:${c4}`:-.      .-:${c3}`:///////////-
 `${c3}-::::--${c1}.-://.${c4}---....---${c1}`:+/:-${c3}--::::-`
       ${c1}-/+///+o/-${c4}.----.${c1}.:oo+++o+.
     ${c1}-+/////+++o:${c2}syyyyy.${c1}o+++++++++:
    ${c1}.+////+++++-${c2}+sssssy+${c1}.++++++++++\
    ${c1}.+:/++++++.${c2}.yssssssy-${c1}`+++++++++:
     ${c1}:/+++++-  ${c2}+sssssssss  ${c1}-++++++-
       ${c1}`--`    ${c2}+sssssssso    ${c1}`--`
                ${c2}+sssssy+`
                 ${c2}`.::-`
EOF
        ;;

        "PCBSD"* | "TrueOS"*)
            set_colors 1 7 3
            read -rd '' ascii_data <<'EOF'
${c1}                       ..
                        s.
                        +y
                        yN
                       -MN  `.
                      :NMs `m
                    .yMMm` `No
            `-/+++sdMMMNs+-`+Ms
        `:oo+-` .yMMMMy` `-+oNMh
      -oo-     +NMMMM/       oMMh-
    .s+` `    oMMMMM/     -  oMMMhy.
   +s`- ::   :MMMMMd     -o `mMMMy`s+
  y+  h .Ny+oNMMMMMN/    sh+NMMMMo  +y
 s+ .ds  -NMMMMMMMMMMNdhdNMMMMMMh`   +s
-h .NM`   `hMMMMMMMMMMMMMMNMMNy:      h-
y- hMN`     hMMmMMMMMMMMMNsdMNs.      -y
m` mMMy`    oMMNoNMMMMMMo`  sMMMo     `m
m` :NMMMdyydMMMMo+MdMMMs     sMMMd`   `m
h-  `+ymMMMMMMMM--M+hMMN/    +MMMMy   -h
:y     `.sMMMMM/ oMM+.yMMNddNMMMMMm   y:
 y:   `s  dMMN- .MMMM/ :MMMMMMMMMMh  :y
 `h:  `mdmMMM/  yMMMMs  sMMMMMMMMN- :h`
   so  -NMMMN   /mmd+  `dMMMMMMMm- os
    :y: `yMMM`       `+NMMMMMMNo`:y:
      /s+`.omy      /NMMMMMNh/.+s:
        .+oo:-.     /mdhs+::oo+.
            -/o+++++++++++/-
EOF
        ;;

        "PCLinuxOS"*)
            set_colors 4 7 1
            read -rd '' ascii_data <<'EOF'
${c1}            mhhhyyyyhhhdN
        dyssyhhhhhhhhhhhssyhN
     Nysyhhyo/:-.....-/oyhhhssd
   Nsshhy+.              `/shhysm
  dohhy/                    -shhsy
 dohhs`                       /hhys
N+hho   ${c2}+ssssss+-   .+syhys+   ${c1}/hhsy
ohhh`   ${c2}ymmo++hmm+`smmy/::+y`   ${c1}shh+
+hho    ${c2}ymm-  /mmy+mms          ${c1}:hhod
/hh+    ${c2}ymmhhdmmh.smm/          ${c1}.hhsh
+hhs    ${c2}ymm+::-`  /mmy`    `    ${c1}/hh+m
yyhh-   ${c2}ymm-       /dmdyosyd`  ${c1}`yhh+
 ohhy`  ${c2}://`         -/+++/-   ${c1}ohhom
 N+hhy-                      `shhoh
   sshho.                  `+hhyom
    dsyhhs/.            `:ohhhoy
      dysyhhhso///://+syhhhssh
         dhyssyhhhhhhyssyyhN
              mddhdhdmN
EOF
        ;;

        "pearOS"*)
            set_colors 2 3 1 1 5 4
            read -rd '' ascii_data <<'EOF'
\e[0;32m                  .+yh
                 sMMMo
                sMMN+
                +o:    \e[0m
\e[93m           ./oyyys+.
         :dMMMMMMMMMm/
        :MMMMMMMMMMMMMy
        yMMMMMMMMMMMMMN \e[0m
\e[31m        mMMMMMMMMMMMMs`
       yMMMMMMMMMMMMo
     -mMMMMMMMMMMMMM`
    oMMMMMMMMMMMMMMM` \e[0m
\e[95m   oMMMMMMMMMMMMMMMMy
  .MMMMMMMMMMMMMMMMMMy`
  +MMMMMMMMMMMMMMMMMMMMy/`
  /MMMMMMMMMMMMMMMMMMMMMMMNds \e[0m
\e[34m  `mMMMMMMMMMMMMMMMMMMMMMMMM/
   .mMMMMMMMMMMMMMMMMMMMMMM+
    `oNMMMMMMMMMMMMMMMMMMd-
      `+hMMMMMMMMMMMMMms-
          -/osyhhyso:. \e[0m
EOF
        ;;

        "Pengwin"*)
            set_colors 5 5 13
            read -rd '' ascii_data <<'EOF'
${c3}                     ...`
${c3}                     `-///:-`
${c3}                       .+${c2}ssys${c3}/
${c3}                        +${c2}yyyyy${c3}o    ${c2}
${c2}                        -yyyyyy:
${c2}           `.:/+ooo+/:` -yyyyyy+
${c2}         `:oyyyyyys+:-.`syyyyyy:
${c2}        .syyyyyyo-`   .oyyyyyyo
${c2}       `syyyyyy   `-+yyyyyyy/`
${c2}       /yyyyyy+ -/osyyyyyyo/.
${c2}       +yyyyyy-  `.-:::-.`
${c2}       .yyyyyy-
${c3}        :${c2}yyyyy${c3}o
${c3}         .+${c2}ooo${c3}+
${c3}           `.::/:.
EOF
        ;;

        "Peppermint"*)
            set_colors 1 15 3
            read -rd '' ascii_data <<'EOF'
${c1}               PPPPPPPPPPPPPP
${c1}           PPPP${c2}MMMMMMM${c1}PPPPPPPPPPP
${c1}         PPPP${c2}MMMMMMMMMM${c1}PPPPPPPP${c2}MM${c1}PP
${c1}       PPPPPPPP${c2}MMMMMMM${c1}PPPPPPPP${c2}MMMMM${c1}PP
${c1}     PPPPPPPPPPPP${c2}MMMMMM${c1}PPPPPPP${c2}MMMMMMM${c1}PP
${c1}    PPPPPPPPPPPP${c2}MMMMMMM${c1}PPPP${c2}M${c1}P${c2}MMMMMMMMM${c1}PP
${c1}   PP${c2}MMMM${c1}PPPPPPPPPP${c2}MMM${c1}PPPPP${c2}MMMMMMM${c1}P${c2}MM${c1}PPPP
${c1}   P${c2}MMMMMMMMMM${c1}PPPPPP${c2}MM${c1}PPPPP${c2}MMMMMM${c1}PPPPPPPP
${c1}  P${c2}MMMMMMMMMMMM${c1}PPPPP${c2}MM${c1}PP${c2}M${c1}P${c2}MM${c1}P${c2}MM${c1}PPPPPPPPPPP
${c1}  P${c2}MMMMMMMMMMMMMMMM${c1}PP${c2}M${c1}P${c2}MMM${c1}PPPPPPPPPPPPPPPP
${c1}  P${c2}MMM${c1}PPPPPPPPPPPPPPPPPPPPPPPPPPPPPP${c2}MMMMM${c1}P
${c1}  PPPPPPPPPPPPPPPP${c2}MMM${c1}P${c2}M${c1}P${c2}MMMMMMMMMMMMMMMM${c1}PP
${c1}  PPPPPPPPPPP${c2}MM${c1}P${c2}MM${c1}PPPP${c2}MM${c1}PPPPP${c2}MMMMMMMMMMM${c1}PP
${c1}   PPPPPPPP${c2}MMMMMM${c1}PPPPP${c2}MM${c1}PPPPPP${c2}MMMMMMMMM${c1}PP
${c1}   PPPP${c2}MM${c1}P${c2}MMMMMMM${c1}PPPPPP${c2}MM${c1}PPPPPPPPPP${c2}MMMM${c1}PP
${c1}    PP${c2}MMMMMMMMM${c1}P${c2}M${c1}PPPP${c2}MMMMMM${c1}PPPPPPPPPPPPP
${c1}     PP${c2}MMMMMMM${c1}PPPPPPP${c2}MMMMMM${c1}PPPPPPPPPPPP
${c1}       PP${c2}MMMM${c1}PPPPPPPPP${c2}MMMMMMM${c1}PPPPPPPP
${c1}         PP${c2}MM${c1}PPPPPPPP${c2}MMMMMMMMMM${c1}PPPP
${c1}           PPPPPPPPPP${c2}MMMMMMMM${c1}PPPP
${c1}               PPPPPPPPPPPPPP
EOF
        ;;

        "Pisi"*)
            set_colors 12 7 6 1 8
            read -rd '' ascii_data <<'EOF'
${c1}   \Fv/!-                      `:?lzC
${c1}   Q!::=zFx!  ${c2}`;v6WBCicl;`  ${c1},vCC\!::#.
${c1}  ,%:::,'` ${c2}+#%@@FQ@@.   ,cF%i${c1}``-',::a?
${c1}  +m:,'```${c2}}3,/@@Q\@@       "af-${c1} `-'"7f
  =o'.` ${c2}/m'   :Q@:Qg         ,kl${c1}  `.|o
  :k` '${c2}$+      'Narm           >d,${c1}  ii
   #`${c2}!p.        `C ,            'd+${c1} %'
${c2}   !0m                           `6Kv
   =a                              m+
  !A     !\L|:            :|L\!     $:
 .8`     Q''%Q#'        '#Q%''Q     `0-
 :6      E|.6QQu        uQQ6.|E      p:
  i{      \jts9?        ?9stj\      u\
   |a`            -''.            `e>
    ,m+     ${c1}'^ !`${c2}s@@@@a${c1}'"`+`${c2}     >e'
      !3|${c1}`|=>>r-  ${c2}'U%:${c1}  '>>>=:`\3!
       'xopE|      ${c2}`'${c1}     `ledoz-
    `;=>>+`${c2}`^llci/|==|/iclc;`${c1}'>>>>:
   `^`+~          ${c2}````${c1}          !!-^
EOF
        ;;

        "PNM Linux"* | "WHPNM Linux"*)
            set_colors 33 9 15 202
            read -rd '' ascii_data <<'EOF'

${c1}
               ``.---..` `--`
            ``.---........-:.${c2}-::`${c1}
           ${c2}./::-${c1}........${c2}--::.````${c1}
          ${c2}.:://:::${c1}----${c2}::::-..${c1}
          ..${c2}--:::::--::::++-${c1}.`
  ${c2}`-:-`${c1}   .-ohy+::${c2}-:::${c1}/sdmdd:.${c2}   `-:-
   .-:::${c1}...${c3}sNNmds$y${c1}o/+${c3}sy+NN$m${c1}d+.`${c2}-:::-.
     `.-:-${c1}./${c3}dN${c1}()${c3}yyooosd${c1}()${c3}$m${c1}dy${c2}-.::-.`${c1}
      ${c2}`.${c1}-...-${c3}+hNdyyyyyydmy${c1}:......${c2}`${c1}
 ``..--.....-${c3}yNNm${c4}hssssh${c3}mmdo${c1}.........```
`-:://:.....${c3}hNNNNN${c4}mddm${c3}NNNmds${c1}.....//::--`
  ```.:-...${c3}oNNNNNNNNNNNNNNmd/${c1}...:-.```
      .....${c3}hNNNNNNNNNNNNNNmds${c1}....`
      --...${c3}hNNNNNNNNNNNNNNmdo${c1}.....
      .:...${c3}/NNNNNNNNNNNNNNdd${c1}:....`
       `-...${c3}+mNNNNNNNNNNNmh${c1}:...-.
     ${c4}.:+o+/:-${c1}:+oo+///++o+/:-${c4}:/+ooo/:.
       ${c4}+oo/:o-            +oooooso.`
       ${c4}.`   `             `/  .-//-
EOF
        ;;

        "popos_small"* | "pop_os_small"*)
            set_colors 6 7
            read -rd '' ascii_data <<'EOF'
${c1}______
\\   _ \\        __
 \\ \\ \\ \\      / /
  \\ \\_\\ \\    / /
   \\  ___\\  /_/
    \\ \\    _
   __\\_\\__(_)_
  (___________)`
EOF
        ;;

        "Pop!_OS"* | "popos"* | "pop_os"*)
            set_colors 6 7
            read -rd '' ascii_data <<'EOF'
${c1}             /////////////
         /////////////////////
      ///////${c2}*767${c1}////////////////
    //////${c2}7676767676*${c1}//////////////
   /////${c2}76767${c1}//${c2}7676767${c1}//////////////
  /////${c2}767676${c1}///${c2}*76767${c1}///////////////
 ///////${c2}767676${c1}///${c2}76767${c1}.///${c2}7676*${c1}///////
/////////${c2}767676${c1}//${c2}76767${c1}///${c2}767676${c1}////////
//////////${c2}76767676767${c1}////${c2}76767${c1}/////////
///////////${c2}76767676${c1}//////${c2}7676${c1}//////////
////////////,${c2}7676${c1},///////${c2}767${c1}///////////
/////////////*${c2}7676${c1}///////${c2}76${c1}////////////
///////////////${c2}7676${c1}////////////////////
 ///////////////${c2}7676${c1}///${c2}767${c1}////////////
  //////////////////////${c2}'${c1}////////////
   //////${c2}.7676767676767676767,${c1}//////
    /////${c2}767676767676767676767${c1}/////
      ///////////////////////////
         /////////////////////
             /////////////
EOF
        ;;

        "Porteus"*)
            set_colors 6 7
            read -rd '' ascii_data <<'EOF'
${c1}             `.-:::-.`
         -+ydmNNNNNNNmdy+-
      .+dNmdhs+//////+shdmdo.
    .smmy+-`             ./sdy:
  `omdo.    `.-/+osssso+/-` `+dy.
 `yms.   `:shmNmdhsoo++osyyo-``oh.
 hm/   .odNmds/.`    ``.....:::-+s
/m:  `+dNmy:`   `./oyhhhhyyooo++so
ys  `yNmy-    .+hmmho:-.`     ```
s:  yNm+`   .smNd+.
`` /Nm:    +dNd+`
   yN+   `smNy.
   dm    oNNy`
   hy   -mNm.
   +y   oNNo
   `y`  sNN:
    `:  +NN:
     `  .mNo
         /mm`
          /my`
           .sy`
             .+:
                `
EOF
        ;;

        "postmarketos_small")
            set_colors 2 7
            read -rd '' ascii_data <<'EOF'
${c1}        /\\
       /  \\
      /    \\
      \\__   \\
    /\\__ \\  _\\
   /   /  \\/ __
  /   / ____/  \\
 /    \\ \\       \\
/_____/ /________\\
EOF
        ;;

        "PostMarketOS"*)
            set_colors 2 7
            read -rd '' ascii_data <<'EOF'
${c1}                 /\\
                /  \\
               /    \\
              /      \\
             /        \\
            /          \\
            \\           \\
          /\\ \\____       \\
         /  \\____ \\       \\
        /       /  \\       \\
       /       /    \\    ___\\
      /       /      \\  / ____
     /       /        \\/ /    \\
    /       / __________/      \\
   /        \\ \\                 \\
  /          \\ \\                 \\
 /           / /                  \\
/___________/ /____________________\\
EOF
        ;;

        "PuffOS"*)
            set_colors 3
            read -rd '' ascii_data <<'EOF'
${c1}
              _,..._,m,
            ,/'      '"";
           /             ".
         ,'mmmMMMMmm.      \
       _/-"^^^^^"""%#%mm,   ;
 ,m,_,'              "###)  ;,
(###%                 \#/  ;##mm.
 ^#/  __        ___    ;  (######)
  ;  //.\\     //.\\   ;   \####/
 _; (#\"//     \\"/#)  ;  ,/
@##\ \##/   =   `"=" ,;mm/
`\##>.____,...,____,<####@
EOF
        ;;

        "Proxmox"*)
            set_colors 7 202
            read -rd '' ascii_data <<'EOF'
${c1}         .://:`              `://:.
       `hMMMMMMd/          /dMMMMMMh`
        `sMMMMMMMd:      :mMMMMMMMs`
${c2}`-/+oo+/:${c1}`.yMMMMMMMh-  -hMMMMMMMy.`${c2}:/+oo+/-`
`:oooooooo/${c1}`-hMMMMMMMyyMMMMMMMh-`${c2}/oooooooo:`
  `/oooooooo:${c1}`:mMMMMMMMMMMMMm:`${c2}:oooooooo/`
    ./ooooooo+-${c1} +NMMMMMMMMN+ ${c2}-+ooooooo/.
      .+ooooooo+-${c1}`oNMMMMNo`${c2}-+ooooooo+.
        -+ooooooo/.${c1}`sMMs`${c2}./ooooooo+-
          :oooooooo/${c1}`..`${c2}/oooooooo:
          :oooooooo/`${c1}..${c2}`/oooooooo:
        -+ooooooo/.`${c1}sMMs${c2}`./ooooooo+-
      .+ooooooo+-`${c1}oNMMMMNo${c2}`-+ooooooo+.
    ./ooooooo+-${c1} +NMMMMMMMMN+ ${c2}-+ooooooo/.
  `/oooooooo:`${c1}:mMMMMMMMMMMMMm:${c2}`:oooooooo/`
`:oooooooo/`${c1}-hMMMMMMMyyMMMMMMMh-${c2}`/oooooooo:`
`-/+oo+/:`${c1}.yMMMMMMMh-  -hMMMMMMMy.${c2}`:/+oo+/-`
${c1}        `sMMMMMMMm:      :dMMMMMMMs`
       `hMMMMMMd/          /dMMMMMMh`
         `://:`              `://:`
EOF
        ;;

        "Puppy"* | "Quirky Werewolf"* | "Precise Puppy"*)
            set_colors 4 7
            read -rd '' ascii_data <<'EOF'
${c1}           `-/osyyyysosyhhhhhyys+-
  -ohmNNmh+/hMMMMMMMMNNNNd+dMMMMNM+
 yMMMMNNmmddo/NMMMNNNNNNNNNo+NNNNNy
.NNNNNNmmmddds:MMNNNNNNNNNNNh:mNNN/
-NNNdyyyhdmmmd`dNNNNNmmmmNNmdd/os/
.Nm+shddyooo+/smNNNNmmmmNh.   :mmd.
 NNNNy:`   ./hmmmmmmmNNNN:     hNMh
 NMN-    -++- +NNNNNNNNNNm+..-sMMMM-
.MMo    oNNNNo hNNNNNNNNmhdNNNMMMMM+
.MMs    /NNNN/ dNmhs+:-`  yMMMMMMMM+
 mMM+     .. `sNN+.      hMMMMhhMMM-
 +MMMmo:...:sNMMMMMms:` hMMMMm.hMMy
  yMMMMMMMMMMMNdMMMMMM::/+o+//dMMd`
   sMMMMMMMMMMN+:oyyo:sMMMNNMMMNy`
    :mMMMMMMMMMMMmddNMMMMMMMMmh/
      /dMMMMMMMMMMMMMMMMMMNdy/`
        .+hNMMMMMMMMMNmdhs/.
            .:/+ooo+/:-.
EOF
        ;;

        "pureos_small"*)
            set_colors 2 7 7
            read -rd '' ascii_data <<'EOF'
${c1} _____________
|  _________  |
| |         | |
| |         | |
| |_________| |
|_____________|
EOF
        ;;

        "PureOS"*)
            set_colors 2 7 7
            read -rd '' ascii_data <<'EOF'
${c1}dmmmmmmmmmmmmmmmmmmmmmmmmmmmmmmmmmmmmmmd
dNm//////////////////////////////////mNd
dNd                                  dNd
dNd                                  dNd
dNd                                  dNd
dNd                                  dNd
dNd                                  dNd
dNd                                  dNd
dNd                                  dNd
dNd                                  dNd
dNm//////////////////////////////////mNd
dmmmmmmmmmmmmmmmmmmmmmmmmmmmmmmmmmmmmmmd
EOF
        ;;

        "Q4OS"*)
            set_colors 4 1
            read -rd '' ascii_data <<'EOF'
${c1}           .:*****  :=====.
        ${c1}.:********  :========.
     ${c1} .***********  :===========.
    ${c1}.:************  :============-
  ${c1} .**************  :==============
 ${c1} :***************  :===============
 ${c1}:**************.    :===============
${c1}.*************:        .=============.
${c1}*************.          .============:

${c1}:############.          ${c2}:==:
${c1}:##############.      ${c2}:======:
 ${c1}:################  ${c2}.==========:
  ${c1}:###############   ${c2}.===========:
   ${c1}:##############     ${c2}.===========:
    ${c1}:#############       ${c2}.=========:
      ${c1}:###########         ${c2}.=====:
        ${c1}.#########           ${c2}.=:
            ${c1}.#####
EOF
        ;;

        "Qubes"*)
            set_colors 4 5 7 6
            read -rd '' ascii_data <<'EOF'
${c1}               `..--..`
            `.----------.`
        `..----------------..`
     `.------------------------.``
 `..-------------....-------------..`
.::----------..``    ``..----------:+:
:////:----..`            `..---:/ossso
:///////:`                  `/osssssso
:///////:                    /ssssssso
:///////:                    /ssssssso
:///////:                    /ssssssso
:///////:                    /ssssssso
:///////:                    /ssssssso
:////////-`                .:sssssssso
:///////////-.`        `-/osssssssssso
`//////////////:-```.:+ssssssssssssso-
  .-://////////////sssssssssssssso/-`
     `.:///////////sssssssssssssso:.
         .-:///////ssssssssssssssssss/`
            `.:////ssss+/+ssssssssssss.
                `--//-    `-/osssso/.
EOF
        ;;

        "Qubyt"*)
            set_colors 4 5 0 4
            read -rd '' ascii_data <<'EOF'
${c1}    ########################${c2}(${c3}ooo
${c1}    ########################${c2}(${c3}ooo
${c1}###${c2}(${c3}ooo                  ${c1}###${c2}(${c3}ooo
${c1}###${c2}(${c3}ooo                  ${c1}###${c2}(${c3}ooo
${c1}###${c2}(${c3}ooo                  ${c1}###${c2}(${c3}ooo
${c1}###${c2}(${c3}ooo                  ${c1}###${c2}(${c3}ooo
${c1}###${c2}(${c3}ooo                  ${c1}###${c2}(${c3}ooo
${c1}###${c2}(${c3}ooo                  ${c1}###${c2}(${c3}ooo
${c1}###${c2}(${c3}ooo           ${c1}##${c3}o    ${c2}((((${c3}ooo
${c1}###${c2}(${c3}ooo          o${c2}((${c1}###   ${c3}oooooo
${c1}###${c2}(${c3}ooo           oo${c2}((${c1}###${c3}o
${c1}###${c2}(${c3}ooo             ooo${c2}((${c1}###
${c1}################${c2}(${c3}oo    oo${c2}((((${c3}o
${c2}(((((((((((((((((${c3}ooo     ooooo
  oooooooooooooooooo        o
EOF
        ;;

        "Quibian"*)
            set_colors 3 7
            read -rd '' ascii_data <<'EOF'
${c1}            `.--::::::::--.`
        `.-:::-..``   ``..-::-.`
      .::::-`   .${c2}+${c1}:``       `.-::.`
    .::::.`    -::::::-`       `.::.
  `-:::-`    -:::::::::--..``     .::`
 `::::-     .${c2}oy${c1}:::::::---.```.:    `::`
 -::::  `.-:::::::::::-.```         `::
.::::.`-:::::::::::::.               `:.
-::::.:::::::::::::::                 -:
::::::::::::::::::::`                 `:
:::::::::::::::::::-                  `:
:::::::::::::::::::                   --
.:::::::::::::::::`                  `:`
`:::::::::::::::::                   -`
 .:::::::::::::::-                  -`
  `::::::::::::::-                `.`
    .::::::::::::-               ``
      `.--:::::-.
EOF
        ;;

        "Radix"*)
            set_colors 1 2
            read -rd '' ascii_data <<'EOF'
${c2}                .:oyhdmNo
             `/yhyoosdms`
            -o+/ohmmho-
           ..`.:/:-`
     `.--:::-.``${c1}
  .+ydNMMMMMMNmhs:`
`omMMMMMMMMMMMMMMNh-
oNMMMNmddhhyyhhhddmy.
mMMMMNmmddhhysoo+/:-`
yMMMMMMMMMMMMMMMMNNh.
-dmmmmmNNMMMMMMMMMMs`
 -+oossyhmMMMMMMMMd-
 `sNMMMMMMMMMMMMMm:
  `yMMMMMMNmdhhhh:
   `sNMMMMMNmmho.
    `+mMMMMMMMy.
      .yNMMMm+`
       `:yd+.
EOF
        ;;

        "Raspbian_small"*)
            set_colors 2 1
            read -rd '' ascii_data <<'EOF'
${c1}   ..    ,.
  :oo: .:oo:
  'o\\o o/o:
${c2} :: . :: . ::
:: :::  ::: ::
:'  '',.''  ':
 ::: :::: :::
 ':,  ''  ,:'
   ' ~::~ '
EOF
        ;;

        "Raspbian"*)
            set_colors 2 1
            read -rd '' ascii_data <<'EOF'
${c1}  `.::///+:/-.        --///+//-:``
 `+oooooooooooo:   `+oooooooooooo:
  /oooo++//ooooo:  ooooo+//+ooooo.
  `+ooooooo:-:oo-  +o+::/ooooooo:
   `:oooooooo+``    `.oooooooo+-
     `:++ooo/.        :+ooo+/.`
        ${c2}...`  `.----.` ``..
     .::::-``:::::::::.`-:::-`
    -:::-`   .:::::::-`  `-:::-
   `::.  `.--.`  `` `.---.``.::`
       .::::::::`  -::::::::` `
 .::` .:::::::::- `::::::::::``::.
-:::` ::::::::::.  ::::::::::.`:::-
::::  -::::::::.   `-::::::::  ::::
-::-   .-:::-.``....``.-::-.   -::-
 .. ``       .::::::::.     `..`..
   -:::-`   -::::::::::`  .:::::`
   :::::::` -::::::::::` :::::::.
   .:::::::  -::::::::. ::::::::
    `-:::::`   ..--.`   ::::::.
      `...`  `...--..`  `...`
            .::::::::::
             `.-::::-`
EOF
        ;;

        "ravynOS")
        set_colors 15
        read -rd '' ascii_data <<'EOF'
${c1}                ..oooo..
           .o$$$$$$$$$$$$$$o.
        od$$$$$$$$$$$$$$$$$$$$$o
      o$$$$$$$$$$$$$$$$$$$$$$$$$$o
    .$$$$$$$$$$$$$$$$$$$$$$$$$$$$$$.
   d$$$$$$$$$********$$$$$$$$$$$$$$$b
  d$$$$$$$*            °****?$$$$$$$$b
  $$$$$$*                     °$$$$$$$
 d$$**                     .oo$$$$$$$$b
 *°                     o$$$$$$$$$$$$$$
                      o$$$$$$$$$$$$$$$$
                    o$$$$$$$$$$$$$$$$$P
                    *$$$$$$$$$$$$$$$$$
                      ?$$$$$$$$$$$$$$P
                       $$$$$$$$$$$$$P
                       $$$$$$$$$$$$P
                      ?$$$$$$$$$$*
                       $$$$$$$*°
                      d$$$$*°
                       °
EOF
        ;;

        "Reborn OS"* | "Reborn"*)
            set_colors 2 2 8
            read -rd '' ascii_data <<'EOF'
${c3}
        mMMMMMMMMM  MMMMMMMMMm
       NM                    MN
      MM  ${c1}dddddddd  dddddddd  ${c3}MN
     mM  ${c1}dd                dd  ${c3}MM
        ${c1}dd  hhhhhh   hhhhh  dd
   ${c3}mM      ${c1}hh            hh      ${c3}Mm
  NM  ${c1}hd       ${c3}mMMMMMMd       ${c1}dh  ${c3}MN
 NM  ${c1}dd  hh   ${c3}mMMMMMMMMm   ${c1}hh  dd  ${c3}MN
NM  ${c1}dd  hh   ${c3}mMMMMMMMMMMm   ${c1}hh  dd  ${c3}MN
 NM  ${c1}dd  hh   ${c3}mMMMMMMMMm   ${c1}hh  dd  ${c3}MN
  NM  ${c1}hd       ${c3}mMMMMMMm       ${c1}dh  ${c3}MN
   mM      ${c1}hh            hh      ${c3}Mm
        ${c1}dd  hhhhhh  hhhhhh  dd
     ${c3}MM  ${c1}dd                dd  ${c3}MM
      MM  ${c1}dddddddd  dddddddd  ${c3}MN
       NM                    MN
        mMMMMMMMMM  MMMMMMMMMm
EOF
        ;;

        "Red Star"* | "Redstar"*)
            set_colors 1 7 3
            read -rd '' ascii_data <<'EOF'
${c1}                    ..
                  .oK0l
                 :0KKKKd.
               .xKO0KKKKd
              ,Od' .d0000l
             .c;.   .'''...           ..'.
.,:cloddxxxkkkkOOOOkkkkkkkkxxxxxxxxxkkkx:
;kOOOOOOOkxOkc'...',;;;;,,,'',;;:cllc:,.
 .okkkkd,.lko  .......',;:cllc:;,,'''''.
   .cdo. :xd' cd:.  ..';'',,,'',,;;;,'.
      . .ddl.;doooc'..;oc;'..';::;,'.
        coo;.oooolllllllcccc:'.  .
       .ool''lllllccccccc:::::;.
       ;lll. .':cccc:::::::;;;;'
       :lcc:'',..';::::;;;;;;;,,.
       :cccc::::;...';;;;;,,,,,,.
       ,::::::;;;,'.  ..',,,,'''.
        ........          ......
EOF
        ;;

        "Redcore"*)
            set_colors 1
            read -rd '' ascii_data <<'EOF'
${c1}                 RRRRRRRRR
               RRRRRRRRRRRRR
        RRRRRRRRRR      RRRRR
   RRRRRRRRRRRRRRRRRRRRRRRRRRR
 RRRRRRR  RRR         RRR RRRRRRRR
RRRRR    RR                 RRRRRRRRR
RRRR    RR     RRRRRRRR      RR RRRRRR
RRRR   R    RRRRRRRRRRRRRR   RR   RRRRR
RRRR   R  RRRRRRRRRRRRRRRRRR  R   RRRRR
RRRR     RRRRRRRRRRRRRRRRRRR  R   RRRR
 RRR     RRRRRRRRRRRRRRRRRRRR R   RRRR
  RRR    RRRRRRRRRRRRRRRRRRRR    RRRR
    RR   RRRRRRRRRRRRRRRRRRR    RRR
     RR   RRRRRRRRRRRRRRRRR    RRR
       RR   RRRRRRRRRRRRRR   RR
         R       RRRR      RR
EOF
        ;;

        "redhat_old" | "rhel_old"*)
            set_colors 1 7 3
            read -rd '' ascii_data <<'EOF'
${c1}             `.-..........`
            `////////::.`-/.
            -: ....-////////.
            //:-::///////////`
     `--::: `-://////////////:
     //////-    ``.-:///////// .`
     `://////:-.`    :///////::///:`
       .-/////////:---/////////////:
          .-://////////////////////.
${c2}         yMN+`.-${c1}::///////////////-`
${c2}      .-`:NMMNMs`  `..-------..`
       MN+/mMMMMMhoooyysshsss
MMM    MMMMMMMMMMMMMMyyddMMM+
 MMMM   MMMMMMMMMMMMMNdyNMMh`     hyhMMM
  MMMMMMMMMMMMMMMMyoNNNMMM+.   MMMMMMMM
   MMNMMMNNMMMMMNM+ mhsMNyyyyMNMMMMsMM
EOF
        ;;

        "Redhat"* | "Red Hat"* | "rhel"*)
            set_colors 1
            read -rd '' ascii_data <<'EOF'
${c1}           .MMM..:MMMMMMM
          MMMMMMMMMMMMMMMMMM
          MMMMMMMMMMMMMMMMMMMM.
         MMMMMMMMMMMMMMMMMMMMMM
        ,MMMMMMMMMMMMMMMMMMMMMM:
        MMMMMMMMMMMMMMMMMMMMMMMM
  .MMMM'  MMMMMMMMMMMMMMMMMMMMMM
 MMMMMM    `MMMMMMMMMMMMMMMMMMMM.
MMMMMMMM      MMMMMMMMMMMMMMMMMM .
MMMMMMMMM.       `MMMMMMMMMMMMM' MM.
MMMMMMMMMMM.                     MMMM
`MMMMMMMMMMMMM.                 ,MMMMM.
 `MMMMMMMMMMMMMMMMM.          ,MMMMMMMM.
    MMMMMMMMMMMMMMMMMMMMMMMMMMMMMMMMMMMM
      MMMMMMMMMMMMMMMMMMMMMMMMMMMMMMMMM:
         MMMMMMMMMMMMMMMMMMMMMMMMMMMMMM
            `MMMMMMMMMMMMMMMMMMMMMMMM:
                ``MMMMMMMMMMMMMMMMM'
EOF
        ;;

        "Refracted Devuan"* | "Refracted_Devuan"*)
            set_colors 8 7
            read -rd '' ascii_data <<'EOF'
${c2}                             A
                            VW
                           VVW\\
                         .yWWW\\
 ,;,,u,;yy;;v;uyyyyyyy  ,WWWWW^
    *WWWWWWWWWWWWWWWW/  $VWWWWw      ,
        ^*%WWWWWWVWWX  $WWWW**    ,yy
        ,    "**WWW/' **'   ,yy/WWW*`
       &WWWWwy    `*`  <,ywWW%VWWW*
     yWWWWWWWWWW*    .,   "**WW%W
   ,&WWWWWM*"`  ,y/  &WWWww   ^*
  XWWX*^   ,yWWWW09 .WWWWWWWWwy,
 *`        &WWWWWM  WWWWWWWWWWWWWww,
           (WWWWW` /#####WWW***********
           ^WWWW
            VWW
            Wh.
            V/
EOF
        ;;

        "Regata"*)
            set_colors 7 1 4 5 3 2
            read -rd '' ascii_data <<'EOF'
${c1}            ddhso+++++osydd
        dho/.`hh${c2}.:/+/:.${c1}hhh`:+yd
      do-hhhhhh${c2}/sssssss+`${c1}hhhhh./yd
    h/`hhhhhhh${c2}-sssssssss:${c1}hhhhhhhh-yd
  do`hhhhhhhhh${c2}`ossssssso.${c1}hhhhhhhhhh/d
 d/hhhhhhhhhhhh${c2}`/ossso/.${c1}hhhhhhhhhhhh.h
 /hhhhhhhhhhhh${c3}`-/osyso/-`${c1}hhhhhhhhhhhh.h
shh${c4}-/ooo+-${c1}hhh${c3}:syyso+osyys/`${c1}hhh${c5}`+oo`${c1}hhh/
h${c4}`ohhhhhhho`${c3}+yyo.${c1}hhhhh${c3}.+yyo`${c5}.sssssss.${c1}h`h
s${c4}:hhhhhhhhho${c3}yys`${c1}hhhhhhh${c3}.oyy/${c5}ossssssso-${c1}hs
s${c4}.yhhhhhhhy/${c3}yys`${c1}hhhhhhh${c3}.oyy/${c5}ossssssso-${c1}hs
hh${c4}./syyys+.${c1} ${c3}+yy+.${c1}hhhhh${c3}.+yyo`${c5}.ossssso/${c1}h`h
shhh${c4}``.`${c1}hhh${c3}`/syyso++oyys/`${c1}hhh${c5}`+++-`${c1}hh:h
d/hhhhhhhhhhhh${c3}`-/osyso+-`${c1}hhhhhhhhhhhh.h
 d/hhhhhhhhhhhh${c6}`/ossso/.${c1}hhhhhhhhhhhh.h
  do`hhhhhhhhh${c6}`ossssssso.${c1}hhhhhhhhhh:h
    h/`hhhhhhh${c6}-sssssssss:${c1}hhhhhhhh-yd
      h+.hhhhhh${c6}+sssssss+${c1}hhhhhh`/yd
        dho:.hhh${c6}.:+++/.${c1}hhh`-+yd
            ddhso+++++osyhd
EOF
        ;;

        "Regolith"*)
            set_colors 1
            read -rd '' ascii_data <<'EOF'
${c1}
                 ``....```
            `.:/++++++/::-.`
          -/+++++++:.`
        -++++++++:`
      `/++++++++-
     `/++++++++.                    -/+/
     /++++++++/             ``   .:+++:.
    -+++++++++/          ./++++:+++/-`
    :+++++++++/         `+++++++/-`
    :++++++++++`      .-/+++++++`
   `:++++++++++/``.-/++++:-:::-`      `
 `:+++++++++++++++++/:.`            ./`
:++/-:+++++++++/:-..              -/+.
+++++++++/::-...:/+++/-..````..-/+++.
`......``.::/+++++++++++++++++++++/.
         -/+++++++++++++++++++++/.
           .:/+++++++++++++++/-`
              `.-:://////:-.
EOF
        ;;

        "RhaymOS"*)
            set_colors 1
            read -rd '' ascii_data <<'EOF'
${c1}             
                    ###                 
                   #####                       
                                        
              #######        /######## 
           #############   ########### 
   ,###########      ####  ####(..     
  ####   ####       ####*  ##########  
  ####    #####     #####         (####
  ####      ###########    ########### 
  ####       #########     ########## 
                                       
  ###################################  
 ##################################### 
#######################################
EOF
        ;;

        "rocky_small"*)
            set_colors 2
                read -rd '' ascii_data <<'EOF'
${c1}    `-/+++++++++/-.`
 `-+++++++++++++++++-`
.+++++++++++++++++++++.
-+++++++++++++++++++++++.
+++++++++++++++/-/+++++++
+++++++++++++/.   ./+++++
+++++++++++:.       ./+++
+++++++++:`   `:/:`   .:/
-++++++:`   .:+++++:`
 .+++-`   ./+++++++++:`
  `-`   ./+++++++++++-
       -+++++++++:-.`
EOF
        ;;

        "rocky"*)
            set_colors 35
            read -rd '' ascii_data <<'EOF'
${c1}          __wgliliiligw_,
       _williiiiiiliilililw,
     _%iiiiiilililiiiiiiiiiii_
   .Qliiiililiiiiiiililililiilm.
  _iiiiiliiiiiililiiiiiiiiiiliil,
 .lililiiilililiiiilililililiiiii,
_liiiiiiliiiiiiiliiiiiF{iiiiiilili,
jliililiiilililiiili@`  ~ililiiiiiL
iiiliiiiliiiiiiili>`      ~liililii
liliiiliiilililii`         -9liiiil
iiiiiliiliiiiii~             "4lili
4ililiiiiilil~|      -w,       )4lf
-liiiiililiF'       _liig,       )'
 )iiiliii@`       _QIililig,
  )iiii>`       .Qliliiiililw
   )<>~       .mliiiiiliiiiiil,
            _gllilililiililii~
           giliiiiiiiiiiiiT`
          -^~$ililili@~~'
EOF
        ;;

        "Rosa"*)
            set_colors 4 7 1
            read -rd '' ascii_data <<'EOF'
${c1}           ROSAROSAROSAROSAR
        ROSA               AROS
      ROS   SAROSAROSAROSAR   AROS
    RO   ROSAROSAROSAROSAROSAR   RO
  ARO  AROSAROSAROSARO      AROS  ROS
 ARO  ROSAROS         OSAR   ROSA  ROS
 RO  AROSA   ROSAROSAROSA    ROSAR  RO
RO  ROSAR  ROSAROSAROSAR  R  ROSARO  RO
RO  ROSA  AROSAROSAROSA  AR  ROSARO  AR
RO AROS  ROSAROSAROSA   ROS  AROSARO AR
RO AROS  ROSAROSARO   ROSARO  ROSARO AR
RO  ROS  AROSAROS   ROSAROSA AROSAR  AR
RO  ROSA  ROS     ROSAROSAR  ROSARO  RO
 RO  ROS     AROSAROSAROSA  ROSARO  AR
 ARO  ROSA   ROSAROSAROS   AROSAR  ARO
  ARO  OROSA      R      ROSAROS  ROS
    RO   AROSAROS   AROSAROSAR   RO
     AROS   AROSAROSAROSARO   AROS
        ROSA               SARO
           ROSAROSAROSAROSAR
EOF
        ;;

        "sabotage"*)
            set_colors 4 7 1
            read -rd '' ascii_data <<'EOF'
${c2} .|'''.|      |     '||''|.    ..|''||
 ||..  '     |||     ||   ||  .|'    ||
  ''|||.    |  ||    ||'''|.  ||      ||
.     '||  .''''|.   ||    || '|.     ||
|'....|'  .|.  .||. .||...|'   ''|...|'

|''||''|     |      ..|'''.|  '||''''|
   ||       |||    .|'     '   ||  .
   ||      |  ||   ||    ....  ||''|
   ||     .''''|.  '|.    ||   ||
  .||.   .|.  .||.  ''|...'|  .||.....|
EOF
        ;;

        "Sabayon"*)
            set_colors 4 7 1
            read -rd '' ascii_data <<'EOF'
${c1}            ...........
         ..             ..
      ..                   ..
    ..           ${c2}o           ${c1}..
  ..            ${c2}:W'            ${c1}..
 ..             ${c2}.d.             ${c1}..
:.             ${c2}.KNO              ${c1}.:
:.             ${c2}cNNN.             ${c1}.:
:              ${c2}dXXX,              ${c1}:
:   ${c2}.          dXXX,       .cd,   ${c1}:
:   ${c2}'kc ..     dKKK.    ,ll;:'    ${c1}:
:     ${c2}.xkkxc;..dkkkc',cxkkl       ${c1}:
:.     ${c2}.,cdddddddddddddo:.       ${c1}.:
 ..         ${c2}:lllllll:           ${c1}..
   ..         ${c2}',,,,,          ${c1}..
     ..                     ..
        ..               ..
          ...............
EOF
        ;;

        "Sailfish"*)
            set_colors 4 5 7 6
            read -rd '' ascii_data <<'EOF'
${c1}                 _a@b
              _#b (b
            _@@   @_         _,
          _#^@ _#*^^*gg,aa@^^
          #- @@^  _a@^^
          @_  *g#b
          ^@_   ^@_
            ^@_   @
             @(b (b
            #b(b#^
          _@_#@^
       _a@a*^
   ,a@*^
EOF
        ;;

        "SalentOS"*)
            set_colors 2 1 3 7
            read -rd '' ascii_data <<'EOF'
${c1}                 ``..``
        .-:+oshdNMMMMMMNdhyo+:-.`
  -oydmMMMMMMMMMMMMMMMMMMMMMMMMMMNdhs/
${c4} +hdddm${c1}NMMMMMMMMMMMMMMMMMMMMMMMMN${c4}mdddh+`
${c2}`MMMMMN${c4}mdddddm${c1}MMMMMMMMMMMM${c4}mdddddm${c3}NMMMMM-
${c2} mMMMMMMMMMMMN${c4}ddddhyyhhddd${c3}NMMMMMMMMMMMM`
${c2} dMMMMMMMMMMMMMMMMM${c4}oo${c3}MMMMMMMMMMMMMMMMMN`
${c2} yMMMMMMMMMMMMMMMMM${c4}hh${c3}MMMMMMMMMMMMMMMMMd
${c2} +MMMMMMMMMMMMMMMMM${c4}hh${c3}MMMMMMMMMMMMMMMMMy
${c2} :MMMMMMMMMMMMMMMMM${c4}hh${c3}MMMMMMMMMMMMMMMMMo
${c2} .MMMMMMMMMMMMMMMMM${c4}hh${c3}MMMMMMMMMMMMMMMMM/
${c2} `NMMMMMMMMMMMMMMMM${c4}hh${c3}MMMMMMMMMMMMMMMMM-
${c2}  mMMMMMMMMMMMMMMMM${c4}hh${c3}MMMMMMMMMMMMMMMMN`
${c2}  hMMMMMMMMMMMMMMMM${c4}hh${c3}MMMMMMMMMMMMMMMMm
${c2}  /MMMMMMMMMMMMMMMM${c4}hh${c3}MMMMMMMMMMMMMMMMy
${c2}   .+hMMMMMMMMMMMMM${c4}hh${c3}MMMMMMMMMMMMMms:
${c2}      `:smMMMMMMMMM${c4}hh${c3}MMMMMMMMMNh+.
${c2}          .+hMMMMMM${c4}hh${c3}MMMMMMdo:
${c2}             `:smMM${c4}yy${c3}MMNy/`
                 ${c2}.- ${c4}`${c3}:.
EOF
        ;;

        "ShastraOS"*)
            set_colors 6
            read -rd '' ascii_data <<'EOF'
${c1}                          ..,;;,'.
                       ':oo.     ;o:
                     :o,           ol
                   .oo        ..';co:
                   ooo',;:looo;
               .;lddl
             cx   .xl     .c:'
            dd     xx     xx ,d;
           .xd     cx.    xx   dd.
            cx:    .xo    xx    ,x:
             'xl    xx    cx'    .xl
               xd,  xx    .xd     dx.
                .xo:xx     xx    .xx
                   'c      xx:.'lx:
                      ..,;cxxxo
             .';:codxxl   lxo
           cd.           'xo
           :o,         'ld
            .oc'...';lo
EOF
        ;;

        "Sasanqua"*)
            set_colors 5 1 5
            read -rd '' ascii_data <<'EOF'
${c1}

                     __,_
             _╕⌐≡µ,√*    º≡,
            ñ     "'       ░
           ╞)         _,   ▒     __
     _,,,_ _Ñ╜^≡µ   ≡'  1µ╕º^el    "%µ
     ∩'     K      Yµ&          1l     ╞)
  ▒     √"        ^Ü          1"     `1µ
  Γ    ║h                  _¿▒∞√;,     ^≡,
   K    ^u_              ⌐*      ╙¥     ╓Ñ
  ⌠        º≡u,,                  ║I    Å
  Ü     _∩"                       ║µ_¿╝"
   Yu_ ▒               ╙º≡_       ║l1µ
      ║l          ,        Y∞µ___≡ª  Γl
       ╓hⁿ╖I     1l         Ñ        ╓Ñ
       Ñ   ¥,___≡1l        ╓Ñ      ¿╕ª
       Ü         ╙L     ¿¿∩ª     ╓P
        ª≡,__      *ⁿ┤ⁿÑⁿ^µ     √ª
              ⁿ≡,,__√╝*    "ⁿⁿ*"
EOF
        ;;

        "Scientific"*)
            set_colors 4 7 1
            read -rd '' ascii_data <<'EOF'
${c1}                 =/;;/-
                +:    //
               /;      /;
              -X        H.
.//;;;:;;-,   X=        :+   .-;:=;:;#;.
M-       ,=;;;#:,      ,:#;;:=,       ,@
:#           :#.=/++++/=.$=           #=
 ,#;         #/:+/;,,/++:+/         ;+.
   ,+/.    ,;@+,        ,#H;,    ,/+,
      ;+;;/= @.  ${c3}.H${c2}#${c3}#X   ${c1}-X :///+;
      ;+=;;;.@,  ${c2}.X${c3}M${c2}@$.  ${c1}=X.//;=#/.
   ,;:      :@#=        =$H:     .+#-
 ,#=         #;-///==///-//         =#,
;+           :#-;;;:;;;;-X-           +:
@-      .-;;;;M-        =M/;;;-.      -X
 :;;::;;-.    #-        :+    ,-;;-;:==
              ,X        H.
               ;/      #=
                //    +;
                 '////'
EOF
        ;;

        "Septor"*)
            set_colors 4 7 4
            read -rd '' ascii_data <<'EOF'
${c1}ssssssssssssssssssssssssssssssssssssssss
ssssssssssssssssssssssssssssssssssssssss
ssssssssssssssssssssssssssssssssssssssss
ssssssssssssssssssssssssssssssssssssssss
ssssssssss${c2};okOOOOOOOOOOOOOOko;${c1}ssssssssss
sssssssss${c2}oNWWWWWWWWWWWWWWWWWWNo${c1}sssssssss
ssssssss${c2}:WWWWWWWWWWWWWWWWWWWWWW:${c1}ssssssss
ssssssss${c2}lWWWWWk${c1}ssssssssss${c2}lddddd:${c1}ssssssss
ssssssss${c2}cWWWWWNKKKKKKKKKKKKOx:${c1}ssssssssss
${c3}yy${c1}sssssss${c2}OWWWWWWWWWWWWWWWWWWWWx${c1}sssssss${c3}yy
yyyyyyyyyy${c2}:kKNNNNNNNNNNNNWWWWWW:${c3}yyyyyyyy
yyyyyyyy${c2}sccccc;${c3}yyyyyyyyyy${c2}kWWWWW:${c3}yyyyyyyy
yyyyyyyy${c2}:WWWWWWNNNNNNNNNNWWWWWW;${c3}yyyyyyyy
yyyyyyyy${c2}.dWWWWWWWWWWWWWWWWWWWNd${c3}yyyyyyyyy
yyyyyyyyyy${c2}sdO0KKKKKKKKKKKK0Od;${c3}yyyyyyyyyy
yyyyyyyyyyyyyyyyyyyyyyyyyyyyyyyyyyyyyyyy
yyyyyyyyyyyyyyyyyyyyyyyyyyyyyyyyyyyyyyyy
yyyyyyyyyyyyyyyyyyyyyyyyyyyyyyyyyyyyyyyy
yyyyyyyyyyyyyyyyyyyyyyyyyyyyyyyyyyyyyyyy
yyyyyyyyyyyyyyyyyyyyyyyyyyyyyyyyyyyyyyyy
EOF
        ;;

        "Serene"*)
            set_colors 6 6
            read -rd '' ascii_data <<'EOF'
${c1}              __---''''''---__
          .                      .
        :                          :
      -                       _______----_-
     s               __----'''     __----
 __h_            _-'           _-'     h
 '-._''--.._    ;           _-'         y
  :  ''-._  '-._/        _-'             :
  y       ':_       _--''                y
  m    .--'' '-._.;'                     m
  m   :        :                         m
  y    '.._     '-__                     y
  :        '--._    '''----___           :
   y            '--._         ''-- _    y
    h                '--._          :  h
     s                  __';         vs
      -         __..--''             -
        :_..--''                   :
          .                     _ .
            `''---______---''-``
EOF
        ;;

        "SharkLinux"*)
            set_colors 4 7
            read -rd '' ascii_data <<'EOF'
${c1}                              `:shd/
                          `:yNMMMMs
                       `-smMMMMMMN.
                     .+dNMMMMMMMMs
                   .smNNMMMMMMMMm`
                 .sNNNNNNNMMMMMM/
               `omNNNNNNNMMMMMMm
              /dNNNNNNNNMMMMMMM+
            .yNNNNNNNNNMMMMMMMN`
           +mNNNNNNNNNMMMMMMMMh
         .hNNNNNNNNNNMMMMMMMMMs
        +mMNNNNNNNNMMMMMMMMMMMs
      .hNMMNNNNMMMMMMMMMMMMMMMd
    .oNNNNNNNNNNMMMMMMMMMMMMMMMo
 `:+syyssoo++++ooooossssssssssso:
EOF
        ;;

        "Siduction"*)
            set_colors 4 4
            read -rd '' ascii_data <<'EOF'
${c1}                _aass,
               jQh: =$w
               QWmwawQW
               )$QQQQ@(   ..
         _a_a.   ~??^  syDY?Sa,
       _mW>-<$c       jWmi  imm.
       ]QQwayQE       4QQmgwmQQ`
        ?WWQWP'       -9QQQQQ@'._aas,
 _a%is.        .adYYs,. -"?!` aQB*~^3$c
_Qh;.nm       .QWc. {QL      ]QQp;..vmQ/
"QQmmQ@       -QQQggmQP      ]QQWmggmQQ(
 -???"         "$WQQQY`  __,  ?QQQQQQW!
        _yZ!?q,   -   .yWY!!Sw, "???^
       .QQa_=qQ       mQm>..vmm
        $QQWQQP       $QQQgmQQ@
         "???"   _aa, -9WWQQWY`
               _mB>~)$a  -~~
               mQms_vmQ.
               ]WQQQQQP
                -?T??"
EOF
        ;;

        "slackware_small"*)
            set_colors 4 7 1
            read -rd '' ascii_data <<'EOF'
${c1}   ________
  /  ______|
  | |______
  \\______  \\
   ______| |
| |________/
|____________
EOF
        ;;

        "Slackware"*)
            set_colors 4 7 1
            read -rd '' ascii_data <<'EOF'
${c1}                  :::::::
            :::::::::::::::::::
         :::::::::::::::::::::::::
       ::::::::${c2}cllcccccllllllll${c1}::::::
    :::::::::${c2}lc               dc${c1}:::::::
   ::::::::${c2}cl   clllccllll    oc${c1}:::::::::
  :::::::::${c2}o   lc${c1}::::::::${c2}co   oc${c1}::::::::::
 ::::::::::${c2}o    cccclc${c1}:::::${c2}clcc${c1}::::::::::::
 :::::::::::${c2}lc        cclccclc${c1}:::::::::::::
::::::::::::::${c2}lcclcc          lc${c1}::::::::::::
::::::::::${c2}cclcc${c1}:::::${c2}lccclc     oc${c1}:::::::::::
::::::::::${c2}o    l${c1}::::::::::${c2}l    lc${c1}:::::::::::
 :::::${c2}cll${c1}:${c2}o     clcllcccll     o${c1}:::::::::::
 :::::${c2}occ${c1}:${c2}o                  clc${c1}:::::::::::
  ::::${c2}ocl${c1}:${c2}ccslclccclclccclclc${c1}:::::::::::::
   :::${c2}oclcccccccccccccllllllllllllll${c1}:::::
    ::${c2}lcc1lcccccccccccccccccccccccco${c1}::::
      ::::::::::::::::::::::::::::::::
        ::::::::::::::::::::::::::::
           ::::::::::::::::::::::
                ::::::::::::
EOF
        ;;

        "SliTaz"*)
            set_colors 3 3
            read -rd '' ascii_data <<'EOF'
${c1}        @    @(               @
      @@   @@                  @    @/
     @@   @@                   @@   @@
    @@  %@@                     @@   @@
   @@  %@@@       @@@@@.       @@@@  @@
  @@@    @@@@    @@@@@@@    &@@@    @@@
   @@@@@@@ %@@@@@@@@@@@@ &@@@% @@@@@@@/
       ,@@@@@@@@@@@@@@@@@@@@@@@@@
  .@@@@@@@@@@@@@@@@@@@@@@@@@@@@@@@@@/
@@@@@@.  @@@@@@@@@@@@@@@@@@@@@  /@@@@@@
@@    @@@@@  @@@@@@@@@@@@,  @@@@@   @@@
@@ @@@@.    @@@@@@@@@@@@@%    #@@@@ @@.
@@ ,@@      @@@@@@@@@@@@@      @@@  @@
@   @@.     @@@@@@@@@@@@@     @@@  *@
@    @@     @@@@@@@@@@@@      @@   @
      @      @@@@@@@@@.     #@
       @      ,@@@@@       @
EOF
        ;;

        "SmartOS"*)
            set_colors 6 7
            read -rd '' ascii_data <<'EOF'
${c1}yyyyyyyyyyyyyyyyyyyyyyyyyyyyyyyyyyy
yyyyyyyyyyyyyyyyyyyyyyyyyyyyyyyyyyy
yyyys             oyyyyyyyyyyyyyyyy
yyyys  yyyyyyyyy  oyyyyyyyyyyyyyyyy
yyyys  yyyyyyyyy  oyyyyyyyyyyyyyyyy
yyyys  yyyyyyyyy  oyyyyyyyyyyyyyyyy
yyyys  yyyyyyyyy  oyyyyyyyyyyyyyyyy
yyyys  yyyyyyyyyyyyyyyyyyyyyyyyyyyy
yyyyy                         syyyy
yyyyyyyyyyyyyyyyyyyyyyyyyyyy  syyyy
yyyyyyyyyyyyyyyy  syyyyyyyyy  syyyy
yyyyyyyyyyyyyyyy  oyyyyyyyyy  syyyy
yyyyyyyyyyyyyyyy  oyyyyyyyyy  syyyy
yyyyyyyyyyyyyyyy  syyyyyyyyy  syyyy
yyyyyyyyyyyyyyyy              yyyyy
yyyyyyyyyyyyyyyyyyyyyyyyyyyyyyyyyyy
yyyyyyyyyyyyyyyyyyyyyyyyyyyyyyyyyyy
EOF
        ;;

        "SkiffOS"*)
            set_colors 4 7
            read -rd '' ascii_data <<'EOF'
${c2}
             ,@@@@@@@@@@@w,_
  ${c2}====~~~,,.${c2}A@@@@@@@@@@@@@@@@@W,_
  ${c1}`||||||||||||||L{${c2}"@$@@@@@@@@B"
   ${c1}`|||||||||||||||||||||L{${c2}"$D
     ${c2}@@@@@@@@@@@@@@@@@@@@@${c1}_||||}==,
      ${c2}*@@@@@@@@@@@@@@@@@@@@@@@@@p${c1}||||==,
        ${c1}`'||LLL{{""${c2}@$B@@@@@@@@@@@@@@@p${c1}||
            ${c1}`~=|||||||||||L"${c2}$@@@@@@@@@@@
                   ${c1}````'"""""""${c2}'""""""""
EOF
        ;;

        "Solus"*)
            set_colors 4 7 1
            read -rd '' ascii_data <<'EOF'
${c2}            -```````````
          `-+/------------.`
       .---:mNo---------------.
     .-----yMMMy:---------------.
   `------oMMMMMm/----------------`
  .------/MMMMMMMN+----------------.
 .------/NMMMMMMMMm-+/--------------.
`------/NMMMMMMMMMN-:mh/-------------`
.-----/NMMMMMMMMMMM:-+MMd//oso/:-----.
-----/NMMMMMMMMMMMM+--mMMMh::smMmyo:--
----+NMMMMMMMMMMMMMo--yMMMMNo-:yMMMMd/.
.--oMMMMMMMMMMMMMMMy--yMMMMMMh:-yMMMy-`
`-sMMMMMMMMMMMMMMMMh--dMMMMMMMd:/Ny+y.
`-/+osyhhdmmNNMMMMMm-/MMMMMMMmh+/ohm+
  .------------:://+-/++++++${c1}oshddys:
   -hhhhyyyyyyyyyyyhhhhddddhysssso-
    `:ossssssyysssssssssssssssso:`
      `:+ssssssssssssssssssss+-
         `-/+ssssssssssso+/-`
              `.-----..`
EOF
        ;;

        "Sulin"*)
            set_colors 4 7 1
            read -rd '' ascii_data <<'EOF'
${c2}
                         /\          /\
                        ( \\\\        // )
                         \ \\\\      // /
                          \_\\\\||||//_/
                           \/ _  _ \
                          \/|(O)(O)|
                         \/ |      |
     ___________________\/  \      /
    //                //     |____|
   //                ||     /      \
  //|                \|     \ 0  0 /
 // \       )         V    / \____/
//   \     /        (     /
      \   /_________|  |_/
      /  /\   /     |  ||
     /  / /  /      \  ||
     | |  | |        | ||
     | |  | |        | ||
     |_|  |_|        |_||
     \_\  \_\        \_\\
EOF
        ;;

        "Source Mage"* | "Source_Mage"*)
            set_colors 4 7 1
            read -rd '' ascii_data <<'EOF'
${c2}       :ymNMNho.
.+sdmNMMMMMMMMMMy`
.-::/yMMMMMMMMMMMm-
      sMMMMMMMMMMMm/
     /NMMMMMMMMMMMMMm:
    .MMMMMMMMMMMMMMMMM:
    `MMMMMMMMMMMMMMMMMN.
     NMMMMMMMMMMMMMMMMMd
     mMMMMMMMMMMMMMMMMMMo
     hhMMMMMMMMMMMMMMMMMM.
     .`/MMMMMMMMMMMMMMMMMs
        :mMMMMMMMMMMMMMMMN`
         `sMMMMMMMMMMMMMMM+
           /NMMMMMMMMMMMMMN`
             oMMMMMMMMMMMMM+
          ./sd.-hMMMMMMMMmmN`
      ./+oyyyh- `MMMMMMMMMmNh
                 sMMMMMMMMMmmo
                 `NMMMMMMMMMd:
                  -dMMMMMMMMMo
                    -shmNMMms.
EOF
        ;;

        "Sparky"*)
            set_colors 1 7
            read -rd '' ascii_data <<'EOF'
${c1}
           .            `-:-`
          .o`       .-///-`
         `oo`    .:/++:.
         os+`  -/+++:` ``.........```
        /ys+`./+++/-.-::::::----......``
       `syyo`++o+--::::-::/+++/-``
       -yyy+.+o+`:/:-:sdmmmmmmmmdy+-`
::-`   :yyy/-oo.-+/`ymho++++++oyhdmdy/`
`/yy+-`.syyo`+o..o--h..osyhhddhs+//osyy/`
  -ydhs+-oyy/.+o.-: ` `  :/::+ydhy+```-os-
   .sdddy::syo--/:.     `.:dy+-ohhho    ./:
     :yddds/:+oo+//:-`- /+ +hy+.shhy:     ``
      `:ydmmdysooooooo-.ss`/yss--oyyo
        `./ossyyyyo+:-/oo:.osso- .oys
       ``..-------::////.-oooo/   :so
    `...----::::::::--.`/oooo:    .o:
           ```````     ++o+:`     `:`
                     ./+/-`        `
                   `-:-.
                   ``
EOF
        ;;

        "Star"*)
            set_colors 7
            read -rd '' ascii_data <<'EOF'
${c1}                   ./
                  `yy-
                 `y.`y`
    ``           s-  .y            `
    +h//:..`    +/    /o    ``..:/so
     /o``.-::/:/+      o/://::-.`+o`
      :s`     `.        .`     `s/
       .y.                    .s-
        `y-                  :s`
      .-//.                  /+:.
   .:/:.                       .:/:.
-+o:.                             .:+:.
-///++///:::`              .-::::///+so-
       ``..o/              d-....```
           s.     `/.      d
           h    .+o-+o-    h.
           h  -o/`   `/o:  s:
          -s/o:`       `:o/+/
          /s-             -yo
EOF
        ;;

        "SteamOS"*)
            set_colors 5 7
            read -rd '' ascii_data <<'EOF'
${c1}              .,,,,.
        .,'onNMMMMMNNnn',.
     .'oNMANKMMMMMMMMMMMNNn'.
   .'ANMMMMMMMXKNNWWWPFFWNNMNn.
  ;NNMMMMMMMMMMNWW'' ,.., 'WMMM,
 ;NMMMMV+##+VNWWW' .+;'':+, 'WMW,
,VNNWP+${c2}######${c1}+WW,  ${c2}+:    ${c1}:+, +MMM,
'${c2}+#############,   +.    ,+' ${c1}+NMMM
${c2}  '*#########*'     '*,,*' ${c1}.+NMMMM.
${c2}     `'*###*'          ,.,;###${c1}+WNM,
${c2}         .,;;,      .;##########${c1}+W
${c2},',.         ';  ,+##############'
 '###+. :,. .,; ,###############'
  '####.. `'' .,###############'
    '#####+++################'
      '*##################*'
         ''*##########*''
              ''''''
EOF
        ;;

        "sunos_small" | "solaris_small")
            set_colors 3 7
            read -rd '' ascii_data <<'EOF'
${c1}       .   .;   .
   .   :;  ::  ;:   .
   .;. ..      .. .;.
..  ..             ..  ..
 .;,                 ,;.
EOF
        ;;

        "SunOS" | "Solaris")
            set_colors 3 7
            read -rd '' ascii_data <<'EOF'
${c1}                 `-     `
          `--    `+-    .:
           .+:  `++:  -/+-     .
    `.::`  -++/``:::`./+/  `.-/.
      `++/-`.`          ` /++:`
  ``   ./:`                .: `..`.-
``./+/:-                     -+++:-
    -/+`                      :.
EOF
        ;;

        "openSUSE Leap"* | "openSUSE_Leap"*)
            set_colors 2 7
            read -rd '' ascii_data <<'EOF'
${c2}                 `-++:`
               ./oooooo/-
            `:oooooooooooo:.
          -+oooooooooooooooo+-`
       ./oooooooooooooooooooooo/-
      :oooooooooooooooooooooooooo:
    `  `-+oooooooooooooooooooo/-   `
 `:oo/-   .:ooooooooooooooo+:`  `-+oo/.
`/oooooo:.   -/oooooooooo/.   ./oooooo/.
  `:+ooooo+-`  `:+oooo+-   `:oooooo+:`
     .:oooooo/.   .::`   -+oooooo/.
        -/oooooo:.    ./oooooo+-
          `:+ooooo+-:+oooooo:`
             ./oooooooooo/.
                -/oooo+:`
                  `:/.
EOF
        ;;

        "t2"*)
            set_colors 7 4
            read -rd '' ascii_data <<'EOF'
${c2}
TTTTTTTTTT
    tt   ${c1}222${c2}
    tt  ${c1}2   2${c2}
    tt     ${c1}2${c2}
    tt    ${c1}2${c2}
    tt  ${c1}22222${c2}
EOF
        ;;

        "openSUSE Tumbleweed"* | "openSUSE_Tumbleweed"*)
            set_colors 2 7
            read -rd '' ascii_data <<'EOF'
${c2}                                     ......
     .,cdxxxoc,.               .:kKMMMNWMMMNk:.
    cKMMN0OOOKWMMXo. ;        ;0MWk:.      .:OMMk.
  ;WMK;.       .lKMMNM,     :NMK,             .OMW;
 cMW;            'WMMMN   ,XMK,                 oMM'
.MMc               ..;l. xMN:                    KM0
'MM.                   'NMO                      oMM
.MM,                 .kMMl                       xMN
 KM0               .kMM0. .dl:,..               .WMd
 .XM0.           ,OMMK,    OMMMK.              .XMK
   oWMO:.    .;xNMMk,       NNNMKl.          .xWMx
     :ONMMNXMMMKx;          .  ,xNMWKkxllox0NMWk,
         .....                    .:dOOXXKOxl,
EOF
        ;;

        "opensuse_small" | "suse_small"*)
            set_colors 2 7
            read -rd '' ascii_data <<'EOF'
${c1}  _______
__|   __ \\
     / .\\ \\
     \\__/ |
   _______|
   \\_______
__________/
EOF
        ;;

        "openSUSE"* | "open SUSE"* | "SUSE"*)
            set_colors 2 7
            read -rd '' ascii_data <<'EOF'
${c2}           .;ldkO0000Okdl;.
       .;d00xl:^''''''^:ok00d;.
     .d00l'                'o00d.
   .d0Kd'${c1}  Okxol:;,.          ${c2}:O0d.
  .OK${c1}KKK0kOKKKKKKKKKKOxo:,      ${c2}lKO.
 ,0K${c1}KKKKKKKKKKKKKKK0P^${c2},,,${c1}^dx:${c2}    ;00,
.OK${c1}KKKKKKKKKKKKKKKk'${c2}.oOPPb.${c1}'0k.${c2}   cKO.
:KK${c1}KKKKKKKKKKKKKKK: ${c2}kKx..dd ${c1}lKd${c2}   'OK:
dKK${c1}KKKKKKKKKOx0KKKd ${c2}^0KKKO' ${c1}kKKc${c2}   dKd
dKK${c1}KKKKKKKKKK;.;oOKx,..${c2}^${c1}..;kKKK0.${c2}  dKd
:KK${c1}KKKKKKKKKK0o;...^cdxxOK0O/^^'  ${c2}.0K:
 kKK${c1}KKKKKKKKKKKKK0x;,,......,;od  ${c2}lKk
 '0K${c1}KKKKKKKKKKKKKKKKKKKK00KKOo^  ${c2}c00'
  'kK${c1}KKOxddxkOO00000Okxoc;''   ${c2}.dKk'
    l0Ko.                    .c00l'
     'l0Kk:.              .;xK0l'
        'lkK0xl:;,,,,;:ldO0kl'
            '^:ldxkkkkxdl:^'
EOF
        ;;
        "parch"* | "Parch"* | "PARCH"*)
            set_colors 4 6
            read -rd '' ascii_data <<'EOF'

   ${c1} ,#/*%*
  ${c1} #. ..,..,*,,
        ${c1} ,/,,...  ,.                  (/   ...
         ${c1} ,/,........   .,.      ./(/%/ .*      #*
         ${c1} .**,.....             ...,%&.           .,
          ${c1} ,%,....                .,                ,
          ${c1} ,&,...                .,,                &. .
          ${c1} (%,...               ..,&                *.
         ${c1} *&*..... &,,,,,,,#&   ..,&/               *.  /
        ${c1} *&*,..... &***%&&**,&  ...,&*              /   /
       ${c1} *&,....    &,**,,,**,#    ..,&/                .
      ${c1} (/,...      &***%%%(,       ..,%(               #
     ${c1} %*...        #,,,%             ..*%        .    *
    ${c1} %,..                              .,%     .     /
   ${c1} %,.                                 ..,,.      .%
  ${c1} /,.                             ${c1} ..#     .%
 ${c1} .,.           ${c2}    @@@@@#        ${c1} ./   ./.
 ${c1} ,..          ${c2}    #&%.%%@         ${c1} .#%&*
${c1} .,..          ${c2}    @//(*(@,        ${c1} ..
 ${c1} ,..        ${c2}    #@      /@@,      ${c1}
 ${c1} ...       ${c2}    &@         @@@     ${c1}
 ${c1} ,,.      ${c2}    (#         .@@#,     ${c1} ,
  ${c1} /,..   ${c2}    *****@%     #****/    ${c1} .
   ${c1} ((*....${c2}    /***%    %***   ${c1} .,.*
    ${c1} /&&&**,.., ${c2}*   **,*,,. ${c1} ...,(&%*
      ${c1} %&&&#*(**,,,,,,,,,,,,,,,*//(&&&&#
        ${c1} /, .,.......     .,,***/(/,,/
          ${c1} ./*/#*,,***,,***///(#%%*.

EOF
        ;;

        "SwagArch"*)
            set_colors 4 7 1
            read -rd '' ascii_data <<'EOF'
${c2}        .;ldkOKXXNNNNXXK0Oxoc,.
   ,lkXMMNK0OkkxkkOKWMMMMMMMMMM;
 'K0xo  ..,;:c:.     `'lKMMMMM0
     .lONMMMMMM'         `lNMk'
${c2}    ;WMMMMMMMMMO.              ${c1}....::...
${c2}    OMMMMMMMMMMMMKl.       ${c1}.,;;;;;ccccccc,
${c2}    `0MMMMMMMMMMMMMM0:         ${c1}.. .ccccccc.
${c2}      'kWMMMMMMMMMMMMMNo.   ${c1}.,:'  .ccccccc.
${c2}        `c0MMMMMMMMMMMMMN,${c1},:c;    :cccccc:
${c2} ckl.      `lXMMMMMMMMMX${c1}occcc:.. ;ccccccc.
${c2}dMMMMXd,     `OMMMMMMWk${c1}ccc;:''` ,ccccccc:
${c2}XMMMMMMMWKkxxOWMMMMMNo${c1}ccc;     .cccccccc.
${c2} `':ldxO0KXXXXXK0Okdo${c1}cccc.     :cccccccc.
                    :ccc:'     `cccccccc:,
                                   ''
EOF
        ;;

        "Tails"*)
            set_colors 5 7
            read -rd '' ascii_data <<'EOF'
${c1}      ``
  ./yhNh
syy/Nshh         `:o/
N:dsNshh  █   `ohNMMd
N-/+Nshh      `yMMMMd
N-yhMshh       yMMMMd
N-s:hshh  █    yMMMMd so//.
N-oyNsyh       yMMMMd d  Mms.
N:hohhhd:.     yMMMMd  syMMM+
Nsyh+-..+y+-   yMMMMd   :mMM+
+hy-      -ss/`yMMMM     `+d+
  :sy/.     ./yNMMMMm      ``
    .+ys- `:+hNMMMMMMy/`
      `hNmmMMMMMMMMMMMMdo.
       dMMMMMMMMMMMMMMMMMNh:
       +hMMMMMMMMMMMMMMMMMmy.
         -oNMMMMMMMMMMmy+.`
           `:yNMMMds/.`
              .//`
EOF
        ;;

        "TorizonCore"*)
            set_colors fg 3 4 8 5
            read -rd '' ascii_data <<'EOF'
${c2}                          `.::-.
                       `-://////:-.
                     `:////////////:.
                `.-.`  `-:///////-.     `
             `.://///:.`  `-::-.     `-://:.`
           .:///////////:.        `-:////////:.`
           `.://///////:-`       .:////////////:`
    `.-/:-`   `.:///:-`    ${c3}`-+o/.${c2}  `.://////-.     `.`
 `.:///////:-`   `.`    ${c3}`-+sssssso/.${c2}  `.--.     `-:///:-`
-/////////////:       ${c3}`+sssssssssssso-${c2}       `-://///////:-`
  .-///////:.`    ``    ${c3}-/sssssssso/.${c2}    `   .:///////////-.
     .-::.`    `-://:-.    ${c3}-/sso/.${c2}    `.:/:-.  `.://///-.
            `-:////////:-.    ${c3}`${c2}    `.:////////-.  `.-.
${c1}o-${c2}          -:///////////:`       .:////////////:`        ${c1}-o${c2}
${c1}hdho-${c2}         `-://///:.`    `..`   `-://////:.`       ${c1}-ohdh${c2}
${c1}/ydddho-${c2}         `--.`    `.:////:.`   `-::.`       ${c1}-ohdddy/${c2}
  ${c1}./ydddho:`${c2}           `.://////////:.          ${c1}`:ohdddy/.${c2}
`    ${c1}`/shddho:`${c2}        `.://////////:.       ${c1}`:ohddds/`${c2}    `
::-`    ${c1}`/shddhs:`${c2}        `.:////:.`      ${c1}`:shddhs/`${c2}    `-::
:///:-`    ${c1}`:shddhs/`${c2}        `..`      ${c1}`/shddhs:`${c2}    `-:///-
 `.:///:-`    ${c1}`:ohddhs/`${c2}            ${c1}`/shddho:`${c2}    `-:///:.`
    `.:///:-.     ${c1}-ohdddy/.${c2}      ${c1}./ydddho-${c2}     .-:///-.`
       `.:///:-.     ${c1}-+hdddy+//+ydddh+-${c2}     .-://:-.
          `.-///:-.     ${c1}-+yddddddy+-${c2}     .-://:-.
              .-://:-.     ${c1}./++/.${c2}     .-///:-.
                 .-:///:.`        `.:///:-`
                    `-:///:.````.:///:-`
                       `-:////////:-`
                          `-::::-`
EOF
        ;;

        "Trisquel"*)
            set_colors 4 6
            read -rd '' ascii_data <<'EOF'
${c1}                         ,o$$$o.
                      ,o$$Y"""Y$$b
    ,o$$$$$$o.       ,$$'   ,   Y$$b
 ,o$$$$$$$$$$$$o.    :$      b   Y$$.
,$$"'      "Y$$$$o.   'b.   ,b  d$$$
$$'  .d$$$$b  '$$$$o   'Y$$$Y  d$$$'
$$'  q'    'b  '$$$$$o._   _.o$$$$'
.$$,_    _,d$  ,$$$$$$$$$$$$${c2}$$$$Y'
${c1} '$$$$aaa$$$' .$$$$$$${c2}$$$$$$$$'
${c1}     """"     ${c2}d$$$$"'
             d$$$'   .d$$b.
             $$$$  .$"   'a$.
             $$$$  $b      $$.
             '$$$. '$b,,.  $$$
              '$$$.       .$$'
               'a$$$o._.o$$a'
                  'a$$$$a'
EOF
        ;;

        "Twister"*)
            set_colors 2 1 4 5 7
            read -rd '' ascii_data <<'EOF'
${c3}.......................${c4}.......${c5}.,:ccllllcc:.${c4}...
${c3}.......................${c5}.,;cldxkO0KXNNNWNNNX0x:
${c3}.................${c5}.,:ldkOOKK0OkkkkkOKWMMMMMMMNo
${c3}.............${c5},;coxO0Oxo::'${c4}.........${c5},oXMMMMMM0'
${c3}.........${c5},:ldkOOkc;'${c3}...${c4}.............${c5};OMMMMW0:${c4}.
${c3}.......${c5};ldkOxol:'${c3}......${c4}............${c5},dNMMX0''${c4}..
${c3}....${c5};:oxkxl:'${c3}..........${c4}..........${c5},lOWWXx:.,'${c4}..
${c3}..${c5},ldxkkd:'${c3}............${c5}.:c${c4}....${c5}':lkNMNOc,cdl'${c4}..
${c3}.${c5};oxxkkkc'${c3}.........${c5}.:clc;'.';lkKNNKk;;ck00l${c4}...
${c5}.lxxxkkkxoooooddxkOOko'..cok0KOd':::o0NXd;'${c4}...
${c3}.${c5}:odxxkkOOOOOOOkdoi'..:ddxdoc:::od0NWW0c'${c4}.....
${c3}...${c5}':;gggggg;::''.......::::x0XWMMMNO.::'${c4}.....
${c3}..............${c5};......,;od0KNWMWNK0O:::do'${c4}.....
${c3}...............${c5}'cclgggggggxdll":::'XKoo,${c4}......
${c3}.................${c5}',,,,,,,::::;ooNWMWOc'${c4}.......
${c3}..................${c5},:loxxxO0KXNNXK0ko:'${c4}........
${c3}..................${c5}';::;oTcoggcoF":::'${c4}.........
${c3}..................${c5}':o,.:::::::::,p'${c4}...........
${c3}..................${c5};'ccdxkOOOdxlf'${c4}.............
${c3}.................${c5},l;;XgggggXP:'${c4}...............
${c3}................${c5};lco;::::::'${c4}..................
${c3}..............${c5}.';ggggol'`${c4}.....................
${c3}.............${c5}':oo:''${c3}...${c4}.......................
EOF
        ;;

        "Ubuntu Cinnamon"* | "Ubuntu-Cinnamon"*)
            set_colors 1 7
            read -rd '' ascii_data <<'EOF'
${c1}            .-/+oooooooo+/-.
        `:+oooooooooooooooooo+:`
      -+oooooooooooooooooooooooo+-
    .ooooooooooooooooooo${c2}:ohNd${c1}oooooo.
   /oooooooooooo${c2}:/+oo++:/ohNd${c1}ooooooo/
  +oooooooooo${c2}:osNdhyyhdNNh+:+${c1}oooooooo+
 /ooooooooo${c2}/dN/${c1}ooooooooo${c2}/sNNo${c1}ooooooooo/
.ooooooooo${c2}oMd:${c1}oooooooooooo${c2}:yMy${c1}ooooooooo.
+ooooo${c2}:+o/Md${c1}oooooo${c2}:sm/${c1}oo/ooo${c2}yMo${c1}oooooooo+
ooo${c2}:sdMdosMo${c1}ooooo${c2}oNMd${c1}//${c2}dMd+${c1}o${c2}:so${c1}ooooooooo
oooo${c2}+ymdosMo${c1}ooo${c2}+mMm${c1}+/${c2}hMMMMMh+hs${c1}ooooooooo
+oooooo${c2}:${c1}:${c2}/Nm:${c1}/${c2}hMNo${c1}:y${c2}MMMMMMMMMM+${c1}oooooooo+
.ooooooooo${c2}/NNMNy${c1}:o${c2}NMMMMMMMMMMo${c1}ooooooooo.
/oooooooooo${c2}:yh:${c1}+m${c2}MMMMMMMMMMd/${c1}ooooooooo/
  +oooooooooo${c2}+${c1}/h${c2}mMMMMMMNds//o${c1}oooooooo+
   /oooooooooooo${c2}+:////:o/ymMd${c1}ooooooo/
    .oooooooooooooooooooo${c2}/sdh${c1}oooooo.
      -+oooooooooooooooooooooooo+-
        `:+oooooooooooooooooo+:`
            .-/+oooooooo+/-.
EOF
        ;;

        "Ubuntu Budgie"* | "Ubuntu-Budgie"*)
            set_colors 4 7 1
            read -rd '' ascii_data <<'EOF'
${c2}           ./oydmMMMMMMmdyo/.
        :smMMMMMMMMMMMhs+:++yhs:
     `omMMMMMMMMMMMN+`        `odo`
    /NMMMMMMMMMMMMN-            `sN/
  `hMMMMmhhmMMMMMMh               sMh`
 .mMmo-     /yMMMMm`              `MMm.
 mN/       yMMMMMMMd-              MMMm
oN-        oMMMMMMMMMms+//+o+:    :MMMMo
m/          +NMMMMMMMMMMMMMMMMm. :NMMMMm
M`           .NMMMMMMMMMMMMMMMNodMMMMMMM
M-            sMMMMMMMMMMMMMMMMMMMMMMMMM
mm`           mMMMMMMMMMNdhhdNMMMMMMMMMm
oMm/        .dMMMMMMMMh:      :dMMMMMMMo
 mMMNyo/:/sdMMMMMMMMM+          sMMMMMm
 .mMMMMMMMMMMMMMMMMMs           `NMMMm.
  `hMMMMMMMMMMM.oo+.            `MMMh`
    /NMMMMMMMMMo                sMN/
     `omMMMMMMMMy.            :dmo`
        :smMMMMMMMh+-`   `.:ohs:
           ./oydmMMMMMMdhyo/.
EOF
        ;;

        "Ubuntu-GNOME"*)
            set_colors 4 5 7 6
            read -rd '' ascii_data <<'EOF'
${c3}          ./o.
        .oooooooo
      .oooo```soooo
    .oooo`     `soooo
   .ooo`   ${c4}.o.${c3}   `\/ooo.
   :ooo   ${c4}:oooo.${c3}   `\/ooo.
    sooo    ${c4}`ooooo${c3}    \/oooo
     \/ooo    ${c4}`soooo${c3}    `ooooo
      `soooo    ${c4}`\/ooo${c3}    `soooo
${c4}./oo    ${c3}`\/ooo    ${c4}`/oooo.${c3}   `/ooo
${c4}`\/ooo.   ${c3}`/oooo.   ${c4}`/oooo.${c3}   ``
${c4}  `\/ooo.    ${c3}/oooo     ${c4}/ooo`
${c4}     `ooooo    ${c3}``    ${c4}.oooo
${c4}       `soooo.     .oooo`
         `\/oooooooooo`
            ``\/oo``
EOF
        ;;

        "Ubuntu Kylin"* | "Ubuntu-Kylin"*)
            set_colors 1 7 3
            read -rd '' ascii_data <<'EOF'
${c1}            .__=liiiiiii=__,
        ._=liiliii|i|i|iiilii=_.
      _=iiiii|ii|i|ii|i|inwwwzii=,
    .=liiii|ii|ii|wwww|i${c2}3QWWWW${c1}ziii=,
   =lii|i|ii|i|${c2}QQQWWWWWm]QWWQD${c1}||iiii=
  =lii|iiivw${c2}Qm${c1}>3${c2}WWWWWQWQQwwQw${c1}cii|i|ii=
 =lii|ii|n${c2}QWWWQ${c1}|)i${c2}|i${c1}%i|]${c2}TQWWWWm${c1}|ii|i|i=
.li|i|i|m${c2}WWWQV${c1}|ii${c2}wmD${c1}|iiii|${c2}TWWWWm${c1}|i|iiii,
=iii${c2}www|$WQWk${c1}|i${c2}aWWWD${c1}|i|i|ii]${c2}QQWQk${c1}|ii|i|=
iii${c2}QWWWQz$WW${c1}|i${c2}jQQWQm${c1}w|ii${c2}wW${c1}k|${c2}TTTTY${c1}i|i|iii
iiI${c2}QWQWWtyQQ${c1}|i|${c2}$WWWWWQWk${c1}||i|i|ii||i|ii|i
<|i|${c2}TTT|mQQWz${c1}|i${c2}3D${c1}]C|${c2}nD$W${c1}|ii${c2}vWWWWk${c1}||ii|i>
-|ii|i|i${c2}WWWQw${c1}|${c2}Tt${c1}|i3${c2}T${c1}|${c2}T${c1}|i|${c2}nQWQWDk${c1}|ii|ii`
 <|i|iii|${c2}VWQWWQ${c1}|i|i|||ii${c2}wmWWQWD${c1}||ii|ii+
  <|ii|i|i]${c2}$W@${c1}tv${c2}QQQWQQQWWTTHT${c1}1|iii|i|>
   <|i|ii|ii||v${c2}QWWWQWWW@vmWWWm${c1}|i|i|i>
    -<|i|ii|ii|i|${c2}TTTTTT${c1}|]${c2}QQWWWC${c1}|ii>`
      -<|i|ii|i|ii|i|i|ii3${c2}TTT${c1}t|i>`
         ~<|ii|ii|iiiii|i|||i>~
            -~~<|ii|i||i>~~`
EOF
        ;;


        "Ubuntu Touch"*)
            set_colors 3 7
            read -rd '' ascii_data <<'EOF'
${c1}
     ###############
   ##               ##
  ##  ${c2}##${c1}         ${c2}##${c1}  ##
  ##  ${c2}##${c1}  ${c2}#${c1}   ${c2}#${c1}  ${c2}##${c1}  ##
  ##       ${c2}###${c1}       ##
   ##               ##
     ###############
EOF
        ;;

        "Ubuntu MATE"* | "Ubuntu-MATE"*)
            set_colors 2 7
            read -rd '' ascii_data <<'EOF'
${c1}            .:/+oossssoo+/:.`
        `:+ssssssssssssssssss+:`
      -+sssssssssssssss${c2}y${c1}ssssssss+-
    .osssssssssssss${c2}yy${c1}ss${c2}mMmh${c1}ssssssso.
   /sssssssss${c2}ydmNNNmmd${c1}s${c2}mMMMMNdy${c1}sssss/
 `+ssssssss${c2}hNNdy${c1}sssssss${c2}mMMMMNdy${c1}ssssss+`
 +sssssss${c2}yNNh${c1}ss${c2}hmNNNNm${c1}s${c2}mMmh${c1}s${c2}ydy${c1}sssssss+
-sssss${c2}y${c1}ss${c2}Nm${c1}ss${c2}hNNh${c1}ssssss${c2}y${c1}s${c2}hh${c1}ss${c2}mMy${c1}sssssss-
+ssss${c2}yMNdy${c1}ss${c2}hMd${c1}ssssssssss${c2}hMd${c1}ss${c2}NN${c1}sssssss+
sssss${c2}yMMMMMmh${c1}sssssssssssss${c2}NM${c1}ss${c2}dMy${c1}sssssss
sssss${c2}yMMMMMmhy${c1}ssssssssssss${c2}NM${c1}ss${c2}dMy${c1}sssssss
+ssss${c2}yMNdy${c1}ss${c2}hMd${c1}ssssssssss${c2}hMd${c1}ss${c2}NN${c1}sssssss+
-sssss${c2}y${c1}ss${c2}Nm${c1}ss${c2}hNNh${c1}ssssssss${c2}dh${c1}ss${c2}mMy${c1}sssssss-
 +sssssss${c2}yNNh${c1}ss${c2}hmNNNNm${c1}s${c2}mNmh${c1}s${c2}ymy${c1}sssssss+
  +ssssssss${c2}hNNdy${c1}sssssss${c2}mMMMMmhy${c1}ssssss+
   /sssssssss${c2}ydmNNNNmd${c1}s${c2}mMMMMNdh${c1}sssss/
    .osssssssssssss${c2}yy${c1}ss${c2}mMmdy${c1}sssssso.
      -+sssssssssssssss${c2}y${c1}ssssssss+-
        `:+ssssssssssssssssss+:`
            .:/+oossssoo+/:.

EOF
        ;;

        "ubuntu_old02")
            set_colors 1 7 3
            read -rd '' ascii_data <<'EOF'
${c1}                         ./+o+-
${c2}                 yyyyy- ${c1}-yyyyyy+
${c2}              ${c2}://+//////${c1}-yyyyyyo
${c3}          .++ ${c2}.:/++++++/-${c1}.+sss/`
${c3}        .:++o:  ${c2}/++++++++/:--:/-
${c3}       o:+o+:++.${c2}`..```.-/oo+++++/
${c3}      .:+o:+o/.${c2}          `+sssoo+/
${c2} .++/+:${c3}+oo+o:`${c2}             /sssooo.
${c2}/+++//+:${c3}`oo+o${c2}               /::--:.
${c2}+/+o+++${c3}`o++o${c1}               ++////.
${c2} .++.o+${c3}++oo+:`${c1}             /dddhhh.
${c3}      .+.o+oo:.${c1}          `oddhhhh+
${c3}       +.++o+o`${c1}`-````.:ohdhhhhh+
${c3}        `:o+++ ${c1}`ohhhhhhhhyo++os:
${c3}          .o:${c1}`.syhhhhhhh/${c3}.oo++o`
${c1}              /osyyyyyyo${c3}++ooo+++/
${c1}                  ````` ${c3}+oo+++o:
${c3}                         `oo++.
EOF
        ;;

        "Ubuntu Studio"* | "Ubuntu-Studio")
            set_colors 6 7
            read -rd '' ascii_data <<'EOF'
${c1}              ..-::::::-.`
         `.:+++++++++++${c2}ooo${c1}++:.`
       ./+++++++++++++${c2}sMMMNdyo${c1}+/.
     .++++++++++++++++${c2}oyhmMMMMms${c1}++.
   `/+++++++++${c2}osyhddddhys${c1}+${c2}osdMMMh${c1}++/`
  `+++++++++${c2}ydMMMMNNNMMMMNds${c1}+${c2}oyyo${c1}++++`
  +++++++++${c2}dMMNhso${c1}++++${c2}oydNMMmo${c1}++++++++`
 :+${c2}odmy${c1}+++${c2}ooysoohmNMMNmyoohMMNs${c1}+++++++:
 ++${c2}dMMm${c1}+${c2}oNMd${c1}++${c2}yMMMmhhmMMNs+yMMNo${c1}+++++++
`++${c2}NMMy${c1}+${c2}hMMd${c1}+${c2}oMMMs${c1}++++${c2}sMMN${c1}++${c2}NMMs${c1}+++++++.
`++${c2}NMMy${c1}+${c2}hMMd${c1}+${c2}oMMMo${c1}++++${c2}sMMN${c1}++${c2}mMMs${c1}+++++++.
 ++${c2}dMMd${c1}+${c2}oNMm${c1}++${c2}yMMNdhhdMMMs${c1}+y${c2}MMNo${c1}+++++++
 :+${c2}odmy${c1}++${c2}oo${c1}+${c2}ss${c1}+${c2}ohNMMMMmho${c1}+${c2}yMMMs${c1}+++++++:
  +++++++++${c2}hMMmhs+ooo+oshNMMms${c1}++++++++
  `++++++++${c2}oymMMMMNmmNMMMMmy+oys${c1}+++++`
   `/+++++++++${c2}oyhdmmmmdhso+sdMMMs${c1}++/
     ./+++++++++++++++${c2}oyhdNMMMms${c1}++.
       ./+++++++++++++${c2}hMMMNdyo${c1}+/.
         `.:+++++++++++${c2}sso${c1}++:.
              ..-::::::-..
EOF
        ;;

        "Ubuntu Sway"* | "Ubuntu-Sway")
            set_colors 6 7
            read -rd '' ascii_data <<'EOF'
${c1}            .-/+oossssoo+\-.
        ´:+ssssssssssssssssss+:`
      -+ssssssssssssssssss${c2}yy${c1}ssss+-
    .ossssssssssssssssss${c2}dMMMNyy${c1}ssso.
   /sssssssssss${c2}hdmmNNmmyNMMMMh${c1}ssssss\
  +sssssssss${c2}hm${c1}ydMMMMMMMNdd${c2}ddy${c1}ssssssss+
 /ssssssss${c2}hN${c1}MM${c2}M${c1}yh${c2}hyyyyhmNM${c1}MM${c2}Nh${c1}ssssssss\
.ssssssss${c2}dM${c1}MM${c2}Nh${c1}ssssssssss${c2}hN${c1}MM${c2}Md${c1}ssssssss.
+sss${c2}yyyyyN${c1}MM${c2}Ny${c1}ssssssssssss${c2}yN${c1}MM${c2}My${c1}sssssss+
ossy${c2}NMMMNy${c1}MM${c2}h${c1}ssssssssssssss${c2}hm${c1}mm${c2}h${c1}ssssssso
ossy${c2}NMMMNy${c1}MM${c2}h${c1}sssssssssssssshmmmh${c1}ssssssso
+sss${c2}yyyyyN${c1}MM${c2}Ny${c1}ssssssssssss${c2}yN${c1}MM${c2}My${c1}sssssss+
.ssssssss${c2}dM${c1}MM${c2}Nh${c1}ssssssssss${c2}hN${c1}MM${c2}Md${c1}ssssssss.
 \ssssssss${c2}hN${c1}MM${c2}M${c1}yh${c2}hyyyyhdNM${c1}M${c2}MNh${c1}ssssssss/
  +sssssssss${c2}dm${c1}ydMMMMMMMMdd${c2}ddy${c1}ssssssss+
   \sssssssssss${c2}hdmNNNNmyNMMMMh${c1}ssssss/
    .ossssssssssssssssss${c2}dMMMNyy${c1}ssso.
      -+sssssssssssssssss${c2}yy${c1}sss+-
        `:+ssssssssssssssssss+:`
            .-\+oossssoo+/-.
EOF
        ;;

        "ubuntu_small")
            set_colors 1
            read -rd '' ascii_data <<'EOF'
${c1}       ..;,; .,;,.
    .,lool: .ooooo,
   ;oo;:    .coool.
 ....         ''' ,l;
:oooo,            'oo.
looooc            :oo'
 '::'             ,oo:
   ,.,       .... co,
    lo:;.   :oooo; .
     ':ooo; cooooc
        '''  ''''
EOF
        ;;

        "Ubuntu_old"* | "i3buntu"*)
            set_colors 1 7 3
            read -rd '' ascii_data <<'EOF'
${c1}            .-/+oossssoo+\-.
        ´:+ssssssssssssssssss+:`
      -+ssssssssssssssssssyyssss+-
    .ossssssssssssssssss${c2}dMMMNy${c1}sssso.
   /sssssssssss${c2}hdmmNNmmyNMMMMh${c1}ssssss\
  +sssssssss${c2}hm${c1}yd${c2}MMMMMMMNddddy${c1}ssssssss+
 /ssssssss${c2}hNMMM${c1}yh${c2}hyyyyhmNMMMNh${c1}ssssssss\
.ssssssss${c2}dMMMNh${c1}ssssssssss${c2}hNMMMd${c1}ssssssss.
+ssss${c2}hhhyNMMNy${c1}ssssssssssss${c2}yNMMMy${c1}sssssss+
oss${c2}yNMMMNyMMh${c1}ssssssssssssss${c2}hmmmh${c1}ssssssso
oss${c2}yNMMMNyMMh${c1}sssssssssssssshmmmh${c1}ssssssso
+ssss${c2}hhhyNMMNy${c1}ssssssssssss${c2}yNMMMy${c1}sssssss+
.ssssssss${c2}dMMMNh${c1}ssssssssss${c2}hNMMMd${c1}ssssssss.
 \ssssssss${c2}hNMMM${c1}yh${c2}hyyyyhdNMMMNh${c1}ssssssss/
  +sssssssss${c2}dm${c1}yd${c2}MMMMMMMMddddy${c1}ssssssss+
   \sssssssssss${c2}hdmNNNNmyNMMMMh${c1}ssssss/
    .ossssssssssssssssss${c2}dMMMNy${c1}sssso.
      -+sssssssssssssssss${c2}yyy${c1}ssss+-
        `:+ssssssssssssssssss+:`
            .-\+oossssoo+/-.
EOF
        ;;

        "Ubuntu"*)
            set_colors 1
            read -rd '' ascii_data <<'EOF'
${c1}                             ....
              .',:clooo:  .:looooo:.
           .;looooooooc  .oooooooooo'
        .;looooool:,''.  :ooooooooooc
       ;looool;.         'oooooooooo,
      ;clool'             .cooooooc.  ,,
         ...                ......  .:oo,
  .;clol:,.                        .loooo'
 :ooooooooo,                        'ooool
'ooooooooooo.                        loooo.
'ooooooooool                         coooo.
 ,loooooooc.                        .loooo.
   .,;;;'.                          ;ooooc
       ...                         ,ooool.
    .cooooc.              ..',,'.  .cooo.
      ;ooooo:.           ;oooooooc.  :l.
       .coooooc,..      coooooooooo.
         .:ooooooolc:. .ooooooooooo'
           .':loooooo;  ,oooooooooc
               ..';::c'  .;loooo:'
                             .
EOF
        ;;

        "Ultramarine Linux"* | "ultramarine"*)
            set_colors 4 7
            read -rd '' ascii_data <<'EOF'
${c1}            .cd0NNNNNNNXOdc.
        .:xKNNNNNNNNNNNNNNNNKd;.
      ,dXNNNNNNNNNNNNNNNNNNNNNNNd,
    'ONNNNNNNNNNNNNNNNNNNNNNNNNNNNO'
  .xNNNNNNNNNNNNNNNNNNNNNNNNNNNNNNNNk.
 .0NNNNNNNNNNNNNNNNNNNNNNNNNNNNNNNNNN0.
.0NNNNNNNNNNNNNNNNNNNNNNNNNNNNNNNNNNNN0.
dNNNNNNNNNNNNWWWWWWWWNNNNNNNNNNNNNNNNNNd
NNNNNNNNNNNNNW${c2}MMMMMMMM${c1}WWNNNNNNNNNNNNNNNN
NNNNNNNNNNNNNNW${c2}MMMMMMMMM${c1}WWNNNNNNNNNNNNNN
NNNNNNNNNNNNNNW${c2}MMMMMMMMMMMM${c1}WNNNNNNNNNNNN
NNNNNNNNNNWWW${c2}MMMMMMMMMMMMMMMM${c1}WWWNNNNNNNX
oNWWWW${c2}MMMMMMMMMMMMMMMMMMMMMMMMMMMM${c1}WWWNNo
 OW${c2}MMMMMMMMMMMMMMMMMMMMMMMMMMMMMMMMMM${c1}WO
 .OW${c2}MMMMMMMMMMMMMMMMMMMMMMMMMMMMMMMM${c1}WO.
   lNW${c2}MMMMMMMMMMMMMMMMMMMMMMMMMMMM${c1}WNl
    .dNW${c2}MMMMMMMMMMMMMMMMMMMMMMMM${c1}WNd.
      .cKW${c2}MMMMMMMMMMMMMMMMMMMM${c1}WKc.
         'oOXWWW${c2}MMMMMMMM${c1}WWWXOl.
             ;lkXNNNNNNXkl'
EOF
        ;;


        "Univalent"*)
            set_colors 6 6
            read -rd '' ascii_data <<'EOF'
${c1}
   UUUUUUU                   UUUUUUU
   UUUUUUU                   UUUUUUU
   UUUUUUU         A         UUUUUUU
   UUUUUUU        A|A        UUUUUUU
   UUUUUUU       A | A       UUUUUUU
   UUUUUUU      A  |  A      UUUUUUU
   UUUUUUU     A|  |  |A     UUUUUUU
   UUUUUUU    A |  |  | A    UUUUUUU
   UUUUUUU    A |  |  | A    UUUUUUU
   UUUUUUU    A |  |  | A    UUUUUUU
   UUUUUUU    A |  |  | A    UUUUUUU
   UUUUUUU    A |  |  | A    UUUUUUU
   UUUUUUU    A |  |  | A    UUUUUUU
    UUUUUUU   A |  |  | A   UUUUUUU
     UUUUUUU  A |  |  | A  UUUUUUU
       UUUUUUUAAAAAAAAAAAUUUUUUU
          UUUUUUUUUUUUUUUUUUU
             UUUUUUUUUUUUU
EOF
        ;;

        "Uos"*)
            set_colors 1 7 3
            read -rd '' ascii_data << 'EOF'
${c1}
                        .......
                    ..............
                ......................
             .............................
  uuuuuu    uuuuuu     ooooooooooo       ssssssssss
  u::::u    u::::u   oo:::::::::::oo   ss::::::::::s
  u::::u    u::::u  o:::::::::::::::oss:::::::::::::s
  u::::u    u::::u  o:::::ooooo:::::os::::::ssss:::::s
  u::::u    u::::u  o::::o     o::::o s:::::s  ssssss
  u::::u    u::::u  o::::o     o::::o   s::::::s
  u::::u    u::::u  o::::o     o::::o      s::::::s
  u:::::uuuu:::::u  o::::o     o::::ossssss   s:::::s
  u:::::::::::::::uuo:::::ooooo:::::os:::::ssss::::::s
  u:::::::::::::::uo:::::::::::::::os::::::::::::::s
  uu::::::::uu:::u oo:::::::::::oo  s:::::::::::ss
      uuuuuuuu  uuuu   ooooooooooo     sssssssssss
            .............................
                .....................
                    .............
                        ......
EOF
        ;;

        "Univention"*)
            set_colors 1 7
            read -rd '' ascii_data <<'EOF'
${c1}         ./osssssssssssssssssssssso+-
       `ohhhhhhhhhhhhhhhhhhhhhhhhhhhhy:
       shhhhhhhhhhhhhhhhhhhhhhhhhhhhhhh-
   `-//${c2}sssss${c1}/hhhhhhhhhhhhhh+${c2}s${c1}.hhhhhhhhh+
 .ohhhy${c2}sssss${c1}.hhhhhhhhhhhhhh.${c2}sss${c1}+hhhhhhh+
.yhhhhy${c2}sssss${c1}.hhhhhhhhhhhhhh.${c2}ssss${c1}:hhhhhh+
+hhhhhy${c2}sssss${c1}.hhhhhhhhhhhhhh.${c2}sssss${c1}yhhhhh+
+hhhhhy${c2}sssss${c1}.hhhhhhhhhhhhhh.${c2}sssss${c1}yhhhhh+
+hhhhhy${c2}sssss${c1}.hhhhhhhhhhhhhh.${c2}sssss${c1}yhhhhh+
+hhhhhy${c2}sssss${c1}.hhhhhhhhhhhhhh.${c2}sssss${c1}yhhhhh+
+hhhhhy${c2}sssss${c1}.hhhhhhhhhhhhhh.${c2}sssss${c1}yhhhhh+
+hhhhhy${c2}sssss${c1}.hhhhhhhhhhhhhh.${c2}sssss${c1}yhhhhh+
+hhhhhy${c2}sssss${c1}.hhhhhhhhhhhhhh.${c2}sssss${c1}yhhhhh+
+hhhhhy${c2}ssssss${c1}+yhhhhhhhhhhy/${c2}ssssss${c1}yhhhhh+
+hhhhhh:${c2}sssssss${c1}:hhhhhhh+${c2}.ssssssss${c1}yhhhhy.
+hhhhhhh+`${c2}ssssssssssssssss${c1}hh${c2}sssss${c1}yhhho`
+hhhhhhhhhs+${c2}ssssssssssss${c1}+hh+${c2}sssss${c1}/:-`
-hhhhhhhhhhhhhhhhhhhhhhhhhhhhhhho
 :yhhhhhhhhhhhhhhhhhhhhhhhhhhhh+`
   -+ossssssssssssssssssssss+:`
EOF
        ;;

        "uwuntu"*)
            set_colors 225 206 52
            read -rd '' ascii_data <<'EOF'
${c1}                                  &&
                               &&&&&&&&
   ,                  *&&&&&&  &&&&&&&&(
    &%%%%&&&&     &&&&&&&&&&&&  ,&&&&&
     %%${c2}%%%%&&${c1}&&&   ,&&&&&&&&&&&&&,   %&&&$&&&%%$%%%.
     &%%%${c2}%&&&&&${c1}&&#   &,       &&&&&&${c2}&&&&&&&%%%${c1}%%
      &%%&&${c2}&&&&${c1}&&&(               &&&${c2}&&&&&&%${c1}%%%
       &&&&&${c2}&&&${c1}&%                  *&&${c2}&&&&&${c1}&&%
    &&&/  &&&&${c3}\${c1}&                    ,${c3}/${c1}*.**
 %&&&&&&&&  &&&${c3}⟩${c1}.,                *.${c3}⟨${c1}
 %&&&&&&&&  &&${c3}/${c1}..      ${c3}/    \${c1}      ..${c3}\${c1}(&&&&&&
   #&&&#%%%%.%%%(      ${c3}\_/\_/${c1}      (%%%.%%%%/
        /%%%%%%%&&*              ,&&&%%%%%%&
           &&&&&&&&           &&&&&&&&&&&
            (&&&&&    &&&&&&&&&&&
            ${c2}%%${c1}  &   &&&&&&&&&&&&  &&&&&&&
           ${c2}%%%${c1}        #&&&&&&#   &&&&&&&&&
 ${c2}%%%%%     %%${c1}                     #&&&&&(
${c2}&%.      %%%${c1}
  ${c2}%%%%%%%
EOF
        ;;

        "UrukOS"*)
            set_colors 12 12 7 12 4
            read -rd '' ascii_data <<'EOF'
${c3}          :${c4}::::::::::::::    ${c5}.
         ${c3}=#${c4}*============.   ${c5}:#:         
        ${c3}=##%${c4}+----------.   ${c5}.###:        
       ${c3}=####.              ${c5}.####:       
      ${c3}=####.                ${c5}.####:      
     ${c3}=###*.   .=${c4}--------.     ${c5}####:     
    ${c3}=####.   .*#+${c4}======-       ${c5}####:    
   ${c3}=###*.   .*###+${c4}====-         ${c5}####:   
  ${c3}=###*.   .*#####+${c4}==-           ${c5}####:  
 ${c3}=###*.   .*#######+${c4}:             ${c5}####: 
 ${c3}=###*.   .*#######+${c4}:             ${c5}####: 
  ${c3}=###*.   .*#####+${c4}==-           ${c5}####:  
   ${c3}=###*.   .*###+${c4}====-         ${c5}####:   
    ${c3}=####.   .*#+${c4}======-       ${c5}####:    
     ${c3}=###*.   .=${c4}--------.    ${c5}.####:     
      ${c3}=####.                ${c5}.####:      
       ${c3}=####.              ${c5}.####:       
        ${c3}=###+${c4}--------------${c5}####:        
         ${c3}=#+${c4}=================-${c5}:         
          ${c3}:${c4}::::::::::::::::::.        
          
EOF
        ;;

        "Venom"*)
            set_colors 8 4
            read -rd '' ascii_data <<'EOF'
${c1}   :::::::          :::::::
   mMMMMMMm        dMMMMMMm
   /MMMMMMMo      +MMMMMMM/
    yMMMMMMN      mMMMMMMy
     NMMMMMMs    oMMMMMMm
     +MMMMMMN:   NMMMMMM+
      hMMMMMMy  sMMMMMMy
      :NMMMMMM::NMMMMMN:
       oMMMMMMyyMMMMMM+
        dMMMMMMMMMMMMh
        /MMMMMMMMMMMN:
         sMMMMMMMMMMo
          mMMMMMMMMd
          +MMMMMMMN:
            ::::::
EOF
        ;;

        "void_small")
            set_colors 2 8
            read -rd '' ascii_data <<'EOF'
${c1}    _______
 _ \\______ -
| \\  ___  \\ |
| | /   \ | |
| | \___/ | |
| \\______ \\_|
 -_______\\
EOF
        ;;

        "Void"*)
            set_colors 8 2 7
            read -rd '' ascii_data <<'EOF'
${c1}                        ..........
                   .::::::::::::::::::..
               ..:::::::::::::::::::::::::.
                '::::::::::::::::::::::::::::.
                  ':::::''      '':::::::::::::.
${c3}         ..         ${c1}'                '':::::::::.
${c3}        .||.                            ${c1}':::::::::
${c3}       .|||||.                            ${c1}'::::::::
${c3}      .|||||||:                             ${c1}::::::::
${c3}      |||||||:          ${c1}.::::::::.           ::::::::
${c2} ######${c3}||||||'   ${c2}##^ v##########v${c1}::. ${c2}#####  #############v
${c2}  ######${c3}||||| ${c2}##^ v####${c1}::::::${c2}####v${c1}::${c2}#####  #####${c1}:::::${c2}#####
${c2}   ######${c3}||${c2}##^   #####${c1}::::::${c2}#####${c1}::${c2}#####  #####${c1}:::::${c2}######
${c2}    ######^${c3}||    ${c2}#####${c1}:::::${c2}####^${c1}::${c2}#####  #####${c1}:::::${c2}#####^
${c2}     ##^${c3}|||||    ${c2}^###########^${c1}:::${c2}#####  ##############^
${c3}      |||||||:          ${c1}'::::::::'          .::::::::
${c3}      '|||||||:                            ${c1}.::::::::'
${c3}       '|||||||:.                           ${c1}'::::::
${c3}        '||||||||:.                           ${c1}':::
${c3}         ':|||||||||.                .          ${c1}'
${c3}           '|||||||||||:...    ...:||||.
${c3}             ':||||||||||||||||||||||||||.
${c3}                ':|||||||||||||||||||||||''
${c3}                   '':||||||||||||||:''
${c3}                          ''''''
EOF
        ;;

        "VNux"*)
            set_colors 11 8 15 1 7
            read -rd '' ascii_data <<'EOF'
${c1}              `
           ^[XOx~.
        ^_nwdbbkp0ti'
        <vJCZw0LQ0Uj>
${c2}          _j>!vC1,,
     ${c4},${c2}   ,CY${c3}O${c2}t${c3}O${c2}1(l;"
`${c4}~-{r(1I${c2} ^${c1}/zmwJuc:${c2}I^
'${c4}?)|${c1}U${c4}/}-${c2} ^${c3}f${c1}OCLLOw${c3}_${c2},;
 ,${c4}i,``. ${c2}",${c3}k%ooW@$d"${c2}I,'
  '    ;^${c3}u$$$$$$$$^<${c2}:^
   ` .>>${c3}($$${c5}$@@@@$$${c3}$nl${c2}[::
    `!}?${c3}B$${c5}%&WMMW&%$${c3}$1}-${c2}}":
    ^?j${c3}Z$${c5}WMMWWWWMMW$${c3}ofc${c2};;`
    <~x&${c3}$${c5}&MWWWWWWWWp${c3}-${c5}l>[<
${c1} 'ljmwn${c2}~tk8${c5}MWWWWM8O${c2}X${c1}r${c2}+]nC${c1}[
!JZqwwdX${c2}:^C8${c5}#MMMM@${c2}X${c1}Odpdpq0<
<wwwwmmpO${c2}1${c3}0@%%%%8${c2}d${c1}nqmwmqqqJl
?QOZmqqqpb${c2}t[run/?!${c1}0pwqqQj-,
 ^:l<{nUUv>      ^x00J("
                   ^"
EOF

        ;;

        "VzLinux"*)
            set_colors 1 7 3
            read -rd '' ascii_data <<'EOF'
${c2}                 ${c1}.::::::::.${c2}
    `/////`      ${c1}:zzzzzzzz${c2}        ://///-
     VVVVVu`         ${c1}-zzz`${c2}       /VVVVV.
     `dVVVVV        ${c1}.zzz`${c2}       :VVVVV:
      `VVVVVo       ${c1}zzz${c2}        -VVVVV/
       .VVVVV\     ${c1}zzz/${c2}       .VVVVV+
        -VVVVV:   ${c1}zzzzzzzzz${c2}  .dVVVVs
         \VVVVV-  ${c1}`````````${c2}  VVVVVV
          +VVVVV.           sVVVVu`
           oVVVVd`         +VVVVd`
            VVVVVV        /VVVVV.
            `uVVVVs      -VVVVV-
             `dVVVV+    .VVVVV/
              .VVVVV\  `dVVVV+
               -VVVVV-`uVVVVo
                :VVVVVVVVVVV
                 \VVVVVVVVu
                  oVVVVVVd`
                   sVVVVV.
                    ----.
EOF
        ;;

        "yiffOS"*)
            set_colors 93 92
            read -rd '' ascii_data <<'EOF'
${c1}            NK
             NxKXW
             WOlcoXW
             0olccloxNW
             XxllllllloxOKNW
             Nklllllllllllodk0XWW
            N0dllllllllllllllodxOKNW
          WKxlllllllllllllllllllooxOKN
        WKdllllllllllllllooooooooooooo
       Nxllllllllllllllloooooooooo${c2}oooo
${c1}     XXNOolllllllllllloooooooooo${c2}oooooo
${c1}   WX0xolllllllllllooooooooooo${c2}oooooooo
${c1} XWN0xolllllllllloooooooo${c2}ooooooooooooo
${c1}   Kkdolllllllooooddddd${c2}doooooooooooddo
${c1}        K00XNW${c2}      WX0xdooooooddddddd
                       WXOxdoooooodddd
                          WXOxdddddddd
                                NX0ddd
                                  WN0d
EOF
        ;;

        "semc"*)
            set_colors 2 8 1
            read -rd '' ascii_data <<'EOF'
${c1}            /\
     ______/  \
    /      |()| ${c2}E M C
${c1}   |   (-- |  |
    \   \  |  |
.----)   | |__|
|_______/ / ${c3}"${c1}  \
              ${c3}"
            "
EOF

        ;;

       "Vanilla"*)
            set_colors 11 15
            read -rd '' ascii_data <<'EOF'
${c1}
                .----:
               .-------.
              :---::----:
             .----::-----.
  .........  :----::-----: ..:::-::::..
.-----------------::------------------:
  ----::-----------::----------::::---:
   -----:::--------::-------:::-------
    :------::::--::...:::::---------:
     .---------::..    ..:---------.
      .::-----::..    .::----::.
        .:------:.......:-------:
       .--------::::::::-:::-------.
      .-------::-----.:-----::------.
     -----::------:   :------::-----
    :--::--------:     .-------::---:
   :----------::         .:----------

EOF
        ;;


        "Obarun"*)
            set_colors 6 6 7 1
            read -rd '' ascii_data <<'EOF'
${c1}                    ,;::::;
                ;cooolc;,
             ,coool;
           ,loool,
          loooo;
        :ooool
       cooooc            ,:ccc;
      looooc           :oooooool
     cooooo          ;oooooooooo,
    :ooooo;         :ooooooooooo
    oooooo          oooooooooooc
   :oooooo         :ooooooooool
   loooooo         ;oooooooool
   looooooc        .coooooooc
   cooooooo:           ,;co;
   ,ooooooool;       ,:loc
    cooooooooooooloooooc
     ;ooooooooooooool;
       ;looooooolc;
EOF
        ;;

        *"wii-linux-ngx"*|*"whiite-linux"*|\
        *"gc-linux"*)
            set_colors 6 7
            read -rd '' ascii_data <<'EOF'
${c1}'''''''            `~;:`            -''''''   ~kQ@@g\      ,EQ@@g/
h@@@@@@'          o@@@@@9`         `@@@@@@D  `@@@@@@@=     @@@@@@@?
'@@@@@@X         o@@@@@@@D         v@@@@@@:   R@@@@@@,     D@@@@@@_
 t@@@@@@'       _@@@@@@@@@;       `Q@@@@@U     ;fmo/-       ;fmo/-
 `Q@@@@@m       d@@@@@@@@@N       7@@@@@@'
  L@@@@@@'     :@@@@@&@@@@@|     `Q@@@@@Z     :]]]]]v      :]]]]]v
   Q@@@@@X     R@@@@Q`g@@@@Q     f@@@@@Q-     z@@@@@Q      v@@@@@Q
   r@@@@@@~   ;@@@@@/ ;@@@@@L   `@@@@@@/      z@@@@@Q      v@@@@@Q
    d@@@@@q   M@@@@#   H@@@@Q   ]@@@@@Q       z@@@@@Q      v@@@@@Q
    ,@@@@@@, >@@@@@;   _@@@@@c `@@@@@@>       z@@@@@Q      v@@@@@Q
     X@@@@@U Q@@@@R     Z@@@@Q`{@@@@@N        z@@@@@Q      v@@@@@Q
     .@@@@@@S@@@@@:     -@@@@@e@@@@@@:        z@@@@@Q      v@@@@@Q
      {@@@@@@@@@@U       t@@@@@@@@@@e         z@@@@@Q      v@@@@@Q
      `Q@@@@@@@@@'       `Q@@@@@@@@@-         z@@@@@Q      v@@@@@Q
       :@@@@@@@@|         ;@@@@@@@@=          z@@@@@Q      v@@@@@Q
        '2#@@Q6:           ,eQ@@QZ~           /QQQQQg      \QQQQQN
EOF
        ;;

        *"[Windows 11]"*|*"on Windows 11"*|\
        "Windows 11"* |"windows11")
            set_colors 4 6
            read -rd '' ascii_data <<'EOF'
${c1}
################  ################
################  ################
################  ################
################  ################
################  ################
################  ################
################  ################

################  ################
################  ################
################  ################
################  ################
################  ################
################  ################
################  ################
EOF
        ;;

        *"[Windows 10]"*|*"on Windows 10"*|"Windows 8"*|\
        "Windows 10"* |"windows10"|"windows8")
            set_colors 6 7
            read -rd '' ascii_data <<'EOF'
${c1}                                ..,
                    ....,,:;+ccllll
      ...,,+:;  cllllllllllllllllll
,cclllllllllll  lllllllllllllllllll
llllllllllllll  lllllllllllllllllll
llllllllllllll  lllllllllllllllllll
llllllllllllll  lllllllllllllllllll
llllllllllllll  lllllllllllllllllll
llllllllllllll  lllllllllllllllllll

llllllllllllll  lllllllllllllllllll
llllllllllllll  lllllllllllllllllll
llllllllllllll  lllllllllllllllllll
llllllllllllll  lllllllllllllllllll
llllllllllllll  lllllllllllllllllll
`'ccllllllllll  lllllllllllllllllll
       `' \\*::  :ccllllllllllllllll
                       ````''*::cll
                                 ``
EOF
        ;;

        "Windows"*)
            set_colors 1 2 4 3
            read -rd '' ascii_data <<'EOF'
${c1}        ,.=:!!t3Z3z.,
       :tt:::tt333EE3
${c1}       Et:::ztt33EEEL${c2} @Ee.,      ..,
${c1}      ;tt:::tt333EE7${c2} ;EEEEEEttttt33#
${c1}     :Et:::zt333EEQ.${c2} $EEEEEttttt33QL
${c1}     it::::tt333EEF${c2} @EEEEEEttttt33F
${c1}    ;3=*^```"*4EEV${c2} :EEEEEEttttt33@.
${c3}    ,.=::::!t=., ${c1}`${c2} @EEEEEEtttz33QF
${c3}   ;::::::::zt33)${c2}   "4EEEtttji3P*
${c3}  :t::::::::tt33.${c4}:Z3z..${c2}  ``${c4} ,..g.
${c3}  i::::::::zt33F${c4} AEEEtttt::::ztF
${c3} ;:::::::::t33V${c4} ;EEEttttt::::t3
${c3} E::::::::zt33L${c4} @EEEtttt::::z3F
${c3}{3=*^```"*4E3)${c4} ;EEEtttt:::::tZ`
${c3}             `${c4} :EEEEtttt::::z7
                 "VEzjt:;;z>*`
EOF
        ;;

        "Xubuntu"*)
            set_colors 4 7 1
            read -rd '' ascii_data <<'EOF'
${c1}           `.:/ossyyyysso/:.
        `.yyyyyyyyyyyyyyyyyyyy.`
      `yyyyyyyyyyyyyyyyyyyyyyyyyy`
    `yyyyyyyyyyyyyyyyyyyy${c2}::${c1}yyyyyyyy`
   .yyyyyyyyyyy${c2}/+:${c1}yyyyyyy${c2}ds${c1}yyy${c2}+y${c1}yyyy.
  yyyyyyy${c2}:o/${c1}yy${c2}dMMM+${c1}yyyyy${c2}/M+${c1}y${c2}:hM+${c1}yyyyyy
 yyyyyyy${c2}+MMMy${c1}y${c2}mMMMh${c1}yyyyy${c2}yM::mM+${c1}yyyyyyyy
`yyyyyyy${c2}+MMMMysMMMd${c1}yyyyy${c2}dh:mN+${c1}yyyyyyyyy`
yyyyyyyy${c2}:NMMMMmMMMMmmdhyy+/y:${c1}yyyyyyyyyyy
yyyyyyyy${c2}+MMMMMMMMMMMMMMMMMMNho:${c1}yyyyyyyyy
yyyyyyyy${c2}mMMMMMMMMMMMMMMMMMMMMMMy${c1}yyyyyyyy
yyyyyyy${c2}+MMMMMMMMMMMMMMMMMMMMMMMM/${c1}yyyyyyy
`yyyyyy${c2}sMMMMMMMMMMMMMMMMMMMMMMmo${c1}yyyyyyy`
 yyyyyy${c2}oMMMMMMMMMMMMMMMMMMMmy+${c1}yyyyyyyyy
  yyyyy${c2}:mMMMMMMMMMMMMMMNho/${c1}yyyyyyyyyyy
   .yyyy${c2}:yNMMMMMMMNdyo:${c1}yyyyyyyyyyyyy.
    `yyyyyy${c2}:/++/::${c1}yyyyyyyyyyyyyyyyy`
      `yyyyyyyyyyyyyyyyyyyyyyyyyy`
        `.yyyyyyyyyyyyyyyyyyyy.`
           `.:/oosyyyysso/:.`
EOF
        ;;

        "Soda"*)
            set_colors 1 7
            read -rd '' ascii_data <<'EOF'
${c2}                 @&&&&${c1}        *'*,
               ${c2}@@@@@@@&&&${c1}  **     '*,
              ${c2}@@@@@@@@@@@&&&&
            @&@@@@@@@@@@@@@@@&&&
           ${c1}******${c2}@@@@@@@@@@@@@@@&&&&
         ${c1}************${c2}@@@@@@@@@@@@@@
       ${c1}*****************${c2}@@@@@@@@@
      ${c1}**********************${c2}@@@
    @@@@@${c1}********************
   ${c2}@@@@@@@@@${c1}***************
 ${c2}@@@@@@@@@@@@@@@${c1}*********
 ${c2}@@@@@@@@@@@@@@@@@@${c1}****
    ${c2}@@@@@@@@@@@@@@@@@@
        @@@@@@@@@@@@
           @@@@@@@
EOF
        ;;

        "KrassOS"* | "Krass"*)
            set_colors 4 7
            read -rd '' ascii_data <<'EOF'
${c1}                  ${c2}**@@@@@@@@@@@*
             ${c2},@@@@%${c1}(((((((((((((${c2}%@@@@,
          ${c2}#@@&${c1}(((((((((((((((((((((((${c2}&@@%
        ${c2}@@&${c1}(((((((((((((((((((((((((((((${c2}@@@
      ${c2}@@&${c1}(((((((((((((((((((((((((((((((((${c2}&@@
    ${c2}.@@${c1}(((((((((((((((((((((((((((((((((((((${c2}@@.
    ${c2}@@${c1}(((((((((((((((((((((((((((((((((((((((${c2}@@
   ${c2}@@#${c1}(((((((((((((((((((((((((((((${c2}%@@@@@@@#${c1}(#${c2}@@
  ${c2}.@@${c1}((((((((((((((((${c2}#%@@@@@@@@@&%#${c1}((((${c2}%@&${c1}((((${c2}@@.
  ${c2}.@@${c1}(((((((/(${c2}&@@@@@@%${c1}(/((((((((((((((${c2}@@/${c1}(((((${c2}@@.
  ${c2}.@@${c1}(///////////////////////////////${c2}@${c1}(///////${c2}@@
   ${c2}%@#${c1}/////////////////////////////(${c2}#${c1}////////${c2}%@%
   ${c2} @@${c1}(///////////////////////////${c2}%${c1}/////////(${c2}@@
     ${c2}@@#${c1}***********************************${c2}%@@
      ${c2}*@@${c1}********************************${c2}/@@/
        ${c2},@@#${c1}***************************${c2}%@@*
           ${c2}@@@&${c1}********************${c2}/@@@@
               ${c2}&@@@@&${c1}(//***//(${c2}&@@@@&
${c1}                  ${c2}**@@@@@@@@@@@*
EOF
        ;;

        "IRIX"*)
            set_colors 4 7
            read -rd '' ascii_data <<'EOF'
${c1}           ./ohmNd/  +dNmho/-
     `:+ydNMMMMMMMM.-MMMMMMMMMdyo:.
   `hMMMMMMNhs/sMMM-:MMM+/shNMMMMMMh`
   -NMMMMMmo-` /MMM-/MMM- `-omMMMMMN.
 `.`-+hNMMMMMNhyMMM-/MMMshmMMMMMmy+...`
+mMNds:-:sdNMMMMMMMyyMMMMMMMNdo:.:sdMMm+
dMMMMMMmy+.-/ymNMMMMMMMMNmy/-.+hmMMMMMMd
oMMMMmMMMMNds:.+MMMmmMMN/.-odNMMMMmMMMM+
.MMMM-/ymMMMMMmNMMy..hMMNmMMMMMmy/-MMMM.
 hMMM/ `/dMMMMMMMN////NMMMMMMMd/. /MMMh
 /MMMdhmMMMmyyMMMMMMMMMMMMhymMMMmhdMMM:
 `mMMMMNho//sdMMMMM//NMMMMms//ohNMMMMd
  `/so/:+ymMMMNMMMM` mMMMMMMMmh+::+o/`
     `yNMMNho-yMMMM` NMMMm.+hNMMNh`
     -MMMMd:  oMMMM. NMMMh  :hMMMM-
      -yNMMMmooMMMM- NMMMyomMMMNy-
        .omMMMMMMMM-`NMMMMMMMmo.
          `:hMMMMMM. NMMMMMh/`
             .odNm+  /dNms.
EOF
        ;;

        "Zorin"*)
            set_colors 4 6
            read -rd '' ascii_data <<'EOF'
${c1}        `osssssssssssssssssssso`
       .osssssssssssssssssssssso.
      .+oooooooooooooooooooooooo+.


  `::::::::::::::::::::::.         .:`
 `+ssssssssssssssssss+:.`     `.:+ssso`
.ossssssssssssssso/.       `-+ossssssso.
ssssssssssssso/-`      `-/osssssssssssss
.ossssssso/-`      .-/ossssssssssssssso.
 `+sss+:.      `.:+ssssssssssssssssss+`
  `:.         .::::::::::::::::::::::`


      .+oooooooooooooooooooooooo+.
       -osssssssssssssssssssssso-
        `osssssssssssssssssssso`
EOF
        ;;

        *)
            case $kernel_name in
                *"BSD")
                    set_colors 1 7 4 3 6
                    read -rd '' ascii_data <<'EOF'
${c1}             ,        ,
            /(        )`
            \ \___   / |
            /- _  `-/  '
           (${c2}/\/ \ ${c1}\   /\
           ${c2}/ /   | `    ${c1}\
           ${c3}O O   ${c2}) ${c1}/    |
           ${c2}`-^--'${c1}`<     '
          (_.)  _  )   /
           `.___/`    /
             `-----' /
${c4}<----.     __ / __   \
${c4}<----|====${c1}O)))${c4}==${c1}) \) /${c4}====|
<----'    ${c1}`--' `.__,' \
             |        |
              \       /       /\
         ${c5}______${c1}( (_  / \______/
       ${c5},'  ,-----'   |
       `--{__________)
EOF
                ;;

                "Darwin")
                    set_colors 2 3 1 1 5 4
                    read -rd '' ascii_data <<'EOF'
${c1}                    c.'
                 ,xNMM.
               .OMMMMo
               lMMM"
     .;loddo:.  .olloddol;.
   cKMMMMMMMMMMNWMMMMMMMMMM0:
${c2} .KMMMMMMMMMMMMMMMMMMMMMMMWd.
 XMMMMMMMMMMMMMMMMMMMMMMMX.
${c3};MMMMMMMMMMMMMMMMMMMMMMMM:
:MMMMMMMMMMMMMMMMMMMMMMMM:
${c4}.MMMMMMMMMMMMMMMMMMMMMMMMX.
 kMMMMMMMMMMMMMMMMMMMMMMMMWd.
 ${c5}'XMMMMMMMMMMMMMMMMMMMMMMMMMMk
  'XMMMMMMMMMMMMMMMMMMMMMMMMK.
    ${c6}kMMMMMMMMMMMMMMMMMMMMMMd
     ;KMMMMMMMWXXWMMMMMMMk.
       "cooc*"    "*coo'"
EOF
                ;;

                "GNU"*)
                    set_colors fg 7
                    read -rd '' ascii_data <<'EOF'
${c1}    _-`````-,           ,- '- .
  .'   .- - |          | - -.  `.
 /.'  /                     `.   \
:/   :      _...   ..._      ``   :
::   :     /._ .`:'_.._\.    ||   :
::    `._ ./  ,`  :    \ . _.''   .
`:.      /   |  -.  \-. \\_      /
  \:._ _/  .'   .@)  \@) ` `\ ,.'
     _/,--'       .- .\,-.`--`.
       ,'/''     (( \ `  )
        /'/'  \    `-'  (
         '/''  `._,-----'
          ''/'    .,---'
           ''/'      ;:
             ''/''  ''/
               ''/''/''
                 '/'/'
                  `;
EOF
                ;;


                "Linux")
                    set_colors fg 8 3
                    read -rd '' ascii_data <<'EOF'
${c2}        #####
${c2}       #######
${c2}       ##${c1}O${c2}#${c1}O${c2}##
${c2}       #${c3}#####${c2}#
${c2}     ##${c1}##${c3}###${c1}##${c2}##
${c2}    #${c1}##########${c2}##
${c2}   #${c1}############${c2}##
${c2}   #${c1}############${c2}###
${c3}  ##${c2}#${c1}###########${c2}##${c3}#
${c3}######${c2}#${c1}#######${c2}#${c3}######
${c3}#######${c2}#${c1}#####${c2}#${c3}#######
${c3}  #####${c2}#######${c3}#####
EOF
                ;;

                "Profelis SambaBOX"* | "SambaBOX"*)
                    set_colors 3 6
                    read -rd '' ascii_data <<'EOF'
${c1}
                    #
               *////#####
           /////////#########(
      .((((((/////    ,####(#(((((
  /#######(((*             (#(((((((((.
//((#(#(#,        ((##(        ,((((((//
//////        #(##########(       //////
//////    ((#(#(#(#(##########(/////////
/////(    (((((((#########(##((((((/////
/(((#(                             ((((/
####(#                             ((###
#########(((/////////(((((((((,    (#(#(
########(   /////////(((((((*      #####
####///,        *////(((         (((((((
.///////////                .//(((((((((
     ///////////,       *(/////((((*
         ,/(((((((((##########/.
             .((((((#######
                  ((##*
EOF
                ;;

                "SunOS")
                    set_colors 3 7
                    read -rd '' ascii_data <<'EOF'
${c1}                 `-     `
          `--    `+-    .:
           .+:  `++:  -/+-     .
    `.::`  -++/``:::`./+/  `.-/.
      `++/-`.`          ` /++:`
  ``   ./:`                .: `..`.-
``./+/:-                     -+++:-
    -/+`                      :.
EOF
                ;;
            esac
        ;;
    esac

    # Overwrite distro colors if '$ascii_colors' doesn't
    # equal 'distro'.
    [[ ${ascii_colors[0]} != distro ]] && {
        color_text=off
        set_colors "${ascii_colors[@]}"
    }
}

main() {
    cache_uname
    get_os
    get_cache_dir

    # Load default config.
    eval "$config"

    get_args "$@"
    [[ $verbose != on ]] && exec 2>/dev/null
    get_simple "$@"
    get_distro
    get_bold
    get_distro_ascii

    # check if the output is a interactive terminal
    [[ $stdout == auto ]] && {
        [[ -t 1 ]] && stdout=off || stdout=on
    }

    [[ $stdout == on ]] && stdout

    # Minix doesn't support these sequences.
    [[ $TERM != minix && $stdout != on ]] && {
        # If the script exits for any reason, unhide the cursor.
        trap 'printf "\e[?25h\e[?7h"' EXIT

        # Hide the cursor and disable line wrap.
        printf '\e[?25l\e[?7l'
    }

    image_backend
    old_functions
    print_info
    dynamic_prompt

    # w3m-img: Draw the image a second time to fix
    # rendering issues in specific terminal emulators.
    [[ $image_backend == *w3m* ]] && display_image
    [[ $image_backend == *ueberzug* ]] && display_image

    # Add neofetch info to verbose output.
    err "Neofetch command: $0 $*"
    err "Neofetch version: $version"

    [[ $verbose == on ]] && printf '%b\033[m' "$err" >&2

    # If `--loop` was used, constantly redraw the image.
    while [[ $image_loop == on && $image_backend == w3m ]]; do
        display_image
        sleep 1
    done

    return 0
}

get_ascii_distro_name() {
    get_distro
    echo "$ascii_distro"
}

get_print_ascii() {
    cache_uname
    get_os
    get_distro
    get_bold
    get_distro_ascii
    echo "$ascii_data"
}

main "$@"<|MERGE_RESOLUTION|>--- conflicted
+++ resolved
@@ -4046,11 +4046,8 @@
             ;;
 
             "gnome-terminal-") term="gnome-terminal" ;;
-<<<<<<< HEAD
+            "kgx")             term="gnome-console" ;;
             "cutefish-termin") term="cutefish-terminal" ;;
-=======
-            "kgx")             term="gnome-console" ;;
->>>>>>> 2f84ef01
             "urxvtd")          term="urxvt" ;;
             *"nvim")           term="Neovim Terminal" ;;
             *"NeoVimServer"*)  term="VimR Terminal" ;;
