--- conflicted
+++ resolved
@@ -1805,12 +1805,9 @@
             has swupd      && tot swupd bundle-list --quiet
             has pisi       && tot pisi li
             has pacstall   && tot pacstall -L
-<<<<<<< HEAD
             has bulge      && tot bulge list
             has pm         && tot pm list packages
-=======
-	    has squirrel   && tot cat /var/squirrel/repos/local/INDEX
->>>>>>> 042ec7a3
+	        has squirrel   && tot cat /var/squirrel/repos/local/INDEX
 
             # Using the dnf package cache is much faster than rpm.
             if has dnf && type -p sqlite3 >/dev/null && [[ -f /var/cache/dnf/packages.db ]]; then
