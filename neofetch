--- conflicted
+++ resolved
@@ -28,11 +28,7 @@
 # OUT OF OR IN CONNECTION WITH THE SOFTWARE OR THE USE OR OTHER DEALINGS IN THE
 # SOFTWARE.
 
-<<<<<<< HEAD
 version=7.3.8
-=======
-version=7.1.1
->>>>>>> 088e0d48
 
 # Fallback to a value of '5' for shells which support bash
 # but do not set the 'BASH_' shell variables (osh).
@@ -1086,7 +1082,6 @@
                     *) distro="OS Elbrus $(< /etc/mcst_version)"
                 esac
 
-<<<<<<< HEAD
             elif [[ -f /etc/NIXOS ]]; then
                 case $distro_shorthand in
                     on) distro="NixOS $(nixos-version | awk '{print substr($1,0,5),$2}')" ;;
@@ -1104,7 +1099,8 @@
                 case $distro_shorthand in
                     on|tiny) distro="LindowsOS" ;;
                     *) distro="$(awk '/Version/ {print $2,$3}' /etc/lindowsos-version)"
-=======
+                esac
+        
             elif [[ -f /etc/astra_version ]]; then
                 distro="Astra Linux"
                 distro_version="$(cat /etc/astra_version \
@@ -1117,7 +1113,6 @@
                 case $distro_shorthand in
                     on|tiny) distro=${distro} ;;
                     *) distro="${distro} ${distro_version} ${distro_codename}"
->>>>>>> 088e0d48
                 esac
 
             elif type -p pveversion >/dev/null; then
@@ -1358,14 +1353,9 @@
                 10.14*) codename="macOS Mojave" ;;
                 10.15*) codename="macOS Catalina" ;;
                 10.16*) codename="macOS Big Sur" ;;
-<<<<<<< HEAD
                 11.*)  codename="macOS Big Sur" ;;
                 12.*)  codename="macOS Monterey" ;;
                 13.*)  codename="macOS Ventura" ;;
-=======
-                11.*)   codename="macOS Big Sur" ;;
-                12.*)   codename="macOS Monterey" ;;
->>>>>>> 088e0d48
                 *)      codename=macOS ;;
             esac
 
@@ -1470,24 +1460,6 @@
             if [[ -d /android/system/ || -d /system/app/ ]]; then
                 model="$(getprop ro.product.brand) $(getprop ro.product.model)"
 
-<<<<<<< HEAD
-=======
-            elif [[ -f /sys/devices/virtual/dmi/id/product_name &&
-                    -f /sys/devices/virtual/dmi/id/board_vendor ]]; then
-                product_name=$(< /sys/devices/virtual/dmi/id/product_name)
-                board_vendor=$(< /sys/devices/virtual/dmi/id/board_vendor)
-                if [[ $product_name == *"$board_vendor"* ]]; then
-                   model=$product_name
-                else
-                   model="$board_vendor $product_name"
-                fi
-
-            elif [[ -f /sys/devices/virtual/dmi/id/board_vendor ||
-                    -f /sys/devices/virtual/dmi/id/board_name ]]; then
-                model=$(< /sys/devices/virtual/dmi/id/board_vendor)
-                model+=" $(< /sys/devices/virtual/dmi/id/board_name)"
-
->>>>>>> 088e0d48
             elif [[ -f /sys/devices/virtual/dmi/id/product_name ||
                     -f /sys/devices/virtual/dmi/id/product_version ]]; then
                 model=$(< /sys/devices/virtual/dmi/id/product_name)
@@ -2677,12 +2649,13 @@
             wm_theme=${wm_theme%.*}
         ;;
 
-<<<<<<< HEAD
         LeftWM*)
             if command -v leftwm-theme &> /dev/null
             then
                 wm_theme=$(leftwm-theme status | grep "Your current theme" | sed -e 's/Your current theme is //g' -e 's/\,.*$//g')
-=======
+            fi
+        ;;
+        
         fly-wm)
             fly_config_file
             if grep -q 'DecorTheme' "${fly_config_file}" 2>/dev/null; then
@@ -2690,7 +2663,6 @@
             fi
             if [ -z "$wm_theme" ] || [ "$wm_theme" = "Not Found" ]; then
                 wm_theme=Default
->>>>>>> 088e0d48
             fi
         ;;
     esac
@@ -3930,7 +3902,6 @@
                 type -p xfconf-query >/dev/null && \
                     gtk2_theme="$(xfconf-query -c xsettings -p "$xfconf")"
             ;;
-<<<<<<< HEAD
 
             "Trinity")
                 tde_config_dir
@@ -3957,7 +3928,6 @@
                 shopt -u nullglob
             ;;
 
-=======
             "Fly")
                 fly_config_file
                 if [[ $fly == "ColorScheme" ]]; then
@@ -3980,7 +3950,6 @@
                 fi
                 fly_theme+=" [$de], "
             ;;
->>>>>>> 088e0d48
         esac
 
         # Check for general GTK2 Theme.
@@ -4110,12 +4079,12 @@
         }
         theme=''
         local cur_theme=''
+        append_theme "$fly_theme" 'Fly'
         append_theme "$qt_theme" 'Qt'
         append_theme "$gtk2_theme" 'GTK2'
         append_theme "$gtk3_theme" 'GTK3'
 
         # Final string.
-<<<<<<< HEAD
         if [[ -n "$theme" ]]; then
           theme+=']'
           theme="${theme#'], '}"
@@ -4126,18 +4095,6 @@
         # Make the output shorter by removing "[GTKX]" from the string.
         if [[ "$gtk_shorthand" == "on" ]]; then
             theme="${theme// '['*']'}"
-=======
-        theme="${fly_theme}${kde_theme}${gtk2_theme}${gtk3_theme}"
-        theme="${theme%, }"
-
-        # Make the output shorter by removing "[GTKX]" from the string.
-        if [[ "$gtk_shorthand" == "on" ]]; then
-            theme="${theme// '[GTK'[0-9]']'}"
-            theme="${theme/ '[GTK2/3]'}"
-            theme="${theme/ '[KDE]'}"
-            theme="${theme/ '[Plasma]'}"
-            theme="${theme/ '[Fly]'}"
->>>>>>> 088e0d48
         fi
     fi
 }
@@ -4147,15 +4104,10 @@
     gsettings="gtk-theme"
     gconf="gtk_theme"
     xfconf="/Net/ThemeName"
-<<<<<<< HEAD
     kde="widgetStyle"
     lxqt="style"
     qt5ct="style=" # There is a property called 'stylesheets'.
-
-=======
-    kde="Name"
     fly="ColorScheme"
->>>>>>> 088e0d48
 
     get_style
 }
@@ -4166,13 +4118,9 @@
     gconf="icon_theme"
     xfconf="/Net/IconThemeName"
     kde="Theme"
-<<<<<<< HEAD
     lxqt="icon_theme"
     qt5ct="icon_theme"
-
-=======
     fly="IconTheme"
->>>>>>> 088e0d48
 
     get_style
     icons="$theme"
@@ -4184,12 +4132,9 @@
     gconf="font_theme"
     xfconf="/Gtk/FontName"
     kde="font"
-<<<<<<< HEAD
     lxqt="font"
     qt5ct="general"
-=======
     fly="DefaultFont"
->>>>>>> 088e0d48
 
     get_style
     font="$theme"
@@ -5897,7 +5842,6 @@
     kde_config_dir="${kde_config_dir/$'/:'*}"
 }
 
-<<<<<<< HEAD
 tde_config_dir() {
     if [[ "$tde_config_dir" ]]; then
         return
@@ -5911,11 +5855,11 @@
     fi
 
     tde_config_dir="${tde_config_dir/$'/:'*}"
-=======
+}
+
 fly_config_file() {
     # Return main path the fly config file
     fly_config_file=${HOME}/.fly/theme/current.themerc
->>>>>>> 088e0d48
 }
 
 term_padding() {
