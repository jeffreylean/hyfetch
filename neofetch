#!/usr/bin/env bash
# vim: noai:ts=4:sw=4:expandtab
# shellcheck source=/dev/null
# shellcheck disable=2009 disable=2153
#
# Neofetch: A command-line system information tool written in bash 3.2+.
# https://github.com/dylanaraps/neofetch
#
# The MIT License (MIT)
#
# Copyright (c) 2015-2021 Dylan Araps
#
# Permission is hereby granted, free of charge, to any person obtaining a copy
# of this software and associated documentation files (the "Software"), to deal
# in the Software without restriction, including without limitation the rights
# to use, copy, modify, merge, publish, distribute, sublicense, and/or sell
# copies of the Software, and to permit persons to whom the Software is
# furnished to do so, subject to the following conditions:
#
# The above copyright notice and this permission notice shall be included in all
# copies or substantial portions of the Software.
#
# THE SOFTWARE IS PROVIDED "AS IS", WITHOUT WARRANTY OF ANY KIND, EXPRESS OR
# IMPLIED, INCLUDING BUT NOT LIMITED TO THE WARRANTIES OF MERCHANTABILITY,
# FITNESS FOR A PARTICULAR PURPOSE AND NONINFRINGEMENT. IN NO EVENT SHALL THE
# AUTHORS OR COPYRIGHT HOLDERS BE LIABLE FOR ANY CLAIM, DAMAGES OR OTHER
# LIABILITY, WHETHER IN AN ACTION OF CONTRACT, TORT OR OTHERWISE, ARISING FROM,
# OUT OF OR IN CONNECTION WITH THE SOFTWARE OR THE USE OR OTHER DEALINGS IN THE
# SOFTWARE.

version=7.2.0

# Fallback to a value of '5' for shells which support bash
# but do not set the 'BASH_' shell variables (osh).
bash_version=${BASH_VERSINFO[0]:-5}
shopt -s eval_unsafe_arith &>/dev/null

sys_locale=${LANG:-C}
XDG_CONFIG_HOME=${XDG_CONFIG_HOME:-${HOME}/.config}
PATH=$PATH:/usr/xpg4/bin:/usr/sbin:/sbin:/usr/etc:/usr/libexec
reset='\e[0m'
shopt -s nocasematch extglob

# Speed up script by not using unicode.
LC_ALL=C
LANG=C

# Fix issues with gsettings.
[[ -z $GIO_EXTRA_MODULES ]] && export GIO_EXTRA_MODULES=/usr/lib/x86_64-linux-gnu/gio/modules/

# Neofetch default config.
read -rd '' config <<'EOF'
# See this wiki page for more info:
# https://github.com/dylanaraps/neofetch/wiki/Customizing-Info
print_info() {
    info title
    info underline

    info "OS" distro
    info "Host" model
    info "Kernel" kernel
    info "Uptime" uptime
    info "Packages" packages
    info "Shell" shell
    info "Resolution" resolution
    info "DE" de
    info "WM" wm
    info "WM Theme" wm_theme
    info "Theme" theme
    info "Icons" icons
    info "Cursor" cursor
    info "Terminal" term
    info "Terminal Font" term_font
    info "CPU" cpu
    info "GPU" gpu
    info "Memory" memory
    info "Network" network

    # info "GPU Driver" gpu_driver  # Linux/macOS only
    # info "Disk" disk
    # info "Battery" battery
    # info "Power Adapter" power_adapter # macOS only
    # info "Font" font
    # info "Song" song
    # [[ "$player" ]] && prin "Music Player" "$player"
    # info "Local IP" local_ip
    # info "Public IP" public_ip
    # info "Users" users
    # info "Locale" locale  # This only works on glibc systems.

    info cols
}

# Title


# Hide/Show Fully qualified domain name.
#
# Default:  'off'
# Values:   'on', 'off'
# Flag:     --title_fqdn
title_fqdn="off"


# Kernel


# Shorten the output of the kernel function.
#
# Default:  'on'
# Values:   'on', 'off'
# Flag:     --kernel_shorthand
# Supports: Everything except *BSDs (except PacBSD and PC-BSD)
#
# Example:
# on:  '4.8.9-1-ARCH'
# off: 'Linux 4.8.9-1-ARCH'
kernel_shorthand="on"


# Distro


# Shorten the output of the distro function
#
# Default:  'off'
# Values:   'on', 'tiny', 'off'
# Flag:     --distro_shorthand
# Supports: Everything except Windows and Haiku
distro_shorthand="off"

# Show/Hide OS Architecture.
# Show 'x86_64', 'x86' and etc in 'Distro:' output.
#
# Default: 'on'
# Values:  'on', 'off'
# Flag:    --os_arch
#
# Example:
# on:  'Arch Linux x86_64'
# off: 'Arch Linux'
os_arch="on"


# Uptime


# Shorten the output of the uptime function
#
# Default: 'on'
# Values:  'on', 'tiny', 'off'
# Flag:    --uptime_shorthand
#
# Example:
# on:   '2 days, 10 hours, 3 mins'
# tiny: '2d 10h 3m'
# off:  '2 days, 10 hours, 3 minutes'
uptime_shorthand="on"


# Memory


# Show memory percentage in output.
#
# Default: 'off'
# Values:  'on', 'off'
# Flag:    --memory_percent
#
# Example:
# on:   '1801MiB / 7881MiB (22%)'
# off:  '1801MiB / 7881MiB'
memory_percent="off"

# Change memory output unit.
#
# Default: 'mib'
# Values:  'kib', 'mib', 'gib'
# Flag:    --memory_unit
#
# Example:
# kib  '1020928KiB / 7117824KiB'
# mib  '1042MiB / 6951MiB'
# gib: ' 0.98GiB / 6.79GiB'
memory_unit="mib"


# Packages


# Show/Hide Package Manager names.
#
# Default: 'tiny'
# Values:  'on', 'tiny' 'off'
# Flag:    --package_managers
#
# Example:
# on:   '998 (pacman), 8 (flatpak), 4 (snap)'
# tiny: '908 (pacman, flatpak, snap)'
# off:  '908'
package_managers="on"


# Shell


# Show the path to $SHELL
#
# Default: 'off'
# Values:  'on', 'off'
# Flag:    --shell_path
#
# Example:
# on:  '/bin/bash'
# off: 'bash'
shell_path="off"

# Show $SHELL version
#
# Default: 'on'
# Values:  'on', 'off'
# Flag:    --shell_version
#
# Example:
# on:  'bash 4.4.5'
# off: 'bash'
shell_version="on"


# CPU


# CPU speed type
#
# Default: 'bios_limit'
# Values: 'scaling_cur_freq', 'scaling_min_freq', 'scaling_max_freq', 'bios_limit'.
# Flag:    --speed_type
# Supports: Linux with 'cpufreq'
# NOTE: Any file in '/sys/devices/system/cpu/cpu0/cpufreq' can be used as a value.
speed_type="bios_limit"

# CPU speed shorthand
#
# Default: 'off'
# Values: 'on', 'off'.
# Flag:    --speed_shorthand
# NOTE: This flag is not supported in systems with CPU speed less than 1 GHz
#
# Example:
# on:    'i7-6500U (4) @ 3.1GHz'
# off:   'i7-6500U (4) @ 3.100GHz'
speed_shorthand="off"

# Enable/Disable CPU brand in output.
#
# Default: 'on'
# Values:  'on', 'off'
# Flag:    --cpu_brand
#
# Example:
# on:   'Intel i7-6500U'
# off:  'i7-6500U (4)'
cpu_brand="on"

# CPU Speed
# Hide/Show CPU speed.
#
# Default: 'on'
# Values:  'on', 'off'
# Flag:    --cpu_speed
#
# Example:
# on:  'Intel i7-6500U (4) @ 3.1GHz'
# off: 'Intel i7-6500U (4)'
cpu_speed="on"

# CPU Cores
# Display CPU cores in output
#
# Default: 'logical'
# Values:  'logical', 'physical', 'off'
# Flag:    --cpu_cores
# Support: 'physical' doesn't work on BSD.
#
# Example:
# logical:  'Intel i7-6500U (4) @ 3.1GHz' (All virtual cores)
# physical: 'Intel i7-6500U (2) @ 3.1GHz' (All physical cores)
# off:      'Intel i7-6500U @ 3.1GHz'
cpu_cores="logical"

# CPU Temperature
# Hide/Show CPU temperature.
# Note the temperature is added to the regular CPU function.
#
# Default: 'off'
# Values:  'C', 'F', 'off'
# Flag:    --cpu_temp
# Supports: Linux, BSD
# NOTE: For FreeBSD and NetBSD-based systems, you'll need to enable
#       coretemp kernel module. This only supports newer Intel processors.
#
# Example:
# C:   'Intel i7-6500U (4) @ 3.1GHz [27.2°C]'
# F:   'Intel i7-6500U (4) @ 3.1GHz [82.0°F]'
# off: 'Intel i7-6500U (4) @ 3.1GHz'
cpu_temp="off"


# GPU


# Enable/Disable GPU Brand
#
# Default: 'on'
# Values:  'on', 'off'
# Flag:    --gpu_brand
#
# Example:
# on:  'AMD HD 7950'
# off: 'HD 7950'
gpu_brand="on"

# Which GPU to display
#
# Default: 'all'
# Values:  'all', 'dedicated', 'integrated'
# Flag:    --gpu_type
# Supports: Linux
#
# Example:
# all:
#   GPU1: AMD HD 7950
#   GPU2: Intel Integrated Graphics
#
# dedicated:
#   GPU1: AMD HD 7950
#
# integrated:
#   GPU1: Intel Integrated Graphics
gpu_type="all"


# Resolution


# Display refresh rate next to each monitor
# Default: 'off'
# Values:  'on', 'off'
# Flag:    --refresh_rate
# Supports: Doesn't work on Windows.
#
# Example:
# on:  '1920x1080 @ 60Hz'
# off: '1920x1080'
refresh_rate="off"


# Gtk Theme / Icons / Font


# Shorten output of GTK Theme / Icons / Font
#
# Default: 'off'
# Values:  'on', 'off'
# Flag:    --gtk_shorthand
#
# Example:
# on:  'Numix, Adwaita'
# off: 'Numix [GTK2], Adwaita [GTK3]'
gtk_shorthand="off"


# Enable/Disable gtk2 Theme / Icons / Font
#
# Default: 'on'
# Values:  'on', 'off'
# Flag:    --gtk2
#
# Example:
# on:  'Numix [GTK2], Adwaita [GTK3]'
# off: 'Adwaita [GTK3]'
gtk2="on"

# Enable/Disable gtk3 Theme / Icons / Font
#
# Default: 'on'
# Values:  'on', 'off'
# Flag:    --gtk3
#
# Example:
# on:  'Numix [GTK2], Adwaita [GTK3]'
# off: 'Numix [GTK2]'
gtk3="on"

# Enable/Disable Qt Theme / Icons / Font
#
# Default: 'on'
# Values:  'on', 'off'
# Flag:    --qt
#
# Example:
# on:  'Breeze [Qt], Arc [GTK3]'
# off: 'Arc [GTK3]'
qt="on"

# IP Address


# Website to ping for the public IP
#
# Default: 'http://ident.me'
# Values:  'url'
# Flag:    --ip_host
public_ip_host="http://ident.me"

# Public IP timeout.
#
# Default: '2'
# Values:  'int'
# Flag:    --ip_timeout
public_ip_timeout=2

# Local IP interface
#
# Default: 'auto' (interface of default route)
# Values:  'auto', 'en0', 'en1'
# Flag:    --ip_interface
local_ip_interface=('auto')


# Desktop Environment


# Show Desktop Environment version
#
# Default: 'on'
# Values:  'on', 'off'
# Flag:    --de_version
de_version="on"


# Disk


# Which disks to display.
# The values can be any /dev/sdXX, mount point or directory.
# NOTE: By default we only show the disk info for '/'.
#
# Default: '/'
# Values:  '/', '/dev/sdXX', '/path/to/drive'.
# Flag:    --disk_show
#
# Example:
# disk_show=('/' '/dev/sdb1'):
#      'Disk (/): 74G / 118G (66%)'
#      'Disk (/mnt/Videos): 823G / 893G (93%)'
#
# disk_show=('/'):
#      'Disk (/): 74G / 118G (66%)'
#
disk_show=('/')

# Disk subtitle.
# What to append to the Disk subtitle.
#
# Default: 'mount'
# Values:  'mount', 'name', 'dir', 'none'
# Flag:    --disk_subtitle
#
# Example:
# name:   'Disk (/dev/sda1): 74G / 118G (66%)'
#         'Disk (/dev/sdb2): 74G / 118G (66%)'
#
# mount:  'Disk (/): 74G / 118G (66%)'
#         'Disk (/mnt/Local Disk): 74G / 118G (66%)'
#         'Disk (/mnt/Videos): 74G / 118G (66%)'
#
# dir:    'Disk (/): 74G / 118G (66%)'
#         'Disk (Local Disk): 74G / 118G (66%)'
#         'Disk (Videos): 74G / 118G (66%)'
#
# none:   'Disk: 74G / 118G (66%)'
#         'Disk: 74G / 118G (66%)'
#         'Disk: 74G / 118G (66%)'
disk_subtitle="mount"

# Disk percent.
# Show/Hide disk percent.
#
# Default: 'on'
# Values:  'on', 'off'
# Flag:    --disk_percent
#
# Example:
# on:  'Disk (/): 74G / 118G (66%)'
# off: 'Disk (/): 74G / 118G'
disk_percent="on"


# Song


# Manually specify a music player.
#
# Default: 'auto'
# Values:  'auto', 'player-name'
# Flag:    --music_player
#
# Available values for 'player-name':
#
# amarok
# audacious
# banshee
# bluemindo
# clementine
# cmus
# deadbeef
# deepin-music
# dragon
# elisa
# exaile
# gnome-music
# gmusicbrowser
# gogglesmm
# guayadeque
# io.elementary.music
# iTunes
# Music
# juk
# lollypop
# MellowPlayer
# mocp
# mopidy
# mpd
# muine
# netease-cloud-music
# olivia
# playerctl
# pogo
# pragha
# qmmp
# quodlibet
# rhythmbox
# sayonara
# smplayer
# spotify
# strawberry
# tauonmb
# tomahawk
# vlc
# xmms2d
# xnoise
# yarock
music_player="auto"

# Format to display song information.
#
# Default: '%artist% - %album% - %title%'
# Values:  '%artist%', '%album%', '%title%'
# Flag:    --song_format
#
# Example:
# default: 'Song: Jet - Get Born - Sgt Major'
song_format="%artist% - %album% - %title%"

# Print the Artist, Album and Title on separate lines
#
# Default: 'off'
# Values:  'on', 'off'
# Flag:    --song_shorthand
#
# Example:
# on:  'Artist: The Fratellis'
#      'Album: Costello Music'
#      'Song: Chelsea Dagger'
#
# off: 'Song: The Fratellis - Costello Music - Chelsea Dagger'
song_shorthand="off"

# 'mpc' arguments (specify a host, password etc).
#
# Default:  ''
# Example: mpc_args=(-h HOST -P PASSWORD)
mpc_args=()


# Text Colors


# Text Colors
#
# Default:  'distro'
# Values:   'distro', 'num' 'num' 'num' 'num' 'num' 'num'
# Flag:     --colors
#
# Each number represents a different part of the text in
# this order: 'title', '@', 'underline', 'subtitle', 'colon', 'info'
#
# Example:
# colors=(distro)      - Text is colored based on Distro colors.
# colors=(4 6 1 8 8 6) - Text is colored in the order above.
colors=(distro)


# Text Options


# Toggle bold text
#
# Default:  'on'
# Values:   'on', 'off'
# Flag:     --bold
bold="on"

# Enable/Disable Underline
#
# Default:  'on'
# Values:   'on', 'off'
# Flag:     --underline
underline_enabled="on"

# Underline character
#
# Default:  '-'
# Values:   'string'
# Flag:     --underline_char
underline_char="-"


# Info Separator
# Replace the default separator with the specified string.
#
# Default:  ':'
# Flag:     --separator
#
# Example:
# separator="->":   'Shell-> bash'
# separator=" =":   'WM = dwm'
separator=":"


# Color Blocks


# Color block range
# The range of colors to print.
#
# Default:  '0', '15'
# Values:   'num'
# Flag:     --block_range
#
# Example:
#
# Display colors 0-7 in the blocks.  (8 colors)
# neofetch --block_range 0 7
#
# Display colors 0-15 in the blocks. (16 colors)
# neofetch --block_range 0 15
block_range=(0 15)

# Toggle color blocks
#
# Default:  'on'
# Values:   'on', 'off'
# Flag:     --color_blocks
color_blocks="on"

# Color block width in spaces
#
# Default:  '3'
# Values:   'num'
# Flag:     --block_width
block_width=3

# Color block height in lines
#
# Default:  '1'
# Values:   'num'
# Flag:     --block_height
block_height=1

# Color Alignment
#
# Default: 'auto'
# Values: 'auto', 'num'
# Flag: --col_offset
#
# Number specifies how far from the left side of the terminal (in spaces) to
# begin printing the columns, in case you want to e.g. center them under your
# text.
# Example:
# col_offset="auto" - Default behavior of neofetch
# col_offset=7      - Leave 7 spaces then print the colors
col_offset="auto"

# Progress Bars


# Bar characters
#
# Default:  '-', '='
# Values:   'string', 'string'
# Flag:     --bar_char
#
# Example:
# neofetch --bar_char 'elapsed' 'total'
# neofetch --bar_char '-' '='
bar_char_elapsed="-"
bar_char_total="="

# Toggle Bar border
#
# Default:  'on'
# Values:   'on', 'off'
# Flag:     --bar_border
bar_border="on"

# Progress bar length in spaces
# Number of chars long to make the progress bars.
#
# Default:  '15'
# Values:   'num'
# Flag:     --bar_length
bar_length=15

# Progress bar colors
# When set to distro, uses your distro's logo colors.
#
# Default:  'distro', 'distro'
# Values:   'distro', 'num'
# Flag:     --bar_colors
#
# Example:
# neofetch --bar_colors 3 4
# neofetch --bar_colors distro 5
bar_color_elapsed="distro"
bar_color_total="distro"


# Info display
# Display a bar with the info.
#
# Default: 'off'
# Values:  'bar', 'infobar', 'barinfo', 'off'
# Flags:   --memory_display
#          --battery_display
#          --disk_display
#
# Example:
# bar:     '[---=======]'
# infobar: 'info [---=======]'
# barinfo: '[---=======] info'
# off:     'info'
memory_display="off"
battery_display="off"
disk_display="off"


# Backend Settings


# Image backend.
#
# Default:  'ascii'
# Values:   'ascii', 'caca', 'catimg', 'chafa', 'jp2a', 'iterm2', 'off',
#           'pot', 'termpix', 'pixterm', 'tycat', 'w3m', 'kitty', 'ueberzug',
#           'viu'

# Flag:     --backend
image_backend="ascii"

# Image Source
#
# Which image or ascii file to display.
#
# Default:  'auto'
# Values:   'auto', 'ascii', 'wallpaper', '/path/to/img', '/path/to/ascii', '/path/to/dir/'
#           'command output (neofetch --ascii "$(fortune | cowsay -W 30)")'
# Flag:     --source
#
# NOTE: 'auto' will pick the best image source for whatever image backend is used.
#       In ascii mode, distro ascii art will be used and in an image mode, your
#       wallpaper will be used.
image_source="auto"


# Ascii Options


# Ascii distro
# Which distro's ascii art to display.
#
# Default: 'auto'
# Values:  'auto', 'distro_name'
# Flag:    --ascii_distro
#
# NOTE: AIX, AlmaLinux, Alpine, Alter, Amazon, AmogOS, Anarchy, Android, Antergos, antiX, AOSC OS,
# AOSC OS/Retro, Aperio GNU/Linux, Apricity, Arch, ArchBox, Archcraft, ARCHlabs, ArchMerge,
# ArchStrike, ArcoLinux, Artix, Arya, Asahi, AsteroidOS, Bedrock, BigLinux, Bitrig, BlackArch, BLAG,
# BlankOn, BlueLight, Bodhi, bonsai, BSD, BunsenLabs, Cachy OS, Calculate, CalinixOS, Carbs, CBL-
# Mariner, CelOS, Center, CentOS, Chakra, ChaletOS, Chapeau, Chrom, Cleanjaro, Clear Linux OS,
# ClearOS, Clover, Condres, Container Linux by CoreOS, CRUX, Crystal Linux, Cucumber, CutefishOS,
# CyberOS, dahlia, DarkOs, Darwin, Debian, Deepin, DesaOS, Devuan, DracOS, DragonFly, Drauger,
# Elementary, Elive, EncryptOS, EndeavourOS, Endless, EuroLinux, Exherbo, Fedora, Feren, Finnix,
# FreeBSD, FreeMiNT, Frugalware, Funtoo, GalliumOS, Garuda, Gentoo, glaucus, gNewSense, GNOME, GNU,
# GoboLinux, GrapheneOS, Grombyang, Guix, Haiku, Hash, Huayra, HydroOS, Hyperbola, iglunix,
# instantOS, IRIX, Itc, januslinux, Kaisen, Kali, KaOS, KDE, Kibojoe, Kogaion, Korora, KSLinux,
# Kubuntu, LangitKetujuh, LaxerOS, LEDE, LibreELEC, Linspire, Linux, Linux Lite, Linux Mint, Linux
# Mint Old, Live Raizo, LMDE, Lubuntu, Lunar, mac, Mageia, MagpieOS, Mandriva, Manjaro, MassOS,
# Maui, Mer, Minix, MIRACLE LINUX, MX, Namib, Neptune, NetBSD, Netrunner, Nitrux, NixOS, NomadBSD,
# Nurunner, NuTyX, Obarun, OBRevenge, Open Source Media Center, OpenBSD, openEuler, OpenIndiana,
# openmamba, OpenMandriva, OpenStage, openSUSE, openSUSE Leap, openSUSE Tumbleweed, OpenWrt,
# OPNsense, Oracle, orchid, OS Elbrus, PacBSD, Parabola, Pardus, Parrot, Parsix, PCBSD, PCLinuxOS,
# pearOS, Pengwin, Pentoo, Peppermint, Pisi, PNM Linux, Pop!_OS, Porteus, PostMarketOS, Profelis
# SambaBOX, Proxmox, PuffOS, Puppy, PureOS, Q4OS, Qubes, Qubyt, Quibian, Radix, Raspbian, Reborn OS,
# Red Star, Redcore, Redhat, Refracted Devuan, Regata, Regolith, rocky, Rosa, Sabayon, sabotage,
# Sailfish, SalentOS, Scientific, semc, Septor, Serene, SharkLinux, ShastraOS, Siduction, SkiffOS,
# Slackware, SliTaz, SmartOS, Soda, Solus, Source Mage, Sparky, Star, SteamOS, Sulin, SunOS,
# SwagArch, t2, Tails, TeArch, Trisquel, Ubuntu, Ubuntu Budgie, Ubuntu Cinnamon, Ubuntu Kylin,
# Ubuntu MATE, Ubuntu Studio, Ubuntu Sway, Ubuntu Touch, Ubuntu-GNOME, Ultramarine Linux, Univalent,
# Univention, Uos, uwuntu, Venom, VNux, Void, wii-linux-ngx, Windows, Windows 10, Windows 11,
# XFerience, Xubuntu, yiffOS, Zorin have ascii logos.
#
# NOTE: arch, dragonfly, Fedora, LangitKetujuh, nixos, redhat, ubuntu have 'old' logo variants, use
# {distro}_old to use them.
#
# NOTE: alpine, android, aoscosretro, arch, arcolinux, artix, CalinixOS, centos, cleanjaro, crux,
# debian, dragonfly, elementary, fedora, freebsd, gentoo, guix, haiku, hyperbola, linuxlite,
# linuxmint, mac, mageia, manjaro, mx, netbsd, nixos, openbsd, opensuse, orchid, parabola, popos,
# postmarketos, pureos, Raspbian, rocky, slackware, sunos, ubuntu, void have 'small' logo variants,
# use {distro}_small to use them.
ascii_distro="auto"

# Ascii Colors
#
# Default:  'distro'
# Values:   'distro', 'num' 'num' 'num' 'num' 'num' 'num'
# Flag:     --ascii_colors
#
# Example:
# ascii_colors=(distro)      - Ascii is colored based on Distro colors.
# ascii_colors=(4 6 1 8 8 6) - Ascii is colored using these colors.
ascii_colors=(distro)

# Bold ascii logo
# Whether or not to bold the ascii logo.
#
# Default: 'on'
# Values:  'on', 'off'
# Flag:    --ascii_bold
ascii_bold="on"


# Image Options


# Image loop
# Setting this to on will make neofetch redraw the image constantly until
# Ctrl+C is pressed. This fixes display issues in some terminal emulators.
#
# Default:  'off'
# Values:   'on', 'off'
# Flag:     --loop
image_loop="off"

# Thumbnail directory
#
# Default: '~/.cache/thumbnails/neofetch'
# Values:  'dir'
thumbnail_dir="${XDG_CACHE_HOME:-${HOME}/.cache}/thumbnails/neofetch"

# Crop mode
#
# Default:  'normal'
# Values:   'normal', 'fit', 'fill'
# Flag:     --crop_mode
#
# See this wiki page to learn about the fit and fill options.
# https://github.com/dylanaraps/neofetch/wiki/What-is-Waifu-Crop%3F
crop_mode="normal"

# Crop offset
# Note: Only affects 'normal' crop mode.
#
# Default:  'center'
# Values:   'northwest', 'north', 'northeast', 'west', 'center'
#           'east', 'southwest', 'south', 'southeast'
# Flag:     --crop_offset
crop_offset="center"

# Image size
# The image is half the terminal width by default.
#
# Default: 'auto'
# Values:  'auto', '00px', '00%', 'none'
# Flags:   --image_size
#          --size
image_size="auto"

# Catimg block size.
# Control the resolution of catimg.
#
# Default: '2'
# Values:  '1', '2'
# Flags:   --catimg_size
catimg_size="2"

# Gap between image and text
#
# Default: '3'
# Values:  'num', '-num'
# Flag:    --gap
gap=3

# Image offsets
# Only works with the w3m backend.
#
# Default: '0'
# Values:  'px'
# Flags:   --xoffset
#          --yoffset
yoffset=0
xoffset=0

# Image background color
# Only works with the w3m backend.
#
# Default: ''
# Values:  'color', 'blue'
# Flag:    --bg_color
background_color=


# Misc Options

# Stdout mode
# Turn off all colors and disables image backend (ASCII/Image).
# Useful for piping into another command.
# Default: 'off'
# Values: 'on', 'off'
stdout="off"
EOF

# DETECT INFORMATION

get_os() {
    # $kernel_name is set in a function called cache_uname and is
    # just the output of "uname -s".
    case $kernel_name in
        Darwin)   os=$darwin_name ;;
        SunOS)    os=Solaris ;;
        Haiku)    os=Haiku ;;
        MINIX)    os=MINIX ;;
        AIX)      os=AIX ;;
        IRIX*)    os=IRIX ;;
        FreeMiNT) os=FreeMiNT ;;

        Linux|GNU*)
            os=Linux
        ;;

        *BSD|DragonFly|Bitrig)
            os=BSD
        ;;

        CYGWIN*|MSYS*|MINGW*)
            os=Windows
        ;;

        *)
            printf '%s\n' "Unknown OS detected: '$kernel_name', aborting..." >&2
            printf '%s\n' "Open an issue on GitHub to add support for your OS." >&2
            exit 1
        ;;
    esac
}

get_distro() {
    [[ $distro ]] && return

    case $os in
        Linux|BSD|MINIX)
            if [[ -f /bedrock/etc/bedrock-release && -z $BEDROCK_RESTRICT ]]; then
                case $distro_shorthand in
                    on|tiny) distro="Bedrock Linux" ;;
                    *) distro=$(< /bedrock/etc/bedrock-release)
                esac

            elif [[ -f /etc/redstar-release ]]; then
                case $distro_shorthand in
                    on|tiny) distro="Red Star OS" ;;
                    *) distro="Red Star OS $(awk -F'[^0-9*]' '$0=$2' /etc/redstar-release)"
                esac

            elif [[ -f /etc/KrassOS.version ]]; then
                case $distro_shorthand in
                    on|tiny) distro="KrassOS" ;;
                    *) distro="KrassOS $(awk '/release/{print $2}' /etc/KrassOS.version)"
                esac


            elif [[ -f /etc/armbian-release ]]; then
                . /etc/armbian-release
                distro="Armbian $DISTRIBUTION_CODENAME (${VERSION:-})"

            elif [[ -f /etc/manjaro-release ]]; then
                case $distro_shorthand in
                    on|tiny) distro="Manjaro Linux" ;;
                    *) distro="Manjaro Linux $(lsb_release -src)"
                esac

            elif [[ -f /etc/siduction-version ]]; then
                case $distro_shorthand in
                    on|tiny) distro=Siduction ;;
                    *) distro="Siduction ($(lsb_release -sic))"
                esac

            elif [[ -f /etc/q4os_version ]]; then
                case $distro_shorthand in
                    on|tiny) distro="Q4OS" ;;
                    *) distro="Q4OS $(cat /etc/q4os_version)"
                esac

            elif [[ -f /etc/mcst_version ]]; then
                case $distro_shorthand in
                    on|tiny) distro="OS Elbrus" ;;
                    *) distro="OS Elbrus $(< /etc/mcst_version)"
                esac

            elif [[ -f /etc/NIXOS ]]; then
                case $distro_shorthand in
                    on) distro="NixOS $(nixos-version | awk '{print substr($1,0,5),$2}')" ;;
                    tiny) distro="NixOS" ;;
                    *) distro="NixOS $(nixos-version)" ;;
                esac
				
            elif [[ -f /etc/linspire-version ]]; then
                case $distro_shorthand in
                    on|tiny) distro="Linspire" ;;
                    *) distro="Linspire $(awk '/Version/ {print $2}' /etc/linspire-version)"
                esac
				
            elif [[ -f /etc/lindowsos-version ]]; then
                case $distro_shorthand in
                    on|tiny) distro="LindowsOS" ;;
                    *) distro="$(awk '/Version/ {print $2,$3}' /etc/lindowsos-version)"
                esac
				
            elif type -p pveversion >/dev/null; then
                case $distro_shorthand in
                    on|tiny) distro="Proxmox VE" ;;
                    *)
                        distro=$(pveversion)
                        distro=${distro#pve-manager/}
                        distro="Proxmox VE ${distro%/*}"
                esac

            elif type -p twistver >/dev/null; then
                if [[ -f /etc/armbian-release ]]; then
                    . /etc/armbian-release
                    case $distro_shorthand in
                        on)   distro="$( twistver ) (Armbian ${VERSION})" ;;
                        tiny) distro="$( twistver ) (Armbian)" ;;
                        off)  distro="$( twistver ) (Armbian ${VERSION} ${DISTRIBUTION_CODENAME})" ;;
                    esac
                else
                    . /etc/os-release
                    case $distro_shorthand in
                        on)   distro="$( twistver ) ($NAME ${VERSION_ID})" ;;
                        tiny) distro="$( twistver ) ($NAME)" ;;
                        off)  distro="$( twistver ) (${PRETTY_NAME}})" ;;
                    esac
                fi

            elif type -p lsb_release >/dev/null; then
                case $distro_shorthand in
                    on)   lsb_flags=-si ;;
                    tiny) lsb_flags=-si ;;
                    *)    lsb_flags=-sd ;;
                esac
                distro=$(lsb_release "$lsb_flags")

            elif [[ -f /etc/os-release || \
                    -f /usr/lib/os-release || \
                    -f /etc/openwrt_release || \
                    -f /etc/lsb-release ]]; then

                # Source the os-release file
                for file in /etc/lsb-release    /etc/os-release \
                            /usr/lib/os-release /etc/openwrt_release; do
                    source "$file" && break
                done

                # Format the distro name.
                case $distro_shorthand in
                    on)   distro="${NAME:-${DISTRIB_ID}} ${VERSION_ID:-${DISTRIB_RELEASE}}" ;;
                    tiny) distro="${NAME:-${DISTRIB_ID:-${TAILS_PRODUCT_NAME}}}" ;;
                    off)  distro="${PRETTY_NAME:-${DISTRIB_DESCRIPTION}} ${UBUNTU_CODENAME}" ;;
                esac

                # Workaround for NomadBSD.
                [[ $distro = "FreeBSD"* ]] && [[ -f /usr/bin/nomadbsd-sysinfo ]] && distro=NomadBSD

            elif [[ -f /etc/GoboLinuxVersion ]]; then
                case $distro_shorthand in
                    on|tiny) distro=GoboLinux ;;
                    *) distro="GoboLinux $(< /etc/GoboLinuxVersion)"
                esac

            elif [[ -f /etc/SDE-VERSION ]]; then
                distro="$(< /etc/SDE-VERSION)"
                case $distro_shorthand in
                    on|tiny) distro="${distro% *}" ;;
                esac

            elif type -p crux >/dev/null; then
                distro=$(crux)
                case $distro_shorthand in
                    on)   distro=${distro//version} ;;
                    tiny) distro=${distro//version*}
                esac

            elif type -p tazpkg >/dev/null; then
                distro="SliTaz $(< /etc/slitaz-release)"

            elif type -p kpt >/dev/null && \
                 type -p kpm >/dev/null; then
                distro=KSLinux

            elif [[ -d /system/app/ && -d /system/priv-app ]]; then
                distro="Android $(getprop ro.build.version.release)"

            # Chrome OS doesn't conform to the /etc/*-release standard.
            # While the file is a series of variables they can't be sourced
            # by the shell since the values aren't quoted.
            elif [[ -f /etc/lsb-release && $(< /etc/lsb-release) == *CHROMEOS* ]]; then
                distro='Chrome OS'
		
	    elif [[ -f /etc/vzlinux-release ]]; then
                distro='VzLinux'

            elif type -p guix >/dev/null; then
                case $distro_shorthand in
                    on|tiny) distro="Guix System" ;;
                    *) distro="Guix System $(guix -V | awk 'NR==1{printf $4}')"
                esac

            # Display whether using '-current' or '-release' on OpenBSD.
            elif [[ $kernel_name = OpenBSD ]] ; then
                read -ra kernel_info <<< "$(sysctl -n kern.version)"
                distro=${kernel_info[*]:0:2}

            else
                for release_file in /etc/*-release; do
                    distro+=$(< "$release_file")
                done

                if [[ -z $distro ]]; then
                    case $distro_shorthand in
                        on|tiny) distro=$kernel_name ;;
                        *) distro="$kernel_name $kernel_version" ;;
                    esac

                    distro=${distro/DragonFly/DragonFlyBSD}

                    # Workarounds for some BSD based distros.
                    [[ -f /etc/pcbsd-lang ]]       && distro=PCBSD
                    [[ -f /etc/trueos-lang ]]      && distro=TrueOS
                    [[ -f /etc/pacbsd-release ]]   && distro=PacBSD
                    [[ -f /etc/hbsd-update.conf ]] && distro=HardenedBSD

                    # /etc/pacbsd-release is an empty file
                    [[ -f "/etc/pacbsd-release" ]] && distro="PacBSD"

                    # For OPNsense
                    if [[ -f "/usr/local/opnsense/version/opnsense" ]]; then
                        case "$distro_shorthand" in
                            "on" | "tiny") distro="OPNsense" ;;
                            *)
                                distro=$(<"/usr/local/opnsense/version/opnsense")
                                distro="OPNsense ${distro%-*}"
                        esac
                    fi
                fi
            fi

            if [[ $(< /proc/version) == *Microsoft* || $kernel_version == *Microsoft* ]]; then
                windows_version=$(wmic.exe os get Version)
                windows_version=$(trim "${windows_version/Version}")

                case $distro_shorthand in
                    on)   distro+=" [Windows $windows_version]" ;;
                    tiny) distro="Windows ${windows_version::2}" ;;
                    *)    distro+=" on Windows $windows_version" ;;
                esac

            elif [[ $(< /proc/version) == *chrome-bot* || -f /dev/cros_ec ]]; then
                [[ $distro != *Chrome* ]] &&
                    case $distro_shorthand in
                        on)   distro+=" [Chrome OS]" ;;
                        tiny) distro="Chrome OS" ;;
                        *)    distro+=" on Chrome OS" ;;
                    esac
                    distro=${distro## on }
            fi

            distro=$(trim_quotes "$distro")
            distro=${distro/NAME=}

            if [[ -f /usr/bin/system-image-cli ]]; then
            	local ut_ota
                ut_ota=$(system-image-cli -i | awk '/version tag:/ { print $3 }');
                distro="Ubuntu Touch $ut_ota";

                # There's a weird UT bug where the HOSTNAME is set to android.
                HOSTNAME=$(hostname);
            fi

            # Get Ubuntu flavor.
            if [[ $distro == "Ubuntu"* ]]; then
                case $XDG_CONFIG_DIRS in
                    *"studio"*)   distro=${distro/Ubuntu/Ubuntu Studio} ;;
                    *"plasma"*)   distro=${distro/Ubuntu/Kubuntu} ;;
                    *"mate"*)     distro=${distro/Ubuntu/Ubuntu MATE} ;;
                    *"xubuntu"*)  distro=${distro/Ubuntu/Xubuntu} ;;
                    *"Lubuntu"*)  distro=${distro/Ubuntu/Lubuntu} ;;
                    *"budgie"*)   distro=${distro/Ubuntu/Ubuntu Budgie} ;;
                    *"cinnamon"*) distro=${distro/Ubuntu/Ubuntu Cinnamon} ;;
                    *"ubuntusway"*) distro=${distro/Ubuntu/Ubuntu Sway} ;;
                    *"ukui"*)     distro=${distro/Ubuntu/Ubuntu Kylin} ;;
                esac
            fi
        ;;

        "Mac OS X"|"macOS")
            case $osx_version in
                10.4*)  codename="Mac OS X Tiger" ;;
                10.5*)  codename="Mac OS X Leopard" ;;
                10.6*)  codename="Mac OS X Snow Leopard" ;;
                10.7*)  codename="Mac OS X Lion" ;;
                10.8*)  codename="OS X Mountain Lion" ;;
                10.9*)  codename="OS X Mavericks" ;;
                10.10*) codename="OS X Yosemite" ;;
                10.11*) codename="OS X El Capitan" ;;
                10.12*) codename="macOS Sierra" ;;
                10.13*) codename="macOS High Sierra" ;;
                10.14*) codename="macOS Mojave" ;;
                10.15*) codename="macOS Catalina" ;;
                10.16*) codename="macOS Big Sur" ;;
                11.*)  codename="macOS Big Sur" ;;
                12.*)  codename="macOS Monterey" ;;
                13.*)  codename="macOS Ventura" ;;
                *)      codename=macOS ;;
            esac

            distro="$codename $osx_version $osx_build"

            case $distro_shorthand in
                on) distro=${distro/ ${osx_build}} ;;

                tiny)
                    case $osx_version in
                        10.[4-7]*)            distro=${distro/${codename}/Mac OS X} ;;
                        10.[8-9]*|10.1[0-1]*) distro=${distro/${codename}/OS X} ;;
                        10.1[2-6]*|11.0*)     distro=${distro/${codename}/macOS} ;;
                    esac
                    distro=${distro/ ${osx_build}}
                ;;
            esac
        ;;

        "iPhone OS")
            distro="iOS $osx_version"

            # "uname -m" doesn't print architecture on iOS.
            os_arch=off
        ;;

        Windows)
            distro=$(wmic os get Caption)
            distro=${distro/Caption}
            distro=${distro/Microsoft }
        ;;

        Solaris)
            case $distro_shorthand in
                on|tiny) distro=$(awk 'NR==1 {print $1,$3}' /etc/release) ;;
                *)       distro=$(awk 'NR==1 {print $1,$2,$3}' /etc/release) ;;
            esac
            distro=${distro/\(*}
        ;;

        Haiku)
            distro=Haiku
        ;;

        AIX)
            distro="AIX $(oslevel)"
        ;;

        IRIX)
            distro="IRIX ${kernel_version}"
        ;;

        FreeMiNT)
            distro=FreeMiNT
        ;;
    esac

    distro=${distro//Enterprise Server}

    [[ $distro ]] || distro="$os (Unknown)"

    # Get OS architecture.
    case $os-$kernel_name in
        Solaris-*|AIX-*|Haiku-*|IRIX-*|FreeMiNT-*|BSD-FreeBSD)
            machine_arch=$(uname -p)
        ;;

        *)  machine_arch=$kernel_machine ;;
    esac

    [[ $os_arch == on ]] && \
        distro+=" $machine_arch"

    [[ ${ascii_distro:-auto} == auto ]] && \
        ascii_distro=$(trim "$distro")
}

get_model() {
    case $os in
        Linux)
            if [[ -d /android/system/ || -d /system/app/ ]]; then
                model="$(getprop ro.product.brand) $(getprop ro.product.model)"

            elif [[ -f /sys/devices/virtual/dmi/id/board_vendor ||
                    -f /sys/devices/virtual/dmi/id/board_name ]]; then
                model=$(< /sys/devices/virtual/dmi/id/board_vendor)
                model+=" $(< /sys/devices/virtual/dmi/id/board_name)"

            elif [[ -f /sys/devices/virtual/dmi/id/product_name ||
                    -f /sys/devices/virtual/dmi/id/product_version ]]; then
                model=$(< /sys/devices/virtual/dmi/id/product_name)
                model+=" $(< /sys/devices/virtual/dmi/id/product_version)"

            elif [[ -f /sys/firmware/devicetree/base/model ]]; then
                model=$(< /sys/firmware/devicetree/base/model)

            elif [[ -f /tmp/sysinfo/model ]]; then
                model=$(< /tmp/sysinfo/model)
            fi
        ;;

        "Mac OS X"|"macOS")
            if [[ $(kextstat | grep -F -e "FakeSMC" -e "VirtualSMC" -e "Lilu") != "" ]]; then
                model="Hackintosh (SMBIOS: $(sysctl -n hw.model))"
            else
                if [[ $osx_version == 10.[4-5]* ]]; then
                    model="$(system_profiler SPHardwareDataType | grep Machine\ Name:)"
                    model=${model/Machine\ Name\:/}

                    model="$model ($(sysctl -n hw.model))"
                else
                    model=$(sysctl -n hw.model)
                fi

                case $model in
                    Mac14,7):               "MacBook Pro (13-inch, M2, 2022)" ;;
                    MacBookPro18,[3-4]):    "MacBook Pro (14-inch, 2021)" ;;
                    MacBookPro18,[1-2]):    "MacBook Pro (16-inch, 2021)" ;;
                    MacBookPro17,1):        "MacBook Pro (13-inch, M1, 2020)" ;;
                    MacBookPro16,4):        "MacBook Pro (16-inch, 2019)" ;;
                    MacBookPro16,3):        "MacBook Pro (13-inch, 2020, Two Thunderbolt 3 ports)" ;;
                    MacBookPro16,2):        "MacBook Pro (13-inch, 2020, Four Thunderbolt 3 ports)" ;;
                    MacBookPro16,1):        "MacBook Pro (16-inch, 2019)" ;;
                    MacBookPro15,4):        "MacBook Pro (13-inch, 2019, Two Thunderbolt 3 ports)" ;;
                    MacBookPro15,3):        "MacBook Pro (15-inch, 2019)" ;;
                    MacBookPro15,2):        "MacBook Pro (13-inch, 2018/2019, Four Thunderbolt 3 ports)" ;;
                    MacBookPro15,1):        "MacBook Pro (15-inch, 2018/2019)" ;;
                    MacBookPro14,3):        "MacBook Pro (15-inch, 2017)" ;;
                    MacBookPro14,2):        "MacBook Pro (13-inch, 2017, Four Thunderbolt 3 ports)" ;;
                    MacBookPro14,1):        "MacBook Pro (13-inch, 2017, Two Thunderbolt 3 ports)" ;;
                    MacBookPro13,3):        "MacBook Pro (15-inch, 2016)" ;;
                    MacBookPro13,2):        "MacBook Pro (13-inch, 2016, Four Thunderbolt 3 ports)" ;;
                    MacBookPro13,1):        "MacBook Pro (13-inch, 2016, Two Thunderbolt 3 ports)" ;;
                    MacBookPro12,1):        "MacBook Pro (Retina, 13-inch, Early 2015)" ;;
                    MacBookPro11,[4-5]):    "MacBook Pro (Retina, 15-inch, Mid 2015)" ;;
                    MacBookPro11,[2-3]):    "MacBook Pro (Retina, 15-inch, Late 2013/Mid 2014)" ;;
                    MacBookPro11,1):        "MacBook Pro (Retina, 13-inch, Late 2013/Mid 2014)" ;;
                    MacBookPro10,2):        "MacBook Pro (Retina, 13-inch, Late 2012/Early 2013)" ;;
                    MacBookPro10,1):        "MacBook Pro (Retina, 15-inch, Mid 2012/Early 2013)" ;;
                    MacBookPro9,2):         "MacBook Pro (13-inch, Mid 2012)" ;;
                    MacBookPro9,1):         "MacBook Pro (15-inch, Mid 2012)" ;;
                    MacBookPro8,3):         "MacBook Pro (17-inch, 2011)" ;;
                    MacBookPro8,2):         "MacBook Pro (15-inch, 2011)" ;;
                    MacBookPro8,1):         "MacBook Pro (13-inch, 2011)" ;;
                    MacBookPro7,1):         "MacBook Pro (13-inch, Mid 2010)" ;;
                    MacBookPro6,2):         "MacBook Pro (15-inch, Mid 2010)" ;;
                    MacBookPro6,1):         "MacBook Pro (17-inch, Mid 2010)" ;;
                    MacBookPro5,5):         "MacBook Pro (13-inch, Mid 2009)" ;;
                    MacBookPro5,3):         "MacBook Pro (15-inch, Mid 2009)" ;;
                    MacBookPro5,2):         "MacBook Pro (17-inch, Mid/Early 2009)" ;;
                    MacBookPro5,1):         "MacBook Pro (15-inch, Late 2008)" ;;
                    MacBookPro4,1):         "MacBook Pro (17/15-inch, Early 2008)" ;;
                    Mac14,2):               "MacBook Air (M2, 2022)" ;;
                    MacBookAir10,1):        "MacBook Air (M1, 2020)" ;;
                    MacBookAir9,1):         "MacBook Air (Retina, 13-inch, 2020)" ;;
                    MacBookAir8,2):         "MacBook Air (Retina, 13-inch, 2019)" ;;
                    MacBookAir8,1):         "MacBook Air (Retina, 13-inch, 2018)" ;;
                    MacBookAir7,2):         "MacBook Air (13-inch, Early 2015/2017)" ;;
                    MacBookAir7,1):         "MacBook Air (11-inch, Early 2015)" ;;
                    MacBookAir6,2):         "MacBook Air (13-inch, Mid 2013/Early 2014)" ;;
                    MacBookAir6,1):         "MacBook Air (11-inch, Mid 2013/Early 2014)" ;;
                    MacBookAir5,2):         "MacBook Air (13-inch, Mid 2012)" ;;
                    MacBookAir5,1):         "MacBook Air (11-inch, Mid 2012)" ;;
                    MacBookAir4,2):         "MacBook Air (13-inch, Mid 2011)" ;;
                    MacBookAir4,1):         "MacBook Air (11-inch, Mid 2011)" ;;
                    MacBookAir3,2):         "MacBook Air (13-inch, Late 2010)" ;;
                    MacBookAir3,1):         "MacBook Air (11-inch, Late 2010)" ;;
                    MacBookAir2,1):         "MacBook Air (Mid 2009)" ;;
                    MacBook10,1):           "MacBook (Retina, 12-inch, 2017)" ;;
                    MacBook9,1):            "MacBook (Retina, 12-inch, Early 2016)" ;;
                    MacBook8,1):            "MacBook (Retina, 12-inch, Early 2015)" ;;
                    MacBook7,1):            "MacBook (13-inch, Mid 2010)" ;;
                    MacBook6,1):            "MacBook (13-inch, Late 2009)" ;;
                    MacBook5,2):            "MacBook (13-inch, Early/Mid 2009)" ;;
                    Mac13,1):               "Mac Studio (2022, Two USB-C front ports)" ;;
                    Mac13,2):               "Mac Studio (2022, Two Thunderbolt 4 front ports)" ;;
                    Macmini9,1):            "Mac mini (M1, 2020)" ;;
                    Macmini8,1):            "Mac mini (2018)" ;;
                    Macmini7,1):            "Mac mini (Mid 2014)" ;;
                    Macmini6,[1-2]):        "Mac mini (Late 2012)" ;;
                    Macmini5,[1-2]):        "Mac mini (Mid 2011)" ;;
                    Macmini4,1):            "Mac mini (Mid 2010)" ;;
                    Macmini3,1):            "Mac mini (Early/Late 2009)" ;;
                    MacPro7,1):             "Mac Pro (2019)" ;;
                    MacPro6,1):             "Mac Pro (Late 2013)" ;;
                    MacPro5,1):             "Mac Pro (Mid 2010 - Mid 2012)" ;;
                    MacPro4,1):             "Mac Pro (Early 2009)" ;;
                    iMac21,[1-2]):          "iMac (24-inch, M1, 2021)" ;;
                    iMac20,[1-2]):          "iMac (Retina 5K, 27-inch, 2020)" ;;
                    iMac19,[1-2]):          "iMac (Retina 4K, 21.5-inch, 2019)" ;;
                    iMacPro1,1):            "iMac Pro (2017)" ;;
                    iMac18,3):              "iMac (Retina 5K, 27-inch, 2017)" ;;
                    iMac18,2):              "iMac (Retina 4K, 21.5-inch, 2017)" ;;
                    iMac18,1):              "iMac (21.5-inch, 2017)" ;;
                    iMac17,1):              "iMac (Retina 5K, 27-inch, Late 2015)" ;;
                    iMac16,2):              "iMac (Retina 4K, 21.5-inch, Late 2015)" ;;
                    iMac16,1):              "iMac (21.5-inch, Late 2015)" ;;
                    iMac15,1):              "iMac (Retina 5K, 27-inch, Late 2014 - Mid 2015)" ;;
                    iMac14,4):              "iMac (21.5-inch, Mid 2014)" ;;
                    iMac14,2):              "iMac (27-inch, Late 2013)" ;;
                    iMac14,1):              "iMac (21.5-inch, Late 2013)" ;;
                    iMac13,2):              "iMac (27-inch, Late 2012)" ;;
                    iMac13,1):              "iMac (21.5-inch, Late 2012)" ;;
                    iMac12,2):              "iMac (27-inch, Mid 2011)" ;;
                    iMac12,1):              "iMac (21.5-inch, Mid 2011)" ;;
                    iMac11,3):              "iMac (27-inch, Mid 2010)" ;;
                    iMac11,2):              "iMac (21.5-inch, Mid 2010)" ;;
                    iMac10,1):              "iMac (27/21.5-inch, Late 2009)" ;;
                    iMac9,1):               "iMac (24/20-inch, Early 2009)" ;;
                    *):                     "$model" ;;
                esac

                model=$_
            fi
        ;;

        "iPhone OS")
            case $kernel_machine in
                iPad1,1):            "iPad" ;;
                iPad2,[1-4]):        "iPad 2" ;;
                iPad3,[1-3]):        "iPad 3" ;;
                iPad3,[4-6]):        "iPad 4" ;;
                iPad6,1[1-2]):       "iPad 5" ;;
                iPad7,[5-6]):        "iPad 6" ;;
                iPad7,1[1-2]):       "iPad 7" ;;
                iPad11,[6-7]):       "iPad 8" ;;
                iPad12,[1-2]):       "iPad 9" ;;
                iPad4,[1-3]):        "iPad Air" ;;
                iPad5,[3-4]):        "iPad Air 2" ;;
                iPad11,[3-4]):       "iPad Air 3" ;;
                iPad13,[1-2]):       "iPad Air 4";;
                iPad6,[7-8]):        "iPad Pro (12.9 Inch)" ;;
                iPad6,[3-4]):        "iPad Pro (9.7 Inch)" ;;
                iPad7,[1-2]):        "iPad Pro 2 (12.9 Inch)" ;;
                iPad7,[3-4]):        "iPad Pro (10.5 Inch)" ;;
                iPad8,[1-4]):        "iPad Pro (11 Inch)" ;;
                iPad8,[5-8]):        "iPad Pro 3 (12.9 Inch)" ;;
                iPad8,9 | iPad8,10): "iPad Pro 4 (11 Inch)" ;;
                iPad8,1[1-2]):       "iPad Pro 4 (12.9 Inch)" ;;
                iPad13,[4-7]):       "iPad Pro 5 (11 Inch)" ;;
                iPad13,8 | iPad13,11): "iPad Pro 5 (12.9 Inch)" ;;
                iPad2,[5-7]):        "iPad mini" ;;
                iPad4,[4-6]):        "iPad mini 2" ;;
                iPad4,[7-9]):        "iPad mini 3" ;;
                iPad5,[1-2]):        "iPad mini 4" ;;
                iPad11,[1-2]):       "iPad mini 5" ;;
                iPad14,[1-2]):       "iPad mini 6" ;;

                iPhone1,1):     "iPhone" ;;
                iPhone1,2):     "iPhone 3G" ;;
                iPhone2,1):     "iPhone 3GS" ;;
                iPhone3,[1-3]): "iPhone 4" ;;
                iPhone4,1):     "iPhone 4S" ;;
                iPhone5,[1-2]): "iPhone 5" ;;
                iPhone5,[3-4]): "iPhone 5c" ;;
                iPhone6,[1-2]): "iPhone 5s" ;;
                iPhone7,2):     "iPhone 6" ;;
                iPhone7,1):     "iPhone 6 Plus" ;;
                iPhone8,1):     "iPhone 6s" ;;
                iPhone8,2):     "iPhone 6s Plus" ;;
                iPhone8,4):     "iPhone SE" ;;
                iPhone9,[13]):  "iPhone 7" ;;
                iPhone9,[24]):  "iPhone 7 Plus" ;;
                iPhone10,[14]): "iPhone 8" ;;
                iPhone10,[25]): "iPhone 8 Plus" ;;
                iPhone10,[36]): "iPhone X" ;;
                iPhone11,2):    "iPhone XS" ;;
                iPhone11,[46]): "iPhone XS Max" ;;
                iPhone11,8):    "iPhone XR" ;;
                iPhone12,1):    "iPhone 11" ;;
                iPhone12,3):    "iPhone 11 Pro" ;;
                iPhone12,5):    "iPhone 11 Pro Max" ;;
                iPhone12,8):    "iPhone SE 2020" ;;
                iPhone13,1):    "iPhone 12 Mini" ;;
                iPhone13,2):    "iPhone 12" ;;
                iPhone13,3):    "iPhone 12 Pro" ;;
                iPhone13,4):    "iPhone 12 Pro Max" ;;
                iPhone14,2):    "iPhone 13 Pro" ;;
                iPhone14,3):    "iPhone 13 Pro Max" ;;
                iPhone14,4):    "iPhone 13 Mini" ;;
                iPhone14,5):    "iPhone 13" ;;

                iPod1,1): "iPod touch" ;;
                ipod2,1): "iPod touch 2G" ;;
                ipod3,1): "iPod touch 3G" ;;
                ipod4,1): "iPod touch 4G" ;;
                ipod5,1): "iPod touch 5G" ;;
                ipod7,1): "iPod touch 6G" ;;
                iPod9,1): "iPod touch 7G" ;;
            esac

            model=$_
        ;;

        BSD|MINIX)
            model=$(sysctl -n hw.vendor hw.product)
        ;;

        Windows)
            model=$(wmic computersystem get manufacturer,model)
            model=${model/Manufacturer}
            model=${model/Model}
        ;;

        Solaris)
            model=$(prtconf -b | awk -F':' '/banner-name/ {printf $2}')
        ;;

        AIX)
            model=$(/usr/bin/uname -M)
        ;;

        FreeMiNT)
            model=$(sysctl -n hw.model)
            model=${model/ (_MCH *)}
        ;;
    esac

    # Remove dummy OEM info.
    model=${model//To be filled by O.E.M.}
    model=${model//To Be Filled*}
    model=${model//OEM*}
    model=${model//Not Applicable}
    model=${model//System Product Name}
    model=${model//System Version}
    model=${model//Undefined}
    model=${model//Default string}
    model=${model//Not Specified}
    model=${model//Type1ProductConfigId}
    model=${model//INVALID}
    model=${model//All Series}
    model=${model//�}

    case $model in
        "Standard PC"*) model="KVM/QEMU (${model})" ;;
        OpenBSD*)       model="vmm ($model)" ;;
    esac
}

get_title() {
    user=${USER:-$(id -un || printf %s "${HOME/*\/}")}

    case $title_fqdn in
        on) hostname=$(hostname -f) ;;
        *)  hostname=$(hostname | cut -d. -f1);;
    esac

    title=${title_color}${bold}${user}${at_color}@${title_color}${bold}${hostname}
    length=$((${#user} + ${#hostname} + 1))
}

get_kernel() {
    # Since these OS are integrated systems, it's better to skip this function altogether
    [[ $os =~ (AIX|IRIX) ]] && return

    # Haiku uses 'uname -v' and not - 'uname -r'.
    [[ $os == Haiku ]] && {
        kernel=$(uname -v)
        return
    }

    # In Windows 'uname' may return the info of GNUenv thus use wmic for OS kernel.
    [[ $os == Windows ]] && {
        kernel=$(wmic os get Version)
        kernel=${kernel/Version}
        return
    }

    case $kernel_shorthand in
        on)  kernel=$kernel_version ;;
        off) kernel="$kernel_name $kernel_version" ;;
    esac

    # Hide kernel info if it's identical to the distro info.
    [[ $os =~ (BSD|MINIX) && $distro == *"$kernel_name"* ]] &&
        case $distro_shorthand in
            on|tiny) kernel=$kernel_version ;;
            *)       unset kernel ;;
        esac
}

get_uptime() {
    # Get uptime in seconds.
    case $os in
        Linux|Windows|MINIX)
            if [[ -r /proc/uptime ]]; then
                s=$(< /proc/uptime)
                s=${s/.*}
            else
                boot=$(date -d"$(uptime -s)" +%s)
                now=$(date +%s)
                s=$((now - boot))
            fi
        ;;

        "Mac OS X"|"macOS"|"iPhone OS"|BSD|FreeMiNT)
            boot=$(sysctl -n kern.boottime)
            boot=${boot/\{ sec = }
            boot=${boot/,*}

            # Get current date in seconds.
            now=$(date +%s)
            s=$((now - boot))
        ;;

        Solaris)
            s=$(kstat -p unix:0:system_misc:snaptime | awk '{print $2}')
            s=${s/.*}
        ;;

        AIX|IRIX)
            t=$(LC_ALL=POSIX ps -o etime= -p 1)

            [[ $t == *-*   ]] && { d=${t%%-*}; t=${t#*-}; }
            [[ $t == *:*:* ]] && { h=${t%%:*}; t=${t#*:}; }

            h=${h#0}
            t=${t#0}

            s=$((${d:-0}*86400 + ${h:-0}*3600 + ${t%%:*}*60 + ${t#*:}))
        ;;

        Haiku)
            s=$(($(system_time) / 1000000))
        ;;
    esac

    d="$((s / 60 / 60 / 24)) days"
    h="$((s / 60 / 60 % 24)) hours"
    m="$((s / 60 % 60)) minutes"

    # Remove plural if < 2.
    ((${d/ *} == 1)) && d=${d/s}
    ((${h/ *} == 1)) && h=${h/s}
    ((${m/ *} == 1)) && m=${m/s}

    # Hide empty fields.
    ((${d/ *} == 0)) && unset d
    ((${h/ *} == 0)) && unset h
    ((${m/ *} == 0)) && unset m

    # Add "(!)" if more than 100 days
    ((${d/ *} > 100)) && d="${d}(!)"

    uptime=${d:+$d, }${h:+$h, }$m
    uptime=${uptime%', '}
    uptime=${uptime:-$s seconds}

    # Make the output of uptime smaller.
    case $uptime_shorthand in
        on)
            uptime=${uptime/ minutes/ mins}
            uptime=${uptime/ minute/ min}
            uptime=${uptime/ seconds/ secs}
        ;;

        tiny)
            uptime=${uptime/ days/d}
            uptime=${uptime/ day/d}
            uptime=${uptime/ hours/h}
            uptime=${uptime/ hour/h}
            uptime=${uptime/ minutes/m}
            uptime=${uptime/ minute/m}
            uptime=${uptime/ seconds/s}
            uptime=${uptime//,}
        ;;
    esac
}

get_packages() {
    # to adjust the number of pkgs per pkg manager
    pkgs_h=0

    # has: Check if package manager installed.
    # dir: Count files or dirs in a glob.
    # pac: If packages > 0, log package manager name.
    # tot: Count lines in command output.
    has() { type -p "$1" >/dev/null && manager=$1; }
    # globbing is intentional here
    # shellcheck disable=SC2206
    dir() { pkgs=($@); ((packages+=${#pkgs[@]})); pac "$((${#pkgs[@]}-pkgs_h))"; }
    pac() { (($1 > 0)) && { managers+=("$1 (${manager})"); manager_string+="${manager}, "; }; }
    tot() {
        IFS=$'\n' read -d "" -ra pkgs <<< "$("$@")";
        ((packages+=${#pkgs[@]}));
        pac "$((${#pkgs[@]}-pkgs_h))";
    }

    # Redefine tot() and dir() for Bedrock Linux.
    [[ -f /bedrock/etc/bedrock-release && $PATH == */bedrock/cross/* ]] && {
        br_strata=$(brl list)
        tot() {
            IFS=$'\n' read -d "" -ra pkgs <<< "$(for s in ${br_strata}; do strat -r "$s" "$@"; done)"
            ((packages+="${#pkgs[@]}"))
            pac "$((${#pkgs[@]}-pkgs_h))";
        }
        dir() {
            local pkgs=()
            # globbing is intentional here
            # shellcheck disable=SC2206
            for s in ${br_strata}; do pkgs+=(/bedrock/strata/$s/$@); done
            ((packages+=${#pkgs[@]}))
            pac "$((${#pkgs[@]}-pkgs_h))"
        }
    }

    case $os in
        Linux|BSD|"iPhone OS"|Solaris)
            # Package Manager Programs.
            has kiss       && tot kiss l
            has cpt-list   && tot cpt-list
            has pacman-key && tot pacman -Qq --color never
            has click      && tot click list
            has dpkg       && tot dpkg-query -f '.\n' -W
            has xbps-query && tot xbps-query -l
            has apk        && tot apk info
            has opkg       && tot opkg list-installed
            has pacman-g2  && tot pacman-g2 -Q
            has lvu        && tot lvu installed
            has tce-status && tot tce-status -i
            has pkg_info   && tot pkg_info
            has pkgin      && tot pkgin list
            has tazpkg     && pkgs_h=6 tot tazpkg list && ((packages-=6))
            has sorcery    && tot gaze installed
            has alps       && tot alps showinstalled
            has butch      && tot butch list
            has swupd      && tot swupd bundle-list --quiet
            has pisi       && tot pisi li
            has pacstall   && tot pacstall -L
            has bulge      && tot bulge list
            has pm         && tot pm list packages

            # Using the dnf package cache is much faster than rpm.
            if has dnf && type -p sqlite3 >/dev/null && [[ -f /var/cache/dnf/packages.db ]]; then
                pac "$(sqlite3 /var/cache/dnf/packages.db "SELECT count(pkg) FROM installed")"
            else
                has rpm && tot rpm -qa
            fi

            # 'mine' conflicts with minesweeper games.
            [[ -f /etc/SDE-VERSION ]] &&
                has mine && tot mine -q

            # Counting files/dirs.
            # Variables need to be unquoted here. Only Bedrock Linux is affected.
            # $br_prefix is fixed and won't change based on user input so this is safe either way.
            # shellcheck disable=SC2086
            {
            shopt -s nullglob
            has brew    && dir "$(brew --cellar)/* $(brew --caskroom)/*"
            has emerge  && dir "/var/db/pkg/*/*"
            has Compile && dir "/Programs/*/"
            has eopkg   && dir "/var/lib/eopkg/package/*"
            has inary   && dir "/var/lib/inary/package/*"
            has tekel   && dir "/data/app/$USER/* /data/app/system/*"
            has crew    && dir "${CREW_PREFIX:-/usr/local}/etc/crew/meta/*.filelist"
            has pkgtool && dir "/var/log/packages/*"
            has scratch && dir "/var/lib/scratchpkg/index/*/.pkginfo"
            has kagami  && dir "/var/lib/kagami/pkgs/*"
            has cave    && dir "/var/db/paludis/repositories/cross-installed/*/data/*/ \
                               /var/db/paludis/repositories/installed/data/*/"
            shopt -u nullglob
            }

            # Other (Needs complex command)
            has kpm-pkg && ((packages+=$(kpm  --get-selections | grep -cv deinstall$)))

            has guix && {
                manager=guix-system && tot guix package -p /run/current-system/profile -I
                manager=guix-user   && tot guix package -I
                manager=guix-home   && tot guix package -p ~/.guix-home/profile -I
            }

            has nix-store && {
                nix-user-pkgs() {
                    nix-store -qR ~/.nix-profile
                    nix-store -qR /etc/profiles/per-user/"$USER"
                }
                manager=nix-system  && tot nix-store -qR /run/current-system/sw
                manager=nix-user    && tot nix-user-pkgs
                manager=nix-default && tot nix-store -qR /nix/var/nix/profiles/default
            }

            # pkginfo is also the name of a python package manager which is painfully slow.
            # TODO: Fix this somehow.
            has pkginfo && tot pkginfo -i

            case $os-$kernel_name in
                BSD-FreeBSD|BSD-DragonFly)
                    has pkg && tot pkg info </dev/null
                ;;

                BSD-*)
                    has pkg && dir /var/db/pkg/*

                    ((packages == 0)) &&
                        has pkg && tot pkg list
                ;;
            esac

            # List these last as they accompany regular package managers.
            has flatpak && tot flatpak list
            has spm     && tot spm list -i
            has puyo    && dir ~/.puyo/installed
            has cargo   && dir ~/.cargo/bin/*

            # Snap hangs if the command is run without the daemon running.
            # Only run snap if the daemon is also running.
            has snap && ps -e | grep -qFm 1 snapd >/dev/null && \
            pkgs_h=1 tot snap list && ((packages-=1))

            # This is the only standard location for appimages.
            # See: https://github.com/AppImage/AppImageKit/wiki
            manager=appimage && has appimaged && dir ~/.local/bin/*.[Aa]pp[Ii]mage
        ;;

        "Mac OS X"|"macOS"|MINIX)
            has port  && pkgs_h=1 tot port installed && ((packages-=1))
            has brew  && dir "$(brew --cellar)/* $(brew --caskroom)/*"
            has pkgin && tot pkgin list
            has dpkg  && tot dpkg-query -f '.\n' -W

            has nix-store && {
                nix-user-pkgs() {
                    nix-store -qR ~/.nix-profile
                    nix-store -qR /etc/profiles/per-user/"$USER"
                }
                manager=nix-system && tot nix-store -qR /run/current-system/sw
                manager=nix-user   && tot nix-user-pkgs
            }
        ;;

        AIX|FreeMiNT)
            has lslpp && ((packages+=$(lslpp -J -l -q | grep -cv '^#')))
            has rpm   && tot rpm -qa
        ;;

        Windows)
            case $kernel_name in
                CYGWIN*) has cygcheck && tot cygcheck -cd ;;
                MSYS*)   has pacman   && tot pacman -Qq --color never ;;
            esac

            # Scoop environment throws errors if `tot scoop list` is used
            has scoop && pkgs_h=1 dir ~/scoop/apps/* && ((packages-=1))

            # Count chocolatey packages.
            # [[ -d /c/ProgramData/chocolatey/lib ]] && \
            #     dir /c/ProgramData/chocolatey/lib/*
            has choco && tot choco list --localonly

            # Count winget
            has winget && tot winget list
        ;;

        Haiku)
            has pkgman && dir /boot/system/package-links/*
            packages=${packages/pkgman/depot}
        ;;

        IRIX)
            manager=swpkg
            pkgs_h=3 tot versions -b && ((packages-=3))
        ;;
    esac

    if ((packages == 0)); then
        unset packages

    elif [[ $package_managers == on ]]; then
        printf -v packages '%s, ' "${managers[@]}"
        packages=${packages%,*}

    elif [[ $package_managers == tiny ]]; then
        packages+=" (${manager_string%,*})"
    fi

    packages=${packages/pacman-key/pacman}
}

get_shell() {
    case $shell_path in
        on)  shell="$SHELL " ;;
        off) shell="${SHELL##*/} " ;;
    esac

    [[ $shell_version != on ]] && return

    case ${shell_name:=${SHELL##*/}} in
        bash)
            [[ $BASH_VERSION ]] ||
                BASH_VERSION=$("$SHELL" -c "printf %s \"\$BASH_VERSION\"")

            shell+=${BASH_VERSION/-*}
        ;;

        sh|ash|dash|es) ;;

        *ksh)
            shell+=$("$SHELL" -c "printf %s \"\$KSH_VERSION\"")
            shell=${shell/ * KSH}
            shell=${shell/version}
        ;;

        osh)
            if [[ $OIL_VERSION ]]; then
                shell+=$OIL_VERSION
            else
                shell+=$("$SHELL" -c "printf %s \"\$OIL_VERSION\"")
            fi
        ;;

        tcsh)
            shell+=$("$SHELL" -c "printf %s \$tcsh")
        ;;

        yash)
            shell+=$("$SHELL" --version 2>&1)
            shell=${shell/ $shell_name}
            shell=${shell/ Yet another shell}
            shell=${shell/Copyright*}
        ;;

        nu)
            shell+=$("$SHELL" -c "version | get version")
            shell=${shell/ $shell_name}
        ;;


        *)
            shell+=$("$SHELL" --version 2>&1)
            shell=${shell/ $shell_name}
        ;;
    esac

    # Remove unwanted info.
    shell=${shell/, version}
    shell=${shell/xonsh\//xonsh }
    shell=${shell/options*}
    shell=${shell/\(*\)}
}

get_de() {
    # If function was run, stop here.
    ((de_run == 1)) && return

    case $os in
        "Mac OS X"|"macOS") de=Aqua ;;

        Windows)
            case $distro in
                *"Windows 10"*|*"Windows 11"*)
                    de=Fluent
                ;;

                *"Windows 8"*)
                    de=Metro
                ;;

                *)
                    de=Aero
                ;;
            esac
        ;;

        FreeMiNT)
            freemint_wm=(/proc/*)

            case ${freemint_wm[*]} in
                *thing*)  de=Thing ;;
                *jinnee*) de=Jinnee ;;
                *tera*)   de=Teradesk ;;
                *neod*)   de=NeoDesk ;;
                *zdesk*)  de=zDesk ;;
                *mdesk*)  de=mDesk ;;
            esac
        ;;

        *)
            ((wm_run != 1)) && get_wm

            # Temporary support for Regolith Linux
            if [[ $DESKTOP_SESSION == *regolith ]]; then
                de=Regolith

            elif [[ $XDG_CURRENT_DESKTOP ]]; then
                de=${XDG_CURRENT_DESKTOP/X\-}
                de=${de/Budgie:GNOME/Budgie}
                de=${de/:Unity7:ubuntu}

            elif [[ $DESKTOP_SESSION ]]; then
                de=${DESKTOP_SESSION##*/}
                de=${de/trinity/Trinity}

            elif [[ $GNOME_DESKTOP_SESSION_ID ]]; then
                de=GNOME

            elif [[ $MATE_DESKTOP_SESSION_ID ]]; then
                de=MATE

            elif [[ $TDE_FULL_SESSION ]]; then
                de=Trinity
            fi

            # When a window manager is started from a display manager
            # the desktop variables are sometimes also set to the
            # window manager name. This checks to see if WM == DE
            # and discards the DE value.
            [[ $de == "$wm" ]] && { unset -v de; return; }
        ;;
    esac

    # Fallback to using xprop.
    [[ $DISPLAY && -z $de ]] && type -p xprop &>/dev/null && \
        de=$(xprop -root | awk '/KDE_SESSION_VERSION|^_MUFFIN|xfce4|xfce5/')

    # Format strings.
    case $de in
        KDE_SESSION_VERSION*) de=KDE${de/* = } ;;
        *xfce4*)  de=Xfce4 ;;
        *xfce5*)  de=Xfce5 ;;
        *xfce*)   de=Xfce ;;
        *mate*)   de=MATE ;;
        *GNOME*)  de=GNOME ;;
        *MUFFIN*) de=Cinnamon ;;
    esac

    ((${KDE_SESSION_VERSION:-0} >= 4)) && de=${de/KDE/Plasma}

    if [[ $de_version == on && $de ]]; then
        case $de in
            Plasma*)
                       de_ver=$(plasmashell --version)
                       kf_ver=$(kf5-config --version)
                       qt_ver=${kf_ver/KDE*}
                       qt_ver=${qt_ver/Qt:}
                       qt_ver=$(trim "$qt_ver")
                       kf_ver=${kf_ver/kf5*}
                       kf_ver=${kf_ver/*:}
                       kf_ver=$(trim "$kf_ver")
            ;;
            MATE*)     de_ver=$(mate-session --version) ;;
            Xfce*)     de_ver=$(xfce4-session --version) ;;
            GNOME*)    de_ver=$(gnome-shell --version) ;;
            Cinnamon*) de_ver=$(cinnamon --version) ;;
            Deepin*)   de_ver=$(awk -F'=' '/MajorVersion/ {print $2}' /etc/os-version) ;;
            Budgie*)   de_ver=$(budgie-desktop --version) ;;
            Cutefish*) de_ver=$(awk -F'=' '/Version/ {print $2}' /etc/cutefish) ;;
            LXQt*)     de_ver=$(lxqt-session --version) ;;
            Lumina*)   de_ver=$(lumina-desktop --version 2>&1) ;;
            Trinity*)  de_ver=$(tde-config --version) ;;
            Unity*)    de_ver=$(unity --version) ;;
        esac

        de_ver=${de_ver/*TDE:}
        de_ver=${de_ver/tde-config*}
        de_ver=${de_ver/liblxqt*}
        de_ver=${de_ver/Copyright*}
        de_ver=${de_ver/)*}
        de_ver=${de_ver/* }
        de_ver=${de_ver//\"}

        de+=" $de_ver"

        [[ $de == "Plasma"* ]] && de+=" [KF5 $kf_ver] [Qt $qt_ver]"
    fi

    # TODO:
    #  - New config option + flag: --de_display_server on/off ?
    #  - Add display of X11, Arcan and anything else relevant.
    [[ $de && $WAYLAND_DISPLAY ]] &&
        de+=" (Wayland)"

    de_run=1
}

get_wm() {
    # If function was run, stop here.
    ((wm_run == 1)) && return

    case $kernel_name in
        *OpenBSD*) ps_flags=(x -c) ;;
        *)         ps_flags=(-e) ;;
    esac

    if [[ -O "${XDG_RUNTIME_DIR}/${WAYLAND_DISPLAY:-wayland-0}" ]]; then
        if tmp_pid="$(lsof -t "${XDG_RUNTIME_DIR}/${WAYLAND_DISPLAY:-wayland-0}" 2>&1)" ||
           tmp_pid="$(fuser   "${XDG_RUNTIME_DIR}/${WAYLAND_DISPLAY:-wayland-0}" 2>&1)"; then
            wm="$(ps -p "${tmp_pid}" -ho comm=)"
        else
            # lsof may not exist, or may need root on some systems. Similarly fuser.
            # On those systems we search for a list of known window managers, this can mistakenly
            # match processes for another user or session and will miss unlisted window managers.
            wm=$(ps "${ps_flags[@]}" | grep -m 1 -o -F \
                               -e arcan \
                               -e asc \
                               -e clayland \
                               -e dwc \
                               -e fireplace \
                               -e gnome-shell \
                               -e greenfield \
                               -e grefsen \
                               -e hikari \
                               -e kwin \
                               -e lipstick \
                               -e maynard \
                               -e mazecompositor \
                               -e motorcar \
                               -e orbital \
                               -e orbment \
                               -e perceptia \
                               -e river \
                               -e rustland \
                               -e sway \
                               -e ulubis \
                               -e velox \
                               -e wavy \
                               -e way-cooler \
                               -e wayfire \
                               -e wayhouse \
                               -e westeros \
                               -e westford \
                               -e weston)
        fi

    elif [[ $DISPLAY && $os != "Mac OS X" && $os != "macOS" && $os != FreeMiNT ]]; then
        # non-EWMH WMs.
        wm=$(ps "${ps_flags[@]}" | grep -m 1 -o \
                           -e "[s]owm" \
                           -e "[c]atwm" \
                           -e "[f]vwm" \
                           -e "[d]wm" \
                           -e "[2]bwm" \
                           -e "[m]onsterwm" \
                           -e "[t]inywm" \
                           -e "[x]11fs" \
                           -e "[x]monad")

        [[ -z $wm ]] && type -p xprop &>/dev/null && {
            id=$(xprop -root -notype _NET_SUPPORTING_WM_CHECK)
            id=${id##* }
            wm=$(xprop -id "$id" -notype -len 100 -f _NET_WM_NAME 8t)
            wm=${wm/*WM_NAME = }
            wm=${wm/\"}
            wm=${wm/\"*}
        }

    else
        case $os in
            "Mac OS X"|"macOS")
                ps_line=$(ps -e | grep -o \
                    -e "[S]pectacle" \
                    -e "[A]methyst" \
                    -e "[k]wm" \
                    -e "[c]hun[k]wm" \
                    -e "[y]abai" \
                    -e "[R]ectangle")

                case $ps_line in
                    *chunkwm*)   wm=chunkwm ;;
                    *kwm*)       wm=Kwm ;;
                    *yabai*)     wm=yabai ;;
                    *Amethyst*)  wm=Amethyst ;;
                    *Spectacle*) wm=Spectacle ;;
                    *Rectangle*) wm=Rectangle ;;
                    *)           wm="Quartz Compositor" ;;
                esac
            ;;

            Windows)
                wm=$(
                    tasklist |

                    grep -Fom 1 \
                         -e bugn \
                         -e Windawesome \
                         -e blackbox \
                         -e emerge \
                         -e litestep
                )

                [[ $wm == blackbox ]] &&
                    wm="bbLean (Blackbox)"

                wm=${wm:+$wm, }DWM.exe
            ;;

            FreeMiNT)
                freemint_wm=(/proc/*)

                case ${freemint_wm[*]} in
                    *xaaes* | *xaloader*) wm=XaAES ;;
                    *myaes*)              wm=MyAES ;;
                    *naes*)               wm=N.AES ;;
                    geneva)               wm=Geneva ;;
                    *)                    wm="Atari AES" ;;
                esac
            ;;
        esac
    fi

    # Rename window managers to their proper values.
    [[ $wm == *WINDOWMAKER* ]] && wm=wmaker
    [[ $wm == *GNOME*Shell* ]] && wm=Mutter

    wm_run=1
}

get_wm_theme() {
    ((wm_run != 1)) && get_wm
    ((de_run != 1)) && get_de

    case $wm  in
        E16)
            wm_theme=$(awk -F "= " '/theme.name/ {print $2}' "${HOME}/.e16/e_config--0.0.cfg")
        ;;

        Sawfish)
            wm_theme=$(awk -F '\\(quote|\\)' '/default-frame-style/ {print $(NF-4)}' \
                       "$HOME/.sawfish/custom")
        ;;

        Cinnamon|Muffin|"Mutter (Muffin)")
            detheme=$(gsettings get org.cinnamon.theme name)
            wm_theme=$(gsettings get org.cinnamon.desktop.wm.preferences theme)
            wm_theme="$detheme ($wm_theme)"
        ;;

        Compiz|Mutter|Gala)
            if type -p gsettings >/dev/null; then
                wm_theme=$(gsettings get org.gnome.shell.extensions.user-theme name)

                [[ ${wm_theme//\'} ]] || \
                    wm_theme=$(gsettings get org.gnome.desktop.wm.preferences theme)

            elif type -p gconftool-2 >/dev/null; then
                wm_theme=$(gconftool-2 -g /apps/metacity/general/theme)
            fi
        ;;

        Metacity*)
            if [[ $de == Deepin ]]; then
                wm_theme=$(gsettings get com.deepin.wrap.gnome.desktop.wm.preferences theme)

            elif [[ $de == MATE ]]; then
                wm_theme=$(gsettings get org.mate.Marco.general theme)

            else
                wm_theme=$(gconftool-2 -g /apps/metacity/general/theme)
            fi
        ;;

        E17|Enlightenment)
            if type -p eet >/dev/null; then
                wm_theme=$(eet -d "$HOME/.e/e/config/standard/e.cfg" config |\
                            awk '/value \"file\" string.*.edj/ {print $4}')
                wm_theme=${wm_theme##*/}
                wm_theme=${wm_theme%.*}
            fi
        ;;

        Fluxbox)
            [[ -f $HOME/.fluxbox/init ]] &&
                wm_theme=$(awk -F "/" '/styleFile/ {print $NF}' "$HOME/.fluxbox/init")
        ;;

        IceWM*)
            [[ -f $HOME/.icewm/theme ]] &&
                wm_theme=$(awk -F "[\",/]" '!/#/ {print $2}' "$HOME/.icewm/theme")
        ;;

        Openbox)
            case $de in
                LXDE*) ob_file="lxde-rc" ;;
                LXQt*) ob_file="lxqt-rc" ;;
                    *) ob_file="rc" ;;
            esac

            ob_file=$XDG_CONFIG_HOME/openbox/$ob_file.xml

            [[ -f $ob_file ]] &&
                wm_theme=$(awk '/<theme>/ {while (getline n) {if (match(n, /<name>/))
                            {l=n; exit}}} END {split(l, a, "[<>]"); print a[3]}' "$ob_file")
        ;;

        PekWM)
            [[ -f $HOME/.pekwm/config ]] &&
                wm_theme=$(awk -F "/" '/Theme/{gsub(/\"/,""); print $NF}' "$HOME/.pekwm/config")
        ;;

        Xfwm4)
            [[ -f $HOME/.config/xfce4/xfconf/xfce-perchannel-xml/xfwm4.xml ]] &&
                wm_theme=$(xfconf-query -c xfwm4 -p /general/theme)
        ;;

        KWin*)
            kde_config_dir
            kwinrc=$kde_config_dir/kwinrc
            kdebugrc=$kde_config_dir/kdebugrc

            if [[ -f $kwinrc ]]; then
                wm_theme=$(awk '/theme=/ {
                                    gsub(/theme=.*qml_|theme=.*svg__/,"",$0);
                                    print $0;
                                    exit
                                 }' "$kwinrc")

                [[ "$wm_theme" ]] ||
                    wm_theme=$(awk '/library=org.kde/ {
                                        gsub(/library=org.kde./,"",$0);
                                        print $0;
                                        exit
                                     }' "$kwinrc")

                [[ $wm_theme ]] ||
                    wm_theme=$(awk '/PluginLib=kwin3_/ {
                                        gsub(/PluginLib=kwin3_/,"",$0);
                                        print $0;
                                        exit
                                     }' "$kwinrc")

            elif [[ -f $kdebugrc ]]; then
                wm_theme=$(awk '/(decoration)/ {gsub(/\[/,"",$1); print $1; exit}' "$kdebugrc")
            fi

            wm_theme=${wm_theme/theme=}
        ;;

        "Quartz Compositor")
            global_preferences=$HOME/Library/Preferences/.GlobalPreferences.plist
            wm_theme=$(PlistBuddy -c "Print AppleInterfaceStyle" "$global_preferences")
            wm_theme_color=$(PlistBuddy -c "Print AppleAccentColor" "$global_preferences")

            [[ "$wm_theme" ]] ||
                wm_theme=Light

            case $wm_theme_color in
                -1) wm_theme_color=Graphite ;;
                0)  wm_theme_color=Red ;;
                1)  wm_theme_color=Orange ;;
                2)  wm_theme_color=Yellow ;;
                3)  wm_theme_color=Green ;;
                5)  wm_theme_color=Purple ;;
                6)  wm_theme_color=Pink ;;
                *)  wm_theme_color=Blue ;;
            esac

            wm_theme="$wm_theme_color ($wm_theme)"
        ;;

        *Explorer)
            path=/proc/registry/HKEY_CURRENT_USER/Software/Microsoft
            path+=/Windows/CurrentVersion/Themes/CurrentTheme

            wm_theme=$(head -n1 "$path")
            wm_theme=${wm_theme##*\\}
            wm_theme=${wm_theme%.*}
        ;;

        Blackbox|bbLean*)
            path=$(wmic process get ExecutablePath | grep -F "blackbox")
            path=${path//\\/\/}

            wm_theme=$(grep '^session\.styleFile:' "${path/\.exe/.rc}")
            wm_theme=${wm_theme/session\.styleFile: }
            wm_theme=${wm_theme##*\\}
            wm_theme=${wm_theme%.*}
        ;;
    esac

    wm_theme=$(trim_quotes "$wm_theme")
}

get_cpu() {
    case $os in
        "Linux" | "MINIX" | "Windows")
            # Get CPU name.
            cpu_file="/proc/cpuinfo"

            case $kernel_machine in
                "frv" | "hppa" | "m68k" | "openrisc" | "or"* | "powerpc" | "ppc"* | "sparc"*)
                    cpu="$(awk -F':' '/^cpu\t|^CPU/ {printf $2; exit}' "$cpu_file")"
                ;;

                "s390"*)
                    cpu="$(awk -F'=' '/machine/ {print $4; exit}' "$cpu_file")"
                ;;

                "ia64" | "m32r")
                    cpu="$(awk -F':' '/model/ {print $2; exit}' "$cpu_file")"
                    [[ -z "$cpu" ]] && cpu="$(awk -F':' '/family/ {printf $2; exit}' "$cpu_file")"
                ;;

                "loongarch64")
                    cpu="$(awk -F':' '/Model/ {print $2; exit}' "$cpu_file")"
                ;;

                "arm"* | "aarch64")
                    if [[ $(trim "$ascii_distro") == Android* ]]; then
                      # Android roms have modified cpuinfo that shows CPU model as a string
                      cpu="$(awk -F '\\s*: | @' \
                             '/model name|Hardware|Processor|^cpu model|chip type|^cpu type/ {
                             cpu=$2; if ($1 == "Hardware") exit } END { print cpu }' "$cpu_file")"
                    else
                      # ARM linux displays binary model code in cpuinfo, which needs to be decoded with lscpu
                      cpu="$(lscpu | awk -F': ' '/Vendor ID/ {print $2; exit}') $(lscpu | awk -F': ' '/Model name/ {print $2; exit}')"
                    fi
                ;;

                "riscv"*)
                    cpu="$(awk -F': ' '/uarch/ {print $2; exit}' "$cpu_file")"
                ;;
		
                *)
                    [[ -z "$cpu" ]] && cpu="$(awk -F '\\s*: | @' \
                            '/model name|Hardware|Processor|^cpu model|chip type|^cpu type/ {
                            cpu=$2; if ($1 == "Hardware") exit } END { print cpu }' "$cpu_file")"
                ;;
            esac

            speed_dir="/sys/devices/system/cpu/cpu0/cpufreq"

            # Select the right temperature file.
            for temp_dir in /sys/class/hwmon/*; do
                [[ "$(< "${temp_dir}/name")" =~ (cpu_thermal|coretemp|fam15h_power|k10temp) ]] && {
                    temp_dirs=("$temp_dir"/temp*_input)
                    temp_dir=${temp_dirs[0]}
                    break
                }
            done
	
            # If on a Raspberry Pi...
            if grep -q "Raspberry Pi" /proc/device-tree/model; then
                temp_dir=/sys/class/thermal/thermal_zone0/temp
            fi

            # Get CPU speed.
            if [[ -d "$speed_dir" ]]; then
                # Fallback to bios_limit if $speed_type fails.
                speed="$(< "${speed_dir}/${speed_type}")" ||\
                speed="$(< "${speed_dir}/bios_limit")" ||\
                speed="$(< "${speed_dir}/scaling_max_freq")" ||\
                speed="$(< "${speed_dir}/cpuinfo_max_freq")"
                speed="$((speed / 1000))"

            else
                case $kernel_machine in
                    "sparc"*)
                        # SPARC systems use a different file to expose clock speed information.
                        speed_file="/sys/devices/system/cpu/cpu0/clock_tick"
                        speed="$(($(< "$speed_file") / 1000000))"
                    ;;

                    *)
                        speed="$(awk -F ': |\\.' '/cpu MHz|^clock/ {printf $2; exit}' "$cpu_file")"
                        speed="${speed/MHz}"
                    ;;
                esac
            fi

            # Get CPU temp.
            [[ -f "$temp_dir" ]] && deg="$(($(< "$temp_dir") * 100 / 10000))"

            # Get CPU cores.
            case $kernel_machine in
                "sparc"*)
                    case $cpu_cores in
                        # SPARC systems doesn't expose detailed topology information in
                        # /proc/cpuinfo so I have to use lscpu here.
                        "logical" | "on")
                            cores="$(lscpu | awk -F ': *' '/^CPU\(s\)/ {print $2}')"
                        ;;
                        "physical")
                            cores="$(lscpu | awk -F ': *' '/^Core\(s\) per socket/ {print $2}')"
                            sockets="$(lscpu | awk -F ': *' '/^Socket\(s\)/ {print $2}')"
                            cores="$((sockets * cores))"
                        ;;
                    esac
                ;;

                *)
                    case $cpu_cores in
                        "logical" | "on")
                            cores="$(grep -c "^processor" "$cpu_file")"
                        ;;
                        "physical")
                            cores="$(awk '/^core id/&&!a[$0]++{++i} END {print i}' "$cpu_file")"
                        ;;
                    esac
                ;;
            esac
        ;;

        "Mac OS X"|"macOS")
            if [[ $osx_version == 10.[4-5]* ]]; then
                cpu="$(system_profiler SPHardwareDataType | grep CPU\ Type)"
                cpu="${cpu/CPU\ Type\:/}"

                speed="$(system_profiler SPHardwareDataType | grep CPU\ Speed)"
                speed="${speed/CPU\ Speed\:/}"
		speed="${speed/ MHz/}"
		speed="${speed/ GHz/}"

                cores="$(system_profiler SPHardwareDataType | grep Number\ Of\ CPUs)"
                cores="${cores/Number\ Of\ CPUs\:/}"
            else
                cpu="$(sysctl -n machdep.cpu.brand_string)"
            fi

            # Get CPU cores.
            case $cpu_cores in
                "logical" | "on") cores="$(sysctl -n hw.logicalcpu_max)" ;;
                "physical")       cores="$(sysctl -n hw.physicalcpu_max)" ;;
            esac
        ;;

        "iPhone OS")
            case $kernel_machine in
                "iPhone1,"[1-2] | "iPod1,1"): "Samsung S5L8900 (1) @ 412MHz" ;;
                "iPhone2,1"):                 "Samsung S5PC100 (1) @ 600MHz" ;;
                "iPhone3,"[1-3] | "iPod4,1"): "Apple A4 (1) @ 800MHz" ;;
                "iPhone4,1" | "iPod5,1"):     "Apple A5 (2) @ 800MHz" ;;
                "iPhone5,"[1-4]): "Apple A6 (2) @ 1.3GHz" ;;
                "iPhone6,"[1-2]): "Apple A7 (2) @ 1.3GHz" ;;
                "iPhone7,"[1-2]): "Apple A8 (2) @ 1.4GHz" ;;
                "iPhone8,"[1-4] | "iPad6,1"[12]): "Apple A9 (2) @ 1.85GHz" ;;
                "iPhone9,"[1-4] | "iPad7,"[5-6] | "iPad7,1"[1-2]):
                    "Apple A10 Fusion (4) @ 2.34GHz"
                ;;
                "iPhone10,"[1-6]): "Apple A11 Bionic (6) @ 2.39GHz" ;;
                "iPhone11,"[2468] | "iPad11,"[1-4] | "iPad11,"[6-7]): "Apple A12 Bionic (6) @ 2.49GHz" ;;
                "iPhone12,"[1358]): "Apple A13 Bionic (6) @ 2.65GHz" ;;
                "iPhone13,"[1-4] | "iPad13,"[1-2]): "Apple A14 Bionic (6) @ 3.00Ghz" ;;

                "iPod2,1"): "Samsung S5L8720 (1) @ 533MHz" ;;
                "iPod3,1"): "Samsung S5L8922 (1) @ 600MHz" ;;
                "iPod7,1"): "Apple A8 (2) @ 1.1GHz" ;;
                "iPad1,1"): "Apple A4 (1) @ 1GHz" ;;
                "iPad2,"[1-7]): "Apple A5 (2) @ 1GHz" ;;
                "iPad3,"[1-3]): "Apple A5X (2) @ 1GHz" ;;
                "iPad3,"[4-6]): "Apple A6X (2) @ 1.4GHz" ;;
                "iPad4,"[1-3]): "Apple A7 (2) @ 1.4GHz" ;;
                "iPad4,"[4-9]): "Apple A7 (2) @ 1.4GHz" ;;
                "iPad5,"[1-2]): "Apple A8 (2) @ 1.5GHz" ;;
                "iPad5,"[3-4]): "Apple A8X (3) @ 1.5GHz" ;;
                "iPad6,"[3-4]): "Apple A9X (2) @ 2.16GHz" ;;
                "iPad6,"[7-8]): "Apple A9X (2) @ 2.26GHz" ;;
                "iPad7,"[1-4]): "Apple A10X Fusion (6) @ 2.39GHz" ;;
                "iPad8,"[1-8]): "Apple A12X Bionic (8) @ 2.49GHz" ;;
                "iPad8,9" | "iPad8,1"[0-2]): "Apple A12Z Bionic (8) @ 2.49GHz" ;;
            esac
            cpu="$_"
        ;;

        "BSD")
            # Get CPU name.
            cpu="$(sysctl -n hw.model)"
            cpu="${cpu/[0-9]\.*}"
            cpu="${cpu/ @*}"

            # Get CPU speed.
            speed="$(sysctl -n hw.cpuspeed)"
            [[ -z "$speed" ]] && speed="$(sysctl -n  hw.clockrate)"

            # Get CPU cores.
            case $kernel_name in
                "OpenBSD"*)
                    [[ "$(sysctl -n hw.smt)" == "1" ]] && smt="on" || smt="off"
                    ncpufound="$(sysctl -n hw.ncpufound)"
                    ncpuonline="$(sysctl -n hw.ncpuonline)"
                    cores="${ncpuonline}/${ncpufound},\\xc2\\xa0SMT\\xc2\\xa0${smt}"
                ;;
                *)
                    cores="$(sysctl -n hw.ncpu)"
                ;;
            esac

            # Get CPU temp.
            case $kernel_name in
                "FreeBSD"* | "DragonFly"* | "NetBSD"*)
                    deg="$(sysctl -n dev.cpu.0.temperature)"
                    deg="${deg/C}"
                ;;
                "OpenBSD"* | "Bitrig"*)
                    deg="$(sysctl hw.sensors | \
                        awk -F'=|degC' '/(ksmn|adt|lm|cpu)0.temp0/ {printf("%2.1f", $2); exit}')"
                ;;
            esac
        ;;

        "Solaris")
            # Get CPU name.
            cpu="$(psrinfo -pv)"
            cpu="${cpu//*$'\n'}"
            cpu="${cpu/[0-9]\.*}"
            cpu="${cpu/ @*}"
            cpu="${cpu/\(portid*}"

            # Get CPU speed.
            speed="$(psrinfo -v | awk '/operates at/ {print $6; exit}')"

            # Get CPU cores.
            case $cpu_cores in
                "logical" | "on") cores="$(kstat -m cpu_info | grep -c -F "chip_id")" ;;
                "physical") cores="$(psrinfo -p)" ;;
            esac
        ;;

        "Haiku")
            # Get CPU name.
            cpu="$(sysinfo -cpu | awk -F '\\"' '/CPU #0/ {print $2}')"
            cpu="${cpu/@*}"

            # Get CPU speed.
            speed="$(sysinfo -cpu | awk '/running at/ {print $NF; exit}')"
            speed="${speed/MHz}"

            # Get CPU cores.
            cores="$(sysinfo -cpu | grep -c -F 'CPU #')"
        ;;

        "AIX")
            # Get CPU name.
            cpu="$(lsattr -El proc0 -a type | awk '{printf $2}')"

            # Get CPU speed.
            speed="$(prtconf -s | awk -F':' '{printf $2}')"
            speed="${speed/MHz}"

            # Get CPU cores.
            case $cpu_cores in
                "logical" | "on")
                    cores="$(lparstat -i | awk -F':' '/Online Virtual CPUs/ {printf $2}')"
                ;;

                "physical")
                    cores="$(lparstat -i | awk -F':' '/Active Physical CPUs/ {printf $2}')"
                ;;
            esac
        ;;

        "IRIX")
            # Get CPU name.
            cpu="$(hinv -c processor | awk -F':' '/CPU:/ {printf $2}')"

            # Get CPU speed.
            speed="$(hinv -c processor | awk '/MHZ/ {printf $2}')"

            # Get CPU cores.
            cores="$(sysconf NPROC_ONLN)"
        ;;

        "FreeMiNT")
            cpu="$(awk -F':' '/CPU:/ {printf $2}' /kern/cpuinfo)"
            speed="$(awk -F '[:.M]' '/Clocking:/ {printf $2}' /kern/cpuinfo)"
        ;;
    esac

    # Remove un-needed patterns from cpu output.
    cpu="${cpu//(TM)}"
    cpu="${cpu//(tm)}"
    cpu="${cpu//(R)}"
    cpu="${cpu//(r)}"
    cpu="${cpu//CPU}"
    cpu="${cpu//Processor}"
    cpu="${cpu//Dual-Core}"
    cpu="${cpu//Quad-Core}"
    cpu="${cpu//Six-Core}"
    cpu="${cpu//Eight-Core}"
    cpu="${cpu//[1-9][0-9]-Core}"
    cpu="${cpu//[0-9]-Core}"
    cpu="${cpu//, * Compute Cores}"
    cpu="${cpu//Core / }"
    cpu="${cpu//(\"AuthenticAMD\"*)}"
    cpu="${cpu//with Radeon*Graphics}"
    cpu="${cpu//, altivec supported}"
    cpu="${cpu//FPU*}"
    cpu="${cpu//Chip Revision*}"
    cpu="${cpu//Technologies, Inc}"
    cpu="${cpu//Core2/Core 2}"

    # Trim spaces from core and speed output
    cores="${cores//[[:space:]]}"
    speed="${speed//[[:space:]]}"

    # Remove CPU brand from the output.
    if [[ "$cpu_brand" == "off" ]]; then
        cpu="${cpu/AMD }"
        cpu="${cpu/Intel }"
        cpu="${cpu/Core? Duo }"
        cpu="${cpu/Qualcomm }"
    fi

    # Add CPU cores to the output.
    [[ "$cpu_cores" != "off" && "$cores" ]] && \
        case $os in
            "Mac OS X"|"macOS")
                if [[ $(uname -m) == 'arm64' ]]; then
                    cpu="$cpu ($cores)"
                else
                    cpu="${cpu/@/(${cores}) @}"
                fi
            ;;
            *) cpu="$cpu ($cores)" ;;
        esac

    # Add CPU speed to the output.
    if [[ "$cpu_speed" != "off" && "$speed" ]]; then
        if (( speed < 1000 )); then
            cpu="$cpu @ ${speed}MHz"
        else
            [[ "$speed_shorthand" == "on" ]] && speed="$((speed / 100))"
            speed="${speed:0:1}.${speed:1}"
            cpu="$cpu @ ${speed}GHz"
        fi
    fi

    # Add CPU temp to the output.
    if [[ "$cpu_temp" != "off" && "$deg" ]]; then
        deg="${deg//.}"

        # Convert to Fahrenheit if enabled
        [[ "$cpu_temp" == "F" ]] && deg="$((deg * 90 / 50 + 320))"

        # Format the output
        deg="[${deg/${deg: -1}}.${deg: -1}°${cpu_temp:-C}]"
        cpu="$cpu $deg"
    fi
}

get_gpu() {
    case $os in
        "Linux")
            # Read GPUs into array.
            gpu_cmd="$(lspci -mm |
                       awk -F '\"|\" \"|\\(' \
                              '/"Display|"3D|"VGA/ {
                                  a[$0] = $1 " " $3 " " ($(NF-1) ~ /^$|^Device [[:xdigit:]]+$/ ? $4 : $(NF-1))
                              }
                              END { for (i in a) {
                                  if (!seen[a[i]]++) {
                                      sub("^[^ ]+ ", "", a[i]);
                                      print a[i]
                                  }
                              }}')"

            if [[ "$gpu_cmd" == "" ]]; then
                gpu_cmd="$(glxinfo -B | grep -F 'OpenGL renderer string')"
                gpu_cmd="${gpu_cmd/OpenGL renderer string: }"
            fi

            IFS=$'\n' read -d "" -ra gpus <<< "$gpu_cmd"

            # Remove duplicate Intel Graphics outputs.
            # This fixes cases where the outputs are both
            # Intel but not entirely identical.
            #
            # Checking the first two array elements should
            # be safe since there won't be 2 intel outputs if
            # there's a dedicated GPU in play.
            [[ "${gpus[0]}" == *Intel* && "${gpus[1]}" == *Intel* ]] && unset -v "gpus[0]"

            for gpu in "${gpus[@]}"; do
                # GPU shorthand tests.
                [[ "$gpu_type" == "dedicated" && "$gpu" == *Intel* ]] || \
                [[ "$gpu_type" == "integrated" && ! "$gpu" == *Intel* ]] && \
                    { unset -v gpu; continue; }

                case $gpu in
                    *"Advanced"*)
                        brand="${gpu/*AMD*ATI*/AMD ATI}"
                        brand="${brand:-${gpu/*AMD*/AMD}}"
                        brand="${brand:-${gpu/*ATI*/ATi}}"

                        gpu="${gpu/\[AMD\/ATI\] }"
                        gpu="${gpu/\[AMD\] }"
                        gpu="${gpu/OEM }"
                        gpu="${gpu/Advanced Micro Devices, Inc.}"
                        gpu="${gpu/*\[}"
                        gpu="${gpu/\]*}"
                        gpu="$brand $gpu"
                    ;;

                    *"NVIDIA"*)
                        gpu="${gpu/*NVIDIA}"
                        gpu="${gpu/*\[}"
                        gpu="${gpu/\]*}"
                        gpu="NVIDIA $gpu"
                    ;;

                    *"Intel"*)
                        gpu="${gpu/*Intel/Intel}"
                        gpu="${gpu/\(R\)}"
                        gpu="${gpu/Corporation}"
                        gpu="${gpu/ \(*}"
                        gpu="${gpu/Integrated Graphics Controller}"
                        gpu="${gpu/*Xeon*/Intel HD Graphics}"

                        [[ -z "$(trim "$gpu")" ]] && gpu="Intel Integrated Graphics"
                    ;;

                    *"MCST"*)
                        gpu="${gpu/*MCST*MGA2*/MCST MGA2}"
                    ;;

                    *"VirtualBox"*)
                        gpu="VirtualBox Graphics Adapter"
                    ;;

                    *) continue ;;
                esac

                if [[ "$gpu_brand" == "off" ]]; then
                    gpu="${gpu/AMD }"
                    gpu="${gpu/NVIDIA }"
                    gpu="${gpu/Intel }"
                fi

                prin "${subtitle:+${subtitle}${gpu_name}}" "$gpu"
            done

            return
        ;;

        "Mac OS X"|"macOS")
            if [[ -f "${cache_dir}/neofetch/gpu" ]]; then
                source "${cache_dir}/neofetch/gpu"

            else
                if [[ $(uname -m) == 'arm64' ]]; then
                    chipset=$(system_profiler SPDisplaysDataType | awk '/Chipset Model/ { printf "%s %s %s", $3, $4, $5 }')
                    cores=$(system_profiler SPDisplaysDataType | awk '/Total Number of Cores/ { printf "%d", $5 }')
                    gpu="${chipset} (${cores})"
                else
                    gpu="$(system_profiler SPDisplaysDataType |\
                        awk -F': ' '/^\ *Chipset Model:/ {printf $2 ", "}')"
                    gpu="${gpu//\/ \$}"
                    gpu="${gpu%,*}"
                fi

                cache "gpu" "$gpu"
            fi
        ;;

        "iPhone OS")
            case $kernel_machine in
                "iPhone1,"[1-2]):                             "PowerVR MBX Lite 3D" ;;
                "iPhone2,1" | "iPhone3,"[1-3] | "iPod3,1" | "iPod4,1" | "iPad1,1"):
                    "PowerVR SGX535"
                ;;
                "iPhone4,1" | "iPad2,"[1-7] | "iPod5,1"):     "PowerVR SGX543MP2" ;;
                "iPhone5,"[1-4]):                             "PowerVR SGX543MP3" ;;
                "iPhone6,"[1-2] | "iPad4,"[1-9]):             "PowerVR G6430" ;;
                "iPhone7,"[1-2] | "iPod7,1" | "iPad5,"[1-2]): "PowerVR GX6450" ;;
                "iPhone8,"[1-4] | "iPad6,1"[12]):             "PowerVR GT7600" ;;
                "iPhone9,"[1-4] | "iPad7,"[5-6]):             "PowerVR GT7600 Plus" ;;
                "iPhone10,"[1-6]):                            "Apple Designed GPU (A11)" ;;
                "iPhone11,"[2468] | "iPad11,"[67]):           "Apple Designed GPU (A12)" ;;
                "iPhone12,"[1358]):                           "Apple Designed GPU (A13)" ;;
                "iPhone13,"[1234] | "iPad13,"[12]):           "Apple Designed GPU (A14)" ;;

                "iPad3,"[1-3]):     "PowerVR SGX534MP4" ;;
                "iPad3,"[4-6]):     "PowerVR SGX554MP4" ;;
                "iPad5,"[3-4]):     "PowerVR GXA6850" ;;
                "iPad6,"[3-8]):     "PowerVR 7XT" ;;

                "iPod1,1" | "iPod2,1")
                    : "PowerVR MBX Lite"
                ;;
            esac
            gpu="$_"
        ;;

        "Windows")
            wmic path Win32_VideoController get caption | while read -r line; do
                line=$(trim "$line")

                case $line in
                    *Caption*|'')
                        continue
                    ;;

                    *)
                        prin "${subtitle:+${subtitle}${gpu_name}}" "$line"
                    ;;
                esac
            done
        ;;

        "Haiku")
            gpu="$(listdev | grep -A2 -F 'device Display controller' |\
                   awk -F':' '/device beef/ {print $2}')"
        ;;

        *)
            case $kernel_name in
                "FreeBSD"* | "DragonFly"*)
                    gpu="$(pciconf -lv | grep -B 4 -F "VGA" | grep -F "device")"
                    gpu="${gpu/*device*= }"
                    gpu="$(trim_quotes "$gpu")"
                ;;

                *)
                    gpu="$(glxinfo -B | grep -F 'OpenGL renderer string')"
                    gpu="${gpu/OpenGL renderer string: }"
                ;;
            esac
        ;;
    esac

    if [[ "$gpu_brand" == "off" ]]; then
        gpu="${gpu/AMD}"
        gpu="${gpu/NVIDIA}"
        gpu="${gpu/Intel}"
    fi
}

get_memory() {
    case $os in
        "Linux" | "Windows")
            # MemUsed = Memtotal + Shmem - MemFree - Buffers - Cached - SReclaimable
            # Source: https://github.com/KittyKatt/screenFetch/issues/386#issuecomment-249312716
            while IFS=":" read -r a b; do
                case $a in
                    "MemTotal") ((mem_used+=${b/kB})); mem_total="${b/kB}" ;;
                    "Shmem") ((mem_used+=${b/kB}))  ;;
                    "MemFree" | "Buffers" | "Cached" | "SReclaimable")
                        mem_used="$((mem_used-=${b/kB}))"
                    ;;

                    # Available since Linux 3.14rc (34e431b0ae398fc54ea69ff85ec700722c9da773).
                    # If detected this will be used over the above calculation for mem_used.
                    "MemAvailable")
                        mem_avail=${b/kB}
                    ;;
                esac
            done < /proc/meminfo

            if [[ $mem_avail ]]; then
                mem_used=$(((mem_total - mem_avail) / 1024))
            else
                mem_used="$((mem_used / 1024))"
            fi

            mem_total="$((mem_total / 1024))"
        ;;

        "Mac OS X" | "macOS" | "iPhone OS")
            if [[ $osx_version == 10.[4-5]* ]]; then
                mem_total="$(system_profiler SPHardwareDataType | grep Memory:)"
                mem_total="${mem_total/Memory\: /}"
                mem_total="${mem_total/ MB/}"

                mem_used="$(vm_stat | grep Pages\ active:)"
                mem_used="${mem_used/Pages active\: /}"
                mem_used="${mem_used/\./}"

                pages_inactive=$(vm_stat | grep "Pages inactive")
                pages_inactive=${pages_inactive/Pages inactive\: /}
                pages_inactive=${pages_inactive/\./}

                mem_used=$((mem_used + pages_inactive))
                mem_used=$((mem_used * 4096 / 1048576))
            else
                hw_pagesize="$(sysctl -n hw.pagesize)"
                mem_total="$(($(sysctl -n hw.memsize) / 1024 / 1024))"
                pages_app="$(($(sysctl -n vm.page_pageable_internal_count) - $(sysctl -n vm.page_purgeable_count)))"
                pages_wired="$(vm_stat | awk '/ wired/ { print $4 }')"
                pages_compressed="$(vm_stat | awk '/ occupied/ { printf $5 }')"
                pages_compressed="${pages_compressed:-0}"
                mem_used="$(((pages_app + ${pages_wired//.} + ${pages_compressed//.}) * hw_pagesize / 1024 / 1024))"
            fi
        ;;

        "BSD" | "MINIX")
            # Mem total.
            case $kernel_name in
                "NetBSD"*) mem_total="$(($(sysctl -n hw.physmem64) / 1024 / 1024))" ;;
                *) mem_total="$(($(sysctl -n hw.physmem) / 1024 / 1024))" ;;
            esac

            # Mem free.
            case $kernel_name in
                "NetBSD"*)
                    mem_free="$(($(awk -F ':|kB' '/MemFree:/ {printf $2}' /proc/meminfo) / 1024))"
                ;;

                "FreeBSD"* | "DragonFly"*)
                    hw_pagesize="$(sysctl -n hw.pagesize)"
                    mem_inactive="$(($(sysctl -n vm.stats.vm.v_inactive_count) * hw_pagesize))"
                    mem_unused="$(($(sysctl -n vm.stats.vm.v_free_count) * hw_pagesize))"
                    mem_cache="$(($(sysctl -n vm.stats.vm.v_cache_count) * hw_pagesize))"
                    mem_free="$(((mem_inactive + mem_unused + mem_cache) / 1024 / 1024))"
                ;;

                "MINIX")
                    mem_free="$(top -d 1 | awk -F ',' '/^Memory:/ {print $2}')"
                    mem_free="${mem_free/M Free}"
                ;;

                "OpenBSD"*) ;;
                *) mem_free="$(($(vmstat | awk 'END {printf $5}') / 1024))" ;;
            esac

            # Mem used.
            case $kernel_name in
                "OpenBSD"*)
                    mem_used="$(vmstat | awk 'END {printf $3}')"
                    mem_used="${mem_used/M}"
                ;;

                *) mem_used="$((mem_total - mem_free))" ;;
            esac
        ;;

        "Solaris" | "AIX")
            hw_pagesize="$(pagesize)"
            case $os in
                "Solaris")
                    pages_total="$(kstat -p unix:0:system_pages:pagestotal | awk '{print $2}')"
                    pages_free="$(kstat -p unix:0:system_pages:pagesfree | awk '{print $2}')"
                ;;

                "AIX")
                    IFS=$'\n'"| " read -d "" -ra mem_stat <<< "$(svmon -G -O unit=page)"
                    pages_total="${mem_stat[11]}"
                    pages_free="${mem_stat[16]}"
                ;;
            esac
            mem_total="$((pages_total * hw_pagesize / 1024 / 1024))"
            mem_free="$((pages_free * hw_pagesize / 1024 / 1024))"
            mem_used="$((mem_total - mem_free))"
        ;;

        "Haiku")
            mem_total="$(($(sysinfo -mem | awk -F '\\/ |)' '{print $2; exit}') / 1024 / 1024))"
            mem_used="$(sysinfo -mem | awk -F '\\/|)' '{print $2; exit}')"
            mem_used="$((${mem_used/max} / 1024 / 1024))"
        ;;

        "IRIX")
            IFS=$'\n' read -d "" -ra mem_cmd <<< "$(pmem)"
            IFS=" " read -ra mem_stat <<< "${mem_cmd[0]}"

            mem_total="$((mem_stat[3] / 1024))"
            mem_free="$((mem_stat[5] / 1024))"
            mem_used="$((mem_total - mem_free))"
        ;;

        "FreeMiNT")
            mem="$(awk -F ':|kB' '/MemTotal:|MemFree:/ {printf $2, " "}' /kern/meminfo)"
            mem_free="${mem/*  }"
            mem_total="${mem/$mem_free}"
            mem_used="$((mem_total - mem_free))"
            mem_total="$((mem_total / 1024))"
            mem_used="$((mem_used / 1024))"
        ;;

    esac

    [[ "$memory_percent" == "on" ]] && ((mem_perc=mem_used * 100 / mem_total))

    case $memory_unit in
        gib)
            mem_used=$(awk '{printf "%.2f", $1 / $2}' <<< "$mem_used 1024")
            mem_total=$(awk '{printf "%.2f", $1 / $2}' <<< "$mem_total 1024")
            mem_label=GiB
        ;;

        kib)
            mem_used=$((mem_used * 1024))
            mem_total=$((mem_total * 1024))
            mem_label=KiB
        ;;
    esac

    memory="${mem_used}${mem_label:-MiB} / ${mem_total}${mem_label:-MiB} ${mem_perc:+(${mem_perc}%)}"

    # Bars.
    case $memory_display in
        "bar")     memory="$(bar "${mem_used}" "${mem_total}")" ;;
        "infobar") memory="${memory} $(bar "${mem_used}" "${mem_total}")" ;;
        "barinfo") memory="$(bar "${mem_used}" "${mem_total}")${info_color} ${memory}" ;;
    esac
}

get_network() {
    case $os in
        "Linux")
            while IFS= read -r i; do
                # List all operational, physical devices
                if [ "$(cat "$i/operstate")" = "up" ] && [ -e "$i/device" ]; then
                    if [ ! -e "$i/phy80211" ]; then
                        networks+="$(cat "$i/speed")"
                    else
                        networks+="Wifi"
                        phy="$(cat "$i/phy80211/name")"
                        (iw "$phy" info | grep -qF 'VHT Capabilities') && networks+='6'
                    fi
                    networks+=$'\n'
                fi
            done < <(find /sys/class/net/ -type l)
        ;;
    esac
    while IFS=' ' read -r n i; do
        if [ -n "$i" ]; then
            [ "$n" -gt 1 ] && network+="${n}x "
            if [ "$i" = "Wifi" ]; then
                network+="Wifi; "
            elif [ "$i" = "Wifi6" ]; then
                network+="Wifi6; "
            elif [ "$i" = "-1" ]; then
                network+="Unknown; "
            elif [ "${i%000}" = "$i" ]; then
                network+="$i Mbps; "
            elif [ "$i" = "2500" ]; then
                network+="2.5 Gbps; "
            else
                network+="${i%000} Gbps; "
            fi
        fi
    done < <(sort -rn <<<"$networks" | uniq -c)
    if [ -z "$network" ]; then
        network="None"
    else
        network="${network%; }"
    fi
}

get_song() {
    players=(
        "amarok"
        "audacious"
        "banshee"
        "bluemindo"
        "clementine"
        "cmus"
        "deadbeef"
        "deepin-music"
        "dragon"
        "elisa"
        "exaile"
        "gnome-music"
        "gmusicbrowser"
        "gogglesmm"
        "guayadeque"
        "io.elementary.music"
        "iTunes"
        "Music"
        "juk"
        "lollypop"
        "MellowPlayer"
        "mocp"
        "mopidy"
        "mpd"
        "muine"
        "netease-cloud-music"
        "olivia"
        "plasma-browser-integration"
        "playerctl"
        "pogo"
        "pragha"
        "qmmp"
        "quodlibet"
        "rhythmbox"
        "sayonara"
        "smplayer"
        "spotify"
        "Spotify"
        "strawberry"
        "tauonmb"
        "tomahawk"
        "vlc"
        "xmms2d"
        "xnoise"
        "yarock"
    )

    printf -v players "|%s" "${players[@]}"
    player="$(ps aux | awk -v pattern="(${players:1})" \
        '!/ awk / && !/iTunesHelper/ && match($0,pattern){print substr($0,RSTART,RLENGTH); exit}')"

    [[ "$music_player" && "$music_player" != "auto" ]] && player="$music_player"

    get_song_dbus() {
        # Multiple players use an almost identical dbus command to get the information.
        # This function saves us using the same command throughout the function.
        song="$(\
            dbus-send --print-reply --dest=org.mpris.MediaPlayer2."${1}" /org/mpris/MediaPlayer2 \
            org.freedesktop.DBus.Properties.Get string:'org.mpris.MediaPlayer2.Player' \
            string:'Metadata' |\
            awk -F '"' 'BEGIN {RS=" entry"}; /"xesam:artist"/ {a = $4} /"xesam:album"/ {b = $4}
                        /"xesam:title"/ {t = $4} END {print a " \n" b " \n" t}'
        )"
    }

    case ${player/*\/} in
        "mocp"*)          song="$(mocp -Q '%artist \n%album \n%song')" ;;
        "deadbeef"*)      song="$(deadbeef --nowplaying-tf '%artist% \\n%album% \\n%title%')" ;;
        "qmmp"*)          song="$(qmmp --nowplaying '%p \n%a \n%t')" ;;
        "gnome-music"*)   get_song_dbus "GnomeMusic" ;;
        "lollypop"*)      get_song_dbus "Lollypop" ;;
        "clementine"*)    get_song_dbus "clementine" ;;
        "cmus"*)          get_song_dbus "cmus" ;;
        "juk"*)           get_song_dbus "juk" ;;
        "bluemindo"*)     get_song_dbus "Bluemindo" ;;
        "guayadeque"*)    get_song_dbus "guayadeque" ;;
        "yarock"*)        get_song_dbus "yarock" ;;
        "deepin-music"*)  get_song_dbus "DeepinMusic" ;;
        "tomahawk"*)      get_song_dbus "tomahawk" ;;
        "elisa"*)         get_song_dbus "elisa" ;;
        "sayonara"*)      get_song_dbus "sayonara" ;;
        "audacious"*)     get_song_dbus "audacious" ;;
        "vlc"*)           get_song_dbus "vlc" ;;
        "gmusicbrowser"*) get_song_dbus "gmusicbrowser" ;;
        "pragha"*)        get_song_dbus "pragha" ;;
        "amarok"*)        get_song_dbus "amarok" ;;
        "dragon"*)        get_song_dbus "dragonplayer" ;;
        "smplayer"*)      get_song_dbus "smplayer" ;;
        "rhythmbox"*)     get_song_dbus "rhythmbox" ;;
        "strawberry"*)    get_song_dbus "strawberry" ;;
        "gogglesmm"*)     get_song_dbus "gogglesmm" ;;
        "xnoise"*)        get_song_dbus "xnoise" ;;
        "tauonmb"*)       get_song_dbus "tauon" ;;
        "olivia"*)        get_song_dbus "olivia" ;;
        "exaile"*)        get_song_dbus "exaile" ;;
        "netease-cloud-music"*)        get_song_dbus "netease-cloud-music" ;;
        "plasma-browser-integration"*) get_song_dbus "plasma-browser-integration" ;;
        "io.elementary.music"*)        get_song_dbus "Music" ;;
        "MellowPlayer"*)  get_song_dbus "MellowPlayer3" ;;

        "mpd"* | "mopidy"*)
            song="$(mpc -f '%artist% \n%album% \n%title%' current "${mpc_args[@]}")"
        ;;

        "xmms2d"*)
            song="$(xmms2 current -f "\${artist}"$' \n'"\${album}"$' \n'"\${title}")"
        ;;

        "spotify"*)
            case $os in
                "Linux") get_song_dbus "spotify" ;;

                "Mac OS X"|"macOS")
                    song="$(osascript -e 'tell application "Spotify" to artist of current track as¬
                                          string & "\n" & album of current track as¬
                                          string & "\n" & name of current track as string')"
                ;;
            esac
        ;;

        "itunes"*)
            song="$(osascript -e 'tell application "iTunes" to artist of current track as¬
                                  string & "\n" & album of current track as¬
                                  string & "\n" & name of current track as string')"
        ;;

        "music"*)
            song="$(osascript -e 'tell application "Music" to artist of current track as¬
                                  string & "\n" & album of current track as¬
                                  string & "\n" & name of current track as string')"
        ;;

        "banshee"*)
            song="$(banshee --query-artist --query-album --query-title |\
                    awk -F':' '/^artist/ {a=$2} /^album/ {b=$2} /^title/ {t=$2}
                               END {print a " \n" b " \n"t}')"
        ;;

        "muine"*)
            song="$(dbus-send --print-reply --dest=org.gnome.Muine /org/gnome/Muine/Player \
                    org.gnome.Muine.Player.GetCurrentSong |
                    awk -F':' '/^artist/ {a=$2} /^album/ {b=$2} /^title/ {t=$2}
                               END {print a " \n" b " \n" t}')"
        ;;

        "quodlibet"*)
            song="$(dbus-send --print-reply --dest=net.sacredchao.QuodLibet \
                    /net/sacredchao/QuodLibet net.sacredchao.QuodLibet.CurrentSong |\
                    awk -F'"' 'BEGIN {RS=" entry"}; /"artist"/ {a=$4} /"album"/ {b=$4}
                    /"title"/ {t=$4} END {print a " \n" b " \n" t}')"
        ;;

        "pogo"*)
            song="$(dbus-send --print-reply --dest=org.mpris.pogo /Player \
                    org.freedesktop.MediaPlayer.GetMetadata |
                    awk -F'"' 'BEGIN {RS=" entry"}; /"artist"/ {a=$4} /"album"/ {b=$4}
                    /"title"/ {t=$4} END {print a " \n" b " \n" t}')"
        ;;

        "playerctl"*)
            song="$(playerctl metadata --format '{{ artist }} \n{{ album }} \n{{ title }}')"
         ;;

        *) mpc &>/dev/null && song="$(mpc -f '%artist% \n%album% \n%title%' current)" || return ;;
    esac

    IFS=$'\n' read -d "" -r artist album title <<< "${song//'\n'/$'\n'}"

    # Make sure empty tags are truly empty.
    artist="$(trim "$artist")"
    album="$(trim "$album")"
    title="$(trim "$title")"

    # Set default values if no tags were found.
    : "${artist:=Unknown Artist}" "${album:=Unknown Album}" "${title:=Unknown Song}"

    # Display Artist, Album and Title on separate lines.
    if [[ "$song_shorthand" == "on" ]]; then
        prin "Artist" "$artist"
        prin "Album"  "$album"
        prin "Song"   "$title"
    else
        song="${song_format/\%artist\%/$artist}"
        song="${song/\%album\%/$album}"
        song="${song/\%title\%/$title}"
    fi
}

get_resolution() {
    case $os in
        "Mac OS X"|"macOS")
            if type -p screenresolution >/dev/null; then
                resolution="$(screenresolution get 2>&1 | awk '/Display/ {printf $6 "Hz, "}')"
                resolution="${resolution//x??@/ @ }"

            else
                resolution="$(system_profiler SPDisplaysDataType |\
                              awk '/Resolution:/ {printf $2"x"$4" @ "$6"Hz, "}')"
            fi

            if [[ -e "/Library/Preferences/com.apple.windowserver.plist" ]]; then
                scale_factor="$(PlistBuddy -c "Print DisplayAnyUserSets:0:0:Resolution" \
                                /Library/Preferences/com.apple.windowserver.plist)"
            else
                scale_factor=""
            fi

            # If no refresh rate is empty.
            [[ "$resolution" == *"@ Hz"* ]] && \
                resolution="${resolution//@ Hz}"

            [[ "${scale_factor%.*}" == 2 ]] && \
                resolution="${resolution// @/@2x @}"

            if [[ "$refresh_rate" == "off" ]]; then
                resolution="${resolution// @ [0-9][0-9]Hz}"
                resolution="${resolution// @ [0-9][0-9][0-9]Hz}"
            fi

            [[ "$resolution" == *"0Hz"* ]] && \
                resolution="${resolution// @ 0Hz}"
        ;;

        "Windows")
            IFS=$'\n' read -d "" -ra sw \
                <<< "$(wmic path Win32_VideoController get CurrentHorizontalResolution)"

            IFS=$'\n' read -d "" -ra sh \
                <<< "$(wmic path Win32_VideoController get CurrentVerticalResolution)"

            sw=("${sw[@]//CurrentHorizontalResolution}")
            sh=("${sh[@]//CurrentVerticalResolution}")

            for ((mn = 0; mn < ${#sw[@]}; mn++)) {
                [[ ${sw[mn]//[[:space:]]} && ${sh[mn]//[[:space:]]} ]] &&
                    resolution+="${sw[mn]//[[:space:]]}x${sh[mn]//[[:space:]]}, "
            }

            resolution=${resolution%,}
        ;;

        "Haiku")
            resolution="$(screenmode | awk -F ' |, ' 'END{printf $2 "x" $3 " @ " $6 $7}')"

            [[ "$refresh_rate" == "off" ]] && resolution="${resolution/ @*}"
        ;;

        "FreeMiNT")
            # Need to block X11 queries
        ;;

        *)
            if type -p xrandr >/dev/null && [[ $DISPLAY && -z $WAYLAND_DISPLAY ]]; then
                case $refresh_rate in
                    "on")
                        resolution="$(xrandr --nograb --current |\
                                      awk 'match($0,/[0-9]*\.[0-9]*\*/) {
                                           printf $1 " @ " substr($0,RSTART,RLENGTH) "Hz, "}')"
                    ;;

                    "off")
                        resolution="$(xrandr --nograb --current |\
                                      awk -F 'connected |\\+|\\(' \
                                             '/ connected.*[0-9]+x[0-9]+\+/ && $2 {printf $2 ", "}')"

                        resolution="${resolution/primary, }"
                        resolution="${resolution/primary }"
                    ;;
                esac
                resolution="${resolution//\*}"

            elif type -p xwininfo >/dev/null && [[ $DISPLAY && -z $WAYLAND_DISPLAY ]]; then
                read -r w h \
                    <<< "$(xwininfo -root | awk -F':' '/Width|Height/ {printf $2}')"
                resolution="${w}x${h}"

            elif type -p xdpyinfo >/dev/null && [[ $DISPLAY && -z $WAYLAND_DISPLAY ]]; then
                resolution="$(xdpyinfo | awk '/dimensions:/ {printf $2}')"

            elif [[ -d /sys/class/drm ]]; then
                for dev in /sys/class/drm/*/modes; do
                    read -r single_resolution _ < "$dev"

                    [[ $single_resolution ]] && resolution="${single_resolution}, ${resolution}"
                done
            fi
        ;;
    esac

    resolution="${resolution%%,}"
    resolution="${resolution%%, }"
    [[ -z "${resolution/x}" ]] && resolution=
}

get_style() {
    # Fix weird output when the function is run multiple times.
    unset qt_theme gtk2_theme gtk3_theme theme path

    if [[ "$DISPLAY" && $os != "Mac OS X" && $os != "macOS" ]]; then
        # Get DE if user has disabled the function.
        ((de_run != 1)) && get_de

        # Remove version from '$de'.
        [[ $de_version == on ]] && de=${de/ *}

        # Check for DE Theme.
        case $de in
            "KDE"* | "Plasma"*)
                kde_config_dir

                if [[ -f "${kde_config_dir}/kdeglobals" ]]; then
                    kde_config_file="${kde_config_dir}/kdeglobals"
                    qt_theme="$(grep "^${kde}" "$kde_config_file")"
                    qt_theme="${qt_theme/*=}"
                    
                    kde_theme="$(grep "^${kde}" "$kde_config_file")"
                    kde_theme="${kde_theme/*=}"
                    if [[ "$kde" == "font" ]]; then
                        kde_font_size="${kde_theme#*,}"
                        kde_font_size="${kde_font_size/,*}"
                        kde_theme="${kde_theme/,*} ${kde_theme/*,} ${kde_font_size}"
                    fi

                    if [[ "$kde" == "cursorTheme" ]]; then
                        if [[ -f "${kde_config_dir}/kcminputrc" ]]; then
                            kde_config_file="${kde_config_dir}/kcminputrc"
                        elif [[ -f "${kde_config_dir}/startupconfig" ]]; then
                            kde="cursortheme"
                            kde_config_file="${kde_config_dir}/startupconfig"
                        fi
                        kde_theme="$(grep "${kde}" "$kde_config_file")"
                        kde_theme="${kde_theme/*=}"
                    fi
                    kde_theme="$kde_theme [KDE], "
                else
                    err "Theme: KDE config files not found, skipping."
                fi
            ;;

            *"Cinnamon"*)
                if type -p gsettings >/dev/null; then
                    gtk3_theme="$(gsettings get org.cinnamon.desktop.interface "$gsettings")"
                    gtk2_theme="$gtk3_theme"
                fi
            ;;

            "Gnome"* | "Unity"* | "Budgie"*)
                if type -p gsettings >/dev/null; then
                    gtk3_theme="$(gsettings get org.gnome.desktop.interface "$gsettings")"
                    gtk2_theme="$gtk3_theme"

                elif type -p gconftool-2 >/dev/null; then
                    gtk2_theme="$(gconftool-2 -g /desktop/gnome/interface/"$gconf")"
                fi
            ;;

            "Mate"*)
                gtk3_theme="$(gsettings get org.mate.interface "$gsettings")"
                gtk2_theme="$gtk3_theme"
            ;;

            "Xfce"*)
                type -p xfconf-query >/dev/null && \
                    gtk2_theme="$(xfconf-query -c xsettings -p "$xfconf")"
            ;;
            
            "Trinity")
                tde_config_dir
                
                if [[ -f "${tde_config_dir}/kdeglobals" ]]; then
                    tde_config_file="${tde_config_dir}/kdeglobals"
                    qt_theme="$(grep "^${kde}" "$tde_config_file")"
                    qt_theme="${qt_theme/*=}"
                    
                else
                    err "Theme: TDE config files not found, skipping."
                fi
            ;;
            
            "LXQt"*)
                shopt -s nullglob
                if ! qt_theme=$(awk -F "=" -v r="^$lxqt" '
                    $1~r { theme=$2 } 
                    END { print theme }
                ' {/etc/xdg,/etc/xdg/*,"$XDG_CONFIG_HOME"}/lxqt/lxqt.con?); then
                    err "Theme: Can't read LXQt config files. Unsetting Qt theme."
                    unset qt_theme
                fi
                shopt -u nullglob
            ;;
            
        esac

        # Check for general GTK2 Theme.
        if [[ -z "$gtk2_theme" ]]; then
            if [[ -n "$GTK2_RC_FILES" ]]; then
                IFS=: read -ra rc_files <<< "$GTK2_RC_FILES"
                gtk2_theme="$(grep "^[^#]*${name}" "${rc_files[@]}")"
            elif [[ -f "${HOME}/.gtkrc-2.0"  ]]; then
                gtk2_theme="$(grep "^[^#]*${name}" "${HOME}/.gtkrc-2.0")"

            elif [[ -f "/etc/gtk-2.0/gtkrc" ]]; then
                gtk2_theme="$(grep "^[^#]*${name}" /etc/gtk-2.0/gtkrc)"

            elif [[ -f "/usr/share/gtk-2.0/gtkrc" ]]; then
                gtk2_theme="$(grep "^[^#]*${name}" /usr/share/gtk-2.0/gtkrc)"

            fi

            gtk2_theme="${gtk2_theme/*${name}*=}"
        fi

        # Check for general GTK3 Theme.
        if [[ -z "$gtk3_theme" ]] && type -p dump_xsettings >/dev/null; then
            gtk3_theme="$(dump_xsettings | sed -n "s,^${xfconf#/} ,,p")"
        fi
        if [[ -z "$gtk3_theme" ]]; then
            if [[ -f "${XDG_CONFIG_HOME}/gtk-3.0/settings.ini" ]]; then
                gtk3_theme="$(grep "^[^#]*$name" "${XDG_CONFIG_HOME}/gtk-3.0/settings.ini")"

            elif type -p gsettings >/dev/null; then
                gtk3_theme="$(gsettings get org.gnome.desktop.interface "$gsettings")"

            elif [[ -f "/etc/gtk-3.0/settings.ini" ]]; then
                gtk3_theme="$(grep "^[^#]*$name" /etc/gtk-3.0/settings.ini)"

            elif [[ -f "/usr/share/gtk-3.0/settings.ini" ]]; then
                gtk3_theme="$(grep "^[^#]*$name" /usr/share/gtk-3.0/settings.ini)"
            fi

            gtk3_theme="${gtk3_theme/${name}*=}"
        fi

        # Handle Qt5ct platform theme
        if [[ "$QT_QPA_PLATFORMTHEME" == 'qt5ct' && -f "${XDG_CONFIG_HOME}/qt5ct/qt5ct.conf" ]]; then
            qt_theme="$(grep "^${qt5ct}" "${XDG_CONFIG_HOME}/qt5ct/qt5ct.conf")"
            qt_theme="${qt_theme/*=}"
            # Reformat font, since qt5ct stores fonts in binary format
            if [[ "$qt5ct" == "general" ]]; then
                # Trim quotes and parentheses
                qt_theme="${qt_theme#'"'}"
                qt_theme="${qt_theme%'"'}"
                qt_theme="${qt_theme#@Variant(}"
                qt_theme="${qt_theme%)}"
                
                # Read font name
                qt5ct_font_name="${qt_theme#*@}"
                qt5ct_font_name="${qt5ct_font_name%%@*}"
                # Interpret backslashes
                qt5ct_font_name="$(printf "%b" "$qt5ct_font_name")"
                qt5ct_font_name="${qt5ct_font_name//[[:cntrl:]]}" # trim control characters 
                
                # Get font size
                # Tread carefully, Qt sometimes uses @ in binary data
                local pre_size="${qt_theme#*@}"
                local pre_size="${pre_size#*@}"
                # Need to declare array and manually handle the second byte
                # (workaround for `od` without --endian)
                IFS=' ' local raw_size=( "$(printf "%b" "${pre_size}" | od -An -tu1 -N2)" )
                # Split the upper 4 bits (exponent) the lower 12.
                local lowers=$(( ((raw_size[0]%16)<<8) + (raw_size[1]) ))
                local upper4=$((raw_size[0]>>4 ))
                qt5ct_font_size=$(( (2**(upper4+1)) + (lowers>>(11-upper4)) ))
                
                qt_theme="$qt5ct_font_name, $qt5ct_font_size"
            fi
        fi

        # Forced Qt theme through environment variables - Apply only if handling widget style!
        [[ "$kde" == "widgetStyle" && "$qt_theme" ]] && qt_theme="${QT_STYLE_OVERRIDE:-"$qt_theme"}"
        
        # Reformat Qt fonts
        if [[ "$kde" == "font" && "$qt_theme" ]]; then
            qt_font_size="${qt_theme#*,}"
            qt_font_size="${qt_font_size/,*}"
            qt_theme="${qt_theme/,*}, ${qt_font_size}"
        fi

        # Trim whitespace.
        gtk2_theme="$(trim "$gtk2_theme")"
        gtk3_theme="$(trim "$gtk3_theme")"
        qt_theme="$(trim "$qt_theme")"

        # Remove quotes.
        gtk2_theme="$(trim_quotes "$gtk2_theme")"
        gtk3_theme="$(trim_quotes "$gtk3_theme")"
        qt_theme="$(trim_quotes "$qt_theme")"

        # Handle Qt theme engines that load external themes
        case "$qt_theme" in
            'Kvantum')
                if kvantum_theme="$(grep '^theme' "${XDG_CONFIG_HOME}/Kvantum/kvantum.kvconfig")"; then
                    qt_theme="$kvantum_theme"
                    qt_theme="${qt_theme/*=}"
                fi
                ;;
            *'gtk2')
                qt_theme="$gtk2_theme"
                ;;
        esac

        # Toggle visibility of GTK themes.
        [[ "$gtk2" == "off" ]] && unset gtk2_theme
        [[ "$gtk3" == "off" ]] && unset gtk3_theme
        [[ "$qt"  ==  "off" ]] && unset qt_theme

        # Format the string based on which themes exist.
        # append_theme theme toolkit
        append_theme() {
            if [[ "$1" ]]; then
                if [[ "$1" == "$cur_theme" ]]; then
                    theme+="/$2"
                else
                    theme+="], $1 [$2"
                    cur_theme="$1"
                fi
            fi
        }
        theme=''
        local cur_theme=''
        append_theme "$qt_theme" 'Qt'
        append_theme "$gtk2_theme" 'GTK2'
        append_theme "$gtk3_theme" 'GTK3'

        # Final string.
        theme+=']'
        theme="${theme#'], '}"
        theme="${theme/'GTK2/GTK3'/'GTK2/3'}"
        theme="${theme%, }"

        # Make the output shorter by removing "[GTKX]" from the string.
        if [[ "$gtk_shorthand" == "on" ]]; then
            theme="${theme// '['*']'}"
        fi
    fi
}

get_theme() {
    name="gtk-theme-name"
    gsettings="gtk-theme"
    gconf="gtk_theme"
    xfconf="/Net/ThemeName"
    kde="widgetStyle"
    lxqt="style"
    qt5ct="style=" # There is a property called 'stylesheets'.


    get_style
}

get_icons() {
    name="gtk-icon-theme-name"
    gsettings="icon-theme"
    gconf="icon_theme"
    xfconf="/Net/IconThemeName"
    kde="Theme"
    lxqt="icon_theme"
    qt5ct="icon_theme"


    get_style
    icons="$theme"
}

get_font() {
    name="gtk-font-name"
    gsettings="font-name"
    gconf="font_theme"
    xfconf="/Gtk/FontName"
    kde="font"
    lxqt="font"
    qt5ct="general"

    get_style
    font="$theme"
}

get_cursor() {
    name="gtk-cursor-theme-name"
    gsettings="cursor-theme"
    gconf="cursor_theme"
    xfconf="/Gtk/CursorThemeName"
    kde="cursorTheme"

    get_style
    cursor="$theme"
}

get_term() {
    # If function was run, stop here.
    ((term_run == 1)) && return

    # Workaround for macOS systems that
    # don't support the block below.
    case $TERM_PROGRAM in
        "iTerm.app")    term="iTerm2" ;;
        "Terminal.app") term="Apple Terminal" ;;
        "Hyper")        term="HyperTerm" ;;
        *)              term="${TERM_PROGRAM/\.app}" ;;
    esac

    # Most likely TosWin2 on FreeMiNT - quick check
    [[ "$TERM" == "tw52" || "$TERM" == "tw100" ]] && term="TosWin2"
    [[ "$SSH_CONNECTION" ]] && term="$SSH_TTY"
    [[ "$WT_SESSION" ]]     && term="Windows Terminal"

    # Check $PPID for terminal emulator.
    while [[ -z "$term" ]]; do
        parent="$(get_ppid "$parent")"
        [[ -z "$parent" ]] && break
        name="$(get_process_name "$parent")"

        case ${name// } in
            "${SHELL/*\/}"|*"sh"|"screen"|"su"*|"newgrp"|"hyfetch") ;;

            "login"*|*"Login"*|"init"|"(init)")
                term="$(tty)"
            ;;

            "ruby"|"1"|"tmux"*|"systemd"|"sshd"*|"python"*|\
            "USER"*"PID"*|"kdeinit"*|"launchd"*|"bwrap")
                break
            ;;

            "."*"-wrap"*)
                [[ $name =~ \.(.*)-wrap.* ]] && term=${BASH_REMATCH[1]}
            ;;

            "gnome-terminal-") term="gnome-terminal" ;;
            "cutefish-termin") term="cutefish-terminal" ;;
            "urxvtd")          term="urxvt" ;;
            *"nvim")           term="Neovim Terminal" ;;
            *"NeoVimServer"*)  term="VimR Terminal" ;;

            *)
                # Fix issues with long process names on Linux.
                [[ $os == Linux ]] && term=$(realpath "/proc/$parent/exe")

                term="${name##*/}"

                # Fix wrapper names in Nix.
                [[ $term == .*-wrapped ]] && {
                   term="${term#.}"
                   term="${term%-wrapped}"
                }
            ;;
        esac
    done

    [[ $FIG_TERM == "1" ]] && term="$term + Fig"

    # Termux sets TERMUX_VERSION. Put this after the PPID check because this is
    # also set if using a terminal on an X server.
    [[ (-z "$term" && "$TERMUX_VERSION") || $term == "com.termux" ]] && term="Termux ${TERMUX_VERSION}"

    # Log that the function was run.
    term_run=1
}

get_term_font() {
    ((term_run != 1)) && get_term

    case $term in
        "alacritty"*)
            shopt -s nullglob
            confs=({$XDG_CONFIG_HOME,$HOME}/{alacritty,}/{.,}alacritty.ym?)
            shopt -u nullglob

            [[ -f "${confs[0]}" ]] || return

            term_font="$(awk '/normal:/ {while (!/family:/ || /#/)
                         {if (!getline) {exit}} print; exit}' "${confs[0]}")"
            term_font="${term_font/*family:}"
            term_font="${term_font/$'\n'*}"
            term_font="${term_font/\#*}"
            term_font="${term_font//\"}"
        ;;

        "Apple_Terminal"*)
            term_font="$(osascript <<END
                         tell application "Terminal" to font name of window frontmost \
                         & " " & font size of window frontmost
END
)"
        ;;

        "cutefish-terminal")
            term_font="$(awk -F '=' '/fontName=/ {a=$2} /fontPointSize=/ {b=$2} END {print a,b}' \
                         "${XDG_CONFIG_HOME}/cutefishos/cutefish-terminal.conf")"
        ;;

        "iTerm2"*)
            # Unfortunately the profile name is not unique, but it seems to be the only thing
            # that identifies an active profile. There is the "id of current session of current win-
            # dow" though, but that does not match to a guid in the plist.
            # So, be warned, collisions may occur!
            # See: https://groups.google.com/forum/#!topic/iterm2-discuss/0tO3xZ4Zlwg
            local current_profile_name profiles_count profile_name diff_font

            current_profile_name="$(osascript <<END
                                    tell application "iTerm2" to profile name \
                                    of current session of current window
END
)"

            # Warning: Dynamic profiles are not taken into account here!
            # https://www.iterm2.com/documentation-dynamic-profiles.html
            font_file="${HOME}/Library/Preferences/com.googlecode.iterm2.plist"

            # Count Guids in "New Bookmarks"; they should be unique
            profiles_count="$(PlistBuddy -c "Print ':New Bookmarks:'" "$font_file" | \
                              grep -w -c "Guid")"

            for ((i=0; i<profiles_count; i++)); do
                profile_name="$(PlistBuddy -c "Print ':New Bookmarks:${i}:Name:'" "$font_file")"

                if [[ "$profile_name" == "$current_profile_name" ]]; then
                    # "Normal Font"
                    term_font="$(PlistBuddy -c "Print ':New Bookmarks:${i}:Normal Font:'" \
                                 "$font_file")"

                    # Font for non-ascii characters
                    # Only check for a different non-ascii font, if the user checked
                    # the "use a different font for non-ascii text" switch.
                    diff_font="$(PlistBuddy -c "Print ':New Bookmarks:${i}:Use Non-ASCII Font:'" \
                                 "$font_file")"

                    if [[ "$diff_font" == "true" ]]; then
                        non_ascii="$(PlistBuddy -c "Print ':New Bookmarks:${i}:Non Ascii Font:'" \
                                     "$font_file")"

                        [[ "$term_font" != "$non_ascii" ]] && \
                            term_font="$term_font (normal) / $non_ascii (non-ascii)"
                    fi
                fi
            done
        ;;

        "deepin-terminal"*)
            term_font="$(awk -F '=' '/font=/ {a=$2} /font_size/ {b=$2} END {print a,b}' \
                         "${XDG_CONFIG_HOME}/deepin/deepin-terminal/config.conf")"
        ;;

        "GNUstep_Terminal")
             term_font="$(awk -F '>|<' '/>TerminalFont</ {getline; f=$3}
                          />TerminalFontSize</ {getline; s=$3} END {print f,s}' \
                          "${HOME}/GNUstep/Defaults/Terminal.plist")"
        ;;

        "Hyper"*)
            term_font="$(awk -F':|,' '/fontFamily/ {print $2; exit}' "${HOME}/.hyper.js")"
            term_font="$(trim_quotes "$term_font")"
        ;;

        "kitty"*)
            term_font="from kitty.cli import *; o = create_default_opts(); \
                       print(f'{o.font_family} {o.font_size}')"
            term_font="$(kitty +runpy ''"$term_font"'')"
            term_font="${term_font//=}"
            term_font="${term_font//\'}"
        ;;

        "konsole" | "yakuake")
            # Get Process ID of current konsole window / tab
            child="$(get_ppid "$$")"

            QT_BINDIR="$(qtpaths --binaries-dir)" && PATH+=":$QT_BINDIR"

            IFS=$'\n' read -d "" -ra konsole_instances \
                <<< "$(qdbus | awk '/org.kde.'"$term"'/ {print $1}')"

            for i in "${konsole_instances[@]}"; do
                IFS=$'\n' read -d "" -ra konsole_sessions <<< "$(qdbus "$i" | grep -F '/Sessions/')"

                for session in "${konsole_sessions[@]}"; do
                    if ((child == "$(qdbus "$i" "$session" processId)")); then
                        profile="$(qdbus "$i" "$session" environment |\
                                   awk -F '=' '/KONSOLE_PROFILE_NAME/ {print $2}')"
                        [[ $profile ]] || profile="$(qdbus "$i" "$session" profile)"
                        break
                    fi
                done
                [[ $profile ]] && break
            done

            [[ $profile ]] || return

            # We could have two profile files for the same profile name, take first match
            profile_filename="$(grep -l "Name=${profile}" "$HOME"/.local/share/konsole/*.profile)"
            profile_filename="${profile_filename/$'\n'*}"

            [[ $profile_filename ]] && \
                term_font="$(awk -F '=|,' '/Font=/ {print $2,$3}' "$profile_filename")"
        ;;

        "lxterminal"*)
            term_font="$(awk -F '=' '/fontname=/ {print $2; exit}' \
                         "${XDG_CONFIG_HOME}/lxterminal/lxterminal.conf")"
        ;;

        "mate-terminal")
            # To get the actual config we have to create a temporarily file with the
            # --save-config option.
            mateterm_config="/tmp/mateterm.cfg"

            # Ensure /tmp exists and we do not overwrite anything.
            if [[ -d "/tmp" && ! -f "$mateterm_config" ]]; then
                mate-terminal --save-config="$mateterm_config"

                role="$(xprop -id "${WINDOWID}" WM_WINDOW_ROLE)"
                role="${role##* }"
                role="${role//\"}"

                profile="$(awk -F '=' -v r="$role" \
                                  '$0~r {
                                            getline;
                                            if(/Maximized/) getline;
                                            if(/Fullscreen/) getline;
                                            id=$2"]"
                                         } $0~id {if(id) {getline; print $2; exit}}' \
                           "$mateterm_config")"

                rm -f "$mateterm_config"

                mate_get() {
                   gsettings get org.mate.terminal.profile:/org/mate/terminal/profiles/"$1"/ "$2"
                }

                if [[ "$(mate_get "$profile" "use-system-font")" == "true" ]]; then
                    term_font="$(gsettings get org.mate.interface monospace-font-name)"
                else
                    term_font="$(mate_get "$profile" "font")"
                fi
                term_font="$(trim_quotes "$term_font")"
            fi
        ;;

        "mintty")
            term_font="$(awk -F '=' '!/^($|#)/ && /^\\s*Font\\s*=/ {printf $2; exit}' "${HOME}/.minttyrc")"
        ;;

        "pantheon"*)
            term_font="$(gsettings get org.pantheon.terminal.settings font)"

            [[ -z "${term_font//\'}" ]] && \
                term_font="$(gsettings get org.gnome.desktop.interface monospace-font-name)"

            term_font="$(trim_quotes "$term_font")"
        ;;

        "qterminal")
            term_font="$(awk -F '=' '/fontFamily=/ {a=$2} /fontSize=/ {b=$2} END {print a,b}' \
                         "${XDG_CONFIG_HOME}/qterminal.org/qterminal.ini")"
        ;;

        "sakura"*)
            term_font="$(awk -F '=' '/^font=/ {print $2; exit}' \
                         "${XDG_CONFIG_HOME}/sakura/sakura.conf")"
        ;;

        "st")
            term_font="$(ps -o command= -p "$parent" | grep -F -- "-f")"

            if [[ "$term_font" ]]; then
                term_font="${term_font/*-f/}"
                term_font="${term_font/ -*/}"

            else
                # On Linux we can get the exact path to the running binary through the procfs
                # (in case `st` is launched from outside of $PATH) on other systems we just
                # have to guess and assume `st` is invoked from somewhere in the users $PATH
                [[ -L "/proc/$parent/exe" ]] && binary="/proc/$parent/exe" || binary="$(type -p st)"

                # Grep the output of strings on the `st` binary for anything that looks vaguely
                # like a font definition. NOTE: There is a slight limitation in this approach.
                # Technically "Font Name" is a valid font. As it doesn't specify any font options
                # though it is hard to match it correctly amongst the rest of the noise.
                [[ -n "$binary" ]] &&
                    term_font=$(
                        strings "$binary" |

                        grep -m 1 "*font[^2]"
                    )
            fi

            term_font="${term_font/xft:}"
            term_font="${term_font#*=}"
            term_font="${term_font/:*}"
        ;;

        "terminology")
            term_font="$(strings "${XDG_CONFIG_HOME}/terminology/config/standard/base.cfg" |\
                         awk '/^font\.name$/{print a}{a=$0}')"
            term_font="${term_font/.pcf}"
            term_font="${term_font/:*}"
        ;;

        "termite")
            [[ -f "${XDG_CONFIG_HOME}/termite/config" ]] && \
                termite_config="${XDG_CONFIG_HOME}/termite/config"
                
            XDG_DIR="/etc/xdg"
            IFS=":"
            for directory in $XDG_CONFIG_DIRS; do
                if [[ -f "$directory/termite/config" ]]; then
                    XDG_DIR="$directory"
                    break
                fi
            done

            term_font="$(awk -F '= ' '/\[options\]/ {
                                          opt=1
                                      }
                                      /^\s*font/ {
                                          if(opt==1) a=$2;
                                          opt=0
                                      } END {print a}' "$XDG_DIR/termite/config" \
                         "$termite_config")"
        ;;

        "Termux $TERMUX_VERSION")
            term_font=$(fc-scan /data/data/com.termux/files/home/.termux/font.ttf|grep fullname:|cut -d '"' -f2)
            ;;

        urxvt|urxvtd|rxvt-unicode|xterm)
            xrdb=$(xrdb -query)
            term_font=$(grep -im 1 -e "^${term/d}"'\**\.*font:' -e '^\*font:' <<< "$xrdb")
            term_font=${term_font/*"*font:"}
            term_font=${term_font/*".font:"}
            term_font=${term_font/*"*.font:"}
            term_font=$(trim "$term_font")

            [[ -z $term_font && $term == xterm ]] && \
                term_font=$(grep '^XTerm.vt100.faceName' <<< "$xrdb")

            term_font=$(trim "${term_font/*"faceName:"}")

            # xft: isn't required at the beginning so we prepend it if it's missing
            [[ ${term_font:0:1} != '-' && ${term_font:0:4} != xft: ]] && \
                term_font=xft:$term_font

            # Xresources has two different font formats, this checks which
            # one is in use and formats it accordingly.
            case $term_font in
                *xft:*)
                    term_font=${term_font/xft:}
                    term_font=${term_font/:*}
                ;;

                -*)
                    IFS=- read -r _ _ term_font _ <<< "$term_font"
                ;;
            esac
        ;;

        "xfce4-terminal")
            term_font="$(awk -F '=' '/^FontName/{a=$2}/^FontUseSystem=TRUE/{a=$0} END {print a}' \
                         "${XDG_CONFIG_HOME}/xfce4/terminal/terminalrc")"

            [[ "$term_font" == "FontUseSystem=TRUE" ]] && \
                term_font="$(gsettings get org.gnome.desktop.interface monospace-font-name)"

            term_font="$(trim_quotes "$term_font")"

            # Default fallback font hardcoded in terminal-preferences.c
            [[ -z "$term_font" ]] && term_font="Monospace 12"
        ;;

        conemu-*)
            # Could have used `eval set -- "$ConEmuArgs"` instead for arg parsing.
            readarray -t ce_arg_list < <(xargs -n1 printf "%s\n" <<< "${ConEmuArgs-}")

            for ce_arg_idx in "${!ce_arg_list[@]}"; do
                # Search for "-LoadCfgFile" arg
                [[ "${ce_arg_list[$ce_arg_idx]}" == -LoadCfgFile ]] && {
                    # Conf path is the next arg
                    ce_conf=${ce_arg_list[++ce_arg_idx]}
                    break
                }
            done

            # https://conemu.github.io/en/ConEmuXml.html#search-sequence
            for ce_conf in "$ce_conf" "${ConEmuDir-}\ConEmu.xml" "${ConEmuDir-}\.ConEmu.xml" \
                           "${ConEmuBaseDir-}\ConEmu.xml" "${ConEmuBaseDir-}\.ConEmu.xml" \
                           "$APPDATA\ConEmu.xml" "$APPDATA\.ConEmu.xml"; do
                # Search for first conf file available
                [[ -f "$ce_conf" ]] && {
                    # Very basic XML parsing
                    term_font="$(awk '/name="FontName"/ && match($0, /data="([^"]*)"/) {
                        print substr($0, RSTART+6, RLENGTH-7)}' "$ce_conf")"
                    break
                }
            done

            # Null-terminated contents in /proc/registry files triggers a Bash warning.
            [[ "$term_font" ]] || read -r term_font < \
                /proc/registry/HKEY_CURRENT_USER/Software/ConEmu/.Vanilla/FontName
        ;;
    esac
}

get_disk() {
    type -p df &>/dev/null ||
        { err "Disk requires 'df' to function. Install 'df' to get disk info."; return; }

    df_version=$(df --version 2>&1)

    case $df_version in
        *IMitv*)   df_flags=(-P -g) ;; # AIX
        *befhikm*) df_flags=(-P -k) ;; # IRIX
        *hiklnP*)  df_flags=(-h)    ;; # OpenBSD

        *Tracker*) # Haiku
            err "Your version of df cannot be used due to the non-standard flags"
            return
        ;;

        *) df_flags=(-P -h) ;;
    esac

    # Create an array called 'disks' where each element is a separate line from
    # df's output. We then unset the first element which removes the column titles.
    IFS=$'\n' read -d "" -ra disks <<< "$(df "${df_flags[@]}" "${disk_show[@]:-/}")"
    unset "disks[0]"

    # Stop here if 'df' fails to print disk info.
    [[ ${disks[*]} ]] || {
        err "Disk: df failed to print the disks, make sure the disk_show array is set properly."
        return
    }

    for disk in "${disks[@]}"; do
        # Create a second array and make each element split at whitespace this time.
        IFS=" " read -ra disk_info <<< "$disk"
        disk_perc=${disk_info[${#disk_info[@]} - 2]/\%}

        case $disk_percent in
            off) disk_perc=
        esac

        case $df_version in
            *befhikm*)
                disk=$((disk_info[${#disk_info[@]} - 4] / 1024 / 1024))G
                disk+=" / "
                disk+=$((disk_info[${#disk_info[@]} - 5] / 1024/ 1024))G
                disk+=${disk_perc:+ ($disk_perc%)}
            ;;

            *)
                disk=${disk_info[${#disk_info[@]} - 4]/i}
                disk+=" / "
                disk+=${disk_info[${#disk_info[@]} - 5]/i}
                disk+=${disk_perc:+ ($disk_perc%)}
            ;;
        esac

        case $disk_subtitle in
            name)
                disk_sub=${disk_info[*]::${#disk_info[@]} - 5}
            ;;

            dir)
                disk_sub=${disk_info[${#disk_info[@]} - 1]/*\/}
                disk_sub=${disk_sub:-${disk_info[${#disk_info[@]} - 1]}}
            ;;

            none) ;;

            *)
                disk_sub=${disk_info[${#disk_info[@]} - 1]}
            ;;
        esac

        case $disk_display in
            bar)     disk="$(bar "$disk_perc" "100")" ;;
            infobar) disk+=" $(bar "$disk_perc" "100")" ;;
            barinfo) disk="$(bar "$disk_perc" "100")${info_color} $disk" ;;
            perc)    disk="${disk_perc}% $(bar "$disk_perc" "100")" ;;
        esac

        # Append '(disk mount point)' to the subtitle.
        if [[ "$subtitle" ]]; then
            prin "$subtitle${disk_sub:+ ($disk_sub)}" "$disk"
        else
            prin "$disk_sub" "$disk"
        fi
    done
}

get_power_adapter() {
    case $os in
        "Mac OS X"|"macOS")
            power_adapter="$(pmset -g ac | awk '/Wattage/ {print $3}')"
            [[ "$power_adapter" ]] || power_adapter="not connected"
        ;;
        *)
            power_adapter="unknown"
        ;;
    esac
}

get_battery() {
    case $os in
        "Linux")
            # We use 'prin' here so that we can do multi battery support
            # with a single battery per line.
            for bat in "/sys/class/power_supply/"{BAT,axp288_fuel_gauge,CMB}*; do
                [[ -f ${bat}/capacity && -f ${bat}/status ]] || continue
                capacity="$(< "${bat}/capacity")"
                status="$(< "${bat}/status")"

                if [[ "$capacity" ]]; then
                    battery="${capacity}% [${status}]"

                    case $battery_display in
                        "bar")     battery="$(bar "$capacity" 100)" ;;
                        "infobar") battery+=" $(bar "$capacity" 100)" ;;
                        "barinfo") battery="$(bar "$capacity" 100)${info_color} ${battery}" ;;
                    esac

                    bat="${bat/*axp288_fuel_gauge}"
                    prin "${subtitle:+${subtitle}${bat: -1}}" "$battery"
                fi
            done
            return
        ;;

        "BSD")
            case $kernel_name in
                "FreeBSD"* | "DragonFly"*)
                    battery="$(acpiconf -i 0 | awk -F ':\t' '/Remaining capacity/ {print $2}')"
                    battery_state="$(acpiconf -i 0 | awk -F ':\t\t\t' '/State/ {print $2}')"
                ;;

                "NetBSD"*)
                    battery="$(envstat | awk '\\(|\\)' '/charge:/ {print $2}')"
                    battery="${battery/\.*/%}"
                ;;

                "OpenBSD"* | "Bitrig"*)
                    battery0full="$(sysctl -n   hw.sensors.acpibat0.watthour0\
                                                hw.sensors.acpibat0.amphour0)"
                    battery0full="${battery0full%% *}"

                    battery0now="$(sysctl -n    hw.sensors.acpibat0.watthour3\
                                                hw.sensors.acpibat0.amphour3)"
                    battery0now="${battery0now%% *}"

                    state="$(sysctl -n hw.sensors.acpibat0.raw0)"
                    state="${state##? (battery }"
                    state="${state%)*}"

                    [[ "${state}" == "charging" ]] && battery_state="charging"
                    [[ "$battery0full" ]] && \
                    battery="$((100 * ${battery0now/\.} / ${battery0full/\.}))%"
                ;;
            esac
        ;;

        "Mac OS X"|"macOS")
            battery="$(pmset -g batt | grep -o '[0-9]*%')"
            state="$(pmset -g batt | awk '/;/ {print $4}')"
            [[ "$state" == "charging;" ]] && battery_state="charging"
        ;;

        "Windows")
            battery="$(wmic Path Win32_Battery get EstimatedChargeRemaining)"
            battery="${battery/EstimatedChargeRemaining}"
            battery="$(trim "$battery")%"
            state="$(wmic /NameSpace:'\\root\WMI' Path BatteryStatus get Charging)"
            state="${state/Charging}"
            [[ "$state" == *TRUE* ]] && battery_state="charging"
        ;;

        "Haiku")
            battery0full="$(awk -F '[^0-9]*' 'NR==2 {print $4}' /dev/power/acpi_battery/0)"
            battery0now="$(awk -F '[^0-9]*' 'NR==5 {print $4}' /dev/power/acpi_battery/0)"
            battery="$((battery0full * 100 / battery0now))%"
        ;;
    esac

    [[ "$battery_state" ]] && battery+=" Charging"

    case $battery_display in
        "bar")     battery="$(bar "${battery/\%*}" 100)" ;;
        "infobar") battery="${battery} $(bar "${battery/\%*}" 100)" ;;
        "barinfo") battery="$(bar "${battery/\%*}" 100)${info_color} ${battery}" ;;
    esac
}

get_local_ip() {
    case $os in
        "Linux" | "BSD" | "Solaris" | "AIX" | "IRIX")
            if [[ "${local_ip_interface[0]}" == "auto" ]]; then
                local_ip="$(ip route get 1 | awk -F'src' '{print $2; exit}')"
                local_ip="${local_ip/uid*}"
                [[ "$local_ip" ]] || local_ip="$(ifconfig -a | awk '/broadcast/ {print $2; exit}')"
            else
                for interface in "${local_ip_interface[@]}"; do
                    local_ip="$(ip addr show "$interface" 2> /dev/null |
                        awk '/inet / {print $2; exit}')"
                    local_ip="${local_ip/\/*}"
                    [[ "$local_ip" ]] ||
                        local_ip="$(ifconfig "$interface" 2> /dev/null |
                        awk '/broadcast/ {print $2; exit}')"
                    if [[ -n "$local_ip" ]]; then
                        prin "$interface" "$local_ip"
                    else
                        err "Local IP: Could not detect local ip for $interface"
                    fi
                done
            fi
        ;;

        "MINIX")
            local_ip="$(ifconfig | awk '{printf $3; exit}')"
        ;;

        "Mac OS X" | "macOS" | "iPhone OS")
            if [[ "${local_ip_interface[0]}" == "auto" ]]; then
                interface="$(route get 1 | awk -F': ' '/interface/ {printf $2; exit}')"
                local_ip="$(ipconfig getifaddr "$interface")"
            else
                for interface in "${local_ip_interface[@]}"; do
                    local_ip="$(ipconfig getifaddr "$interface")"
                    if [[ -n "$local_ip" ]]; then
                        prin "$interface" "$local_ip"
                    else
                        err "Local IP: Could not detect local ip for $interface"
                    fi
                done
            fi
        ;;

        "Windows")
            local_ip="$(ipconfig | awk -F ': ' '/IPv4 Address/ {printf $2 ", "}')"
            local_ip="${local_ip%\,*}"
        ;;

        "Haiku")
            local_ip="$(ifconfig | awk -F ': ' '/Bcast/ {print $2}')"
            local_ip="${local_ip/, Bcast}"
        ;;
    esac
}

get_public_ip() {
    if [[ -z "$public_ip_host" ]] && type -p dig >/dev/null; then
        public_ip="$(dig +time=1 +tries=1 +short myip.opendns.com @resolver1.opendns.com)"
       [[ "$public_ip" =~ ^\; ]] && unset public_ip
    fi

    if [[ -z "$public_ip_host" ]] && [[ -z "$public_ip" ]] && type -p drill >/dev/null; then
        public_ip="$(drill myip.opendns.com @resolver1.opendns.com | \
                     awk '/^myip\./ && $3 == "IN" {print $5}')"
    fi

    if [[ -z "$public_ip" ]] && type -p curl >/dev/null; then
        public_ip="$(curl -L --max-time "$public_ip_timeout" -w '\n' "$public_ip_host")"
    fi

    if [[ -z "$public_ip" ]] && type -p wget >/dev/null; then
        public_ip="$(wget -T "$public_ip_timeout" -qO- "$public_ip_host")"
    fi
}

get_users() {
    users="$(who | awk '!seen[$1]++ {printf $1 ", "}')"
    users="${users%\,*}"
}

get_locale() {
    locale="$sys_locale"
}

get_gpu_driver() {
    case $os in
        "Linux")
            gpu_driver="$(lspci -nnk | awk -F ': ' \
                          '/Display|3D|VGA/{nr[NR+2]}; NR in nr && $1~"nel driv" {printf $2 ", "}')"
            gpu_driver="${gpu_driver%, }"

            if [[ "$gpu_driver" == *"nvidia"* ]]; then
                gpu_driver="$(< /sys/module/nvidia/version)"
                gpu_driver="NVIDIA ${gpu_driver/  *}"
            fi
        ;;

        "Mac OS X"|"macOS")
            if [[ "$(kextstat | grep "GeForceWeb")" != "" ]]; then
                gpu_driver="NVIDIA Web Driver"
            else
                gpu_driver="macOS Default Graphics Driver"
            fi
        ;;
    esac
}

get_cols() {
    local blocks blocks2 cols

    if [[ "$color_blocks" == "on" ]]; then
        # Convert the width to space chars.
        printf -v block_width "%${block_width}s"

        # Generate the string.
        for ((block_range[0]; block_range[0]<=block_range[1]; block_range[0]++)); do
            case ${block_range[0]} in
                [0-7])
                    printf -v blocks  '%b\e[3%bm\e[4%bm%b' \
                        "$blocks" "${block_range[0]}" "${block_range[0]}" "$block_width"
                ;;

                *)
                    printf -v blocks2 '%b\e[38;5;%bm\e[48;5;%bm%b' \
                        "$blocks2" "${block_range[0]}" "${block_range[0]}" "$block_width"
                ;;
            esac
        done

        # Convert height into spaces.
        printf -v block_spaces "%${block_height}s"

        # Convert the spaces into rows of blocks.
        [[ "$blocks"  ]] && cols+="${block_spaces// /${blocks}[mnl}"
        [[ "$blocks2" ]] && cols+="${block_spaces// /${blocks2}[mnl}"

        # Determine the horizontal offset of the blocks.
        case $col_offset in
            "auto")  block_offset="$text_padding" ;;
            *)       block_offset="$col_offset" ;;
        esac

        # Add newlines to the string.
        cols=${cols%%nl}
        cols=${cols//nl/
[${block_offset}C${zws}}

        # Add block height to info height.
        ((info_height+=block_range[1]>7?block_height+2:block_height+1))

        printf '\n\e[%bC%b\n' "$block_offset" "${zws}${cols}"
    fi

    unset -v blocks blocks2 cols

    # Tell info() that we printed manually.
    prin=1
}

# IMAGES

image_backend() {
    [[ "$image_backend" != "off" ]] && ! type -p convert &>/dev/null && \
        { image_backend="ascii"; err "Image: Imagemagick not found, falling back to ascii mode."; }

    case ${image_backend:-off} in
        "ascii") print_ascii ;;
        "off") image_backend="off" ;;

        "caca" | "catimg" | "chafa" | "jp2a" | "iterm2" | "termpix" |\
        "tycat" | "w3m" | "sixel" | "pixterm" | "kitty" | "pot", | "ueberzug" |\
         "viu")
            get_image_source

            [[ ! -f "$image" ]] && {
                to_ascii "Image: '$image_source' doesn't exist, falling back to ascii mode."
                return
            }
            [[ "$image_backend" == "ueberzug" ]] && wait=true;

            get_window_size

            ((term_width < 1)) && {
                to_ascii "Image: Failed to find terminal window size."
                err "Image: Check the 'Images in the terminal' wiki page for more info,"
                return
            }

            printf '\e[2J\e[H'
            get_image_size
            make_thumbnail
            display_image || to_off "Image: $image_backend failed to display the image."
        ;;

        *)
            err "Image: Unknown image backend specified '$image_backend'."
            err "Image: Valid backends are: 'ascii', 'caca', 'catimg', 'chafa', 'jp2a', 'iterm2',
                                            'kitty', 'off', 'sixel', 'pot', 'pixterm', 'termpix',
                                            'tycat', 'w3m', 'viu')"
            err "Image: Falling back to ascii mode."
            print_ascii
        ;;
    esac

    # Set cursor position next image/ascii.
    [[ "$image_backend" != "off" ]] && printf '\e[%sA\e[9999999D' "${lines:-0}"
}

# From pull request #1220, this is a fast way to strip character codes
strip_escape_codes() {
    local input="${1//\"/\\\"}" output="" i char within_code=0
    for ((i=0; i < ${#input}; ++i)); do
        char="${input:i:1}"
        if (( within_code == 1 )); then
            case "${char}" in
                [a-zA-Z]) within_code=0 ;;
            esac
            continue
        fi
        if [[ "${char}" == $'\e' ]]; then
            within_code=1
            continue
        fi
        output+="${char}"
    done
    eval "$2=\"${output}\""
}

print_ascii() {
    if [[ -f "$image_source" && ! "$image_source" =~ (png|jpg|jpeg|jpe|svg|gif) ]]; then
        ascii_data="$(< "$image_source")"
    elif [[ "$image_source" == "ascii" || $image_source == auto ]]; then
        :
    else
        ascii_data="$image_source"
    fi

    # Set locale to get correct padding.
    LC_ALL="$sys_locale"

    # Calculate size of ascii file in line length / line count.
<<<<<<< HEAD
    if [ -n "$ascii_len" ] && [ -n "$ascii_lines" ]
    then
        lines=$ascii_lines
    else
        while IFS=$'\n' read -r line; do
            line=${line//\\\\/\\}
            line=${line//█/ }
            ((++lines,${#line}>ascii_len)) && ascii_len="${#line}"
        done <<< "${ascii_data//\$\{??\}}"
    fi
=======
    while IFS=$'\n' read -r line; do
        line=${line//█/ }
        # Fast method to strip codes
        strip_escape_codes "${line}" line
        # Use patterns to replace color codes that the above line did not catch
        line=${line//\\033\[*([0-9;])[JKmsu]/}
        line=${line//\[*([0-9;])[JKmsu]/}
        ((++lines,${#line}>ascii_len)) && ascii_len="${#line}"
    done <<< "${ascii_data//\$\{??\}}"
>>>>>>> bd9a01e3

    # Fallback if file not found.
    ((lines==1)) && {
        lines=
        ascii_len=
        image_source=auto
        get_distro_ascii
        print_ascii
        return
    }

    # Colors.
    ascii_data="${ascii_data//\$\{c1\}/$c1}"
    ascii_data="${ascii_data//\$\{c2\}/$c2}"
    ascii_data="${ascii_data//\$\{c3\}/$c3}"
    ascii_data="${ascii_data//\$\{c4\}/$c4}"
    ascii_data="${ascii_data//\$\{c5\}/$c5}"
    ascii_data="${ascii_data//\$\{c6\}/$c6}"

    ((text_padding=ascii_len+gap))
    printf '%b\n' "$ascii_data${reset}"
    LC_ALL=C
}

get_image_source() {
    case $image_source in
        "auto" | "wall" | "wallpaper")
            get_wallpaper
        ;;

        *)
            # Get the absolute path.
            image_source="$(get_full_path "$image_source")"

            if [[ -d "$image_source" ]]; then
                shopt -s nullglob
                files=("${image_source%/}"/*.{png,jpg,jpeg,jpe,gif,svg})
                shopt -u nullglob
                image="${files[RANDOM % ${#files[@]}]}"

            else
                image="$image_source"
            fi
        ;;
    esac

    err "Image: Using image '$image'"
}

get_wallpaper() {
    case $os in
        "Mac OS X"|"macOS")
            image="$(osascript <<END
                     tell application "System Events" to picture of current desktop
END
)"
        ;;

        "Windows")
            case $distro in
                "Windows XP")
                    image="/c/Documents and Settings/${USER}"
                    image+="/Local Settings/Application Data/Microsoft/Wallpaper1.bmp"

                    [[ "$kernel_name" == *CYGWIN* ]] && image="/cygdrive${image}"
                ;;

                "Windows"*)
                    image="${APPDATA}/Microsoft/Windows/Themes/TranscodedWallpaper.jpg"
                ;;
            esac
        ;;

        *)
            # Get DE if user has disabled the function.
            ((de_run != 1)) && get_de

            type -p wal >/dev/null && [[ -f "${HOME}/.cache/wal/wal" ]] && \
                { image="$(< "${HOME}/.cache/wal/wal")"; return; }

            case $de in
                "MATE"*)
                    image="$(gsettings get org.mate.background picture-filename)"
                ;;

                "Xfce"*)
                    image="$(xfconf-query -c xfce4-desktop -p \
                             "/backdrop/screen0/monitor0/workspace0/last-image")"
                ;;

                "Cinnamon"*)
                    image="$(gsettings get org.cinnamon.desktop.background picture-uri)"
                    image="$(decode_url "$image")"
                ;;

                "GNOME"*)
                    image="$(gsettings get org.gnome.desktop.background picture-uri)"
                    image="$(decode_url "$image")"
                ;;

                "Plasma"*)
                    image=$XDG_CONFIG_HOME/plasma-org.kde.plasma.desktop-appletsrc
                    image=$(awk -F '=' '$1 == "Image" { print $2 }' "$image")
                ;;

                "Cutefish"*)
                    image="$XDG_CONFIG_HOME/cutefishos/theme.conf"
                    image="$(awk -F '=' '$1 == "Wallpaper" {print $2}' "$image")"
                ;;

                "LXQt"*)
                    image="$XDG_CONFIG_HOME/pcmanfm-qt/lxqt/settings.conf"
                    image="$(awk -F '=' '$1 == "Wallpaper" {print $2}' "$image")"
                ;;

                *)
                    if type -p feh >/dev/null && [[ -f "${HOME}/.fehbg" ]]; then
                        image="$(awk -F\' '/feh/ {printf $(NF-1)}' "${HOME}/.fehbg")"

                    elif type -p setroot >/dev/null && \
                         [[ -f "${XDG_CONFIG_HOME}/setroot/.setroot-restore" ]]; then
                        image="$(awk -F\' '/setroot/ {printf $(NF-1)}' \
                                 "${XDG_CONFIG_HOME}/setroot/.setroot-restore")"

                    elif type -p nitrogen >/dev/null; then
                        image="$(awk -F'=' '/file/ {printf $2;exit;}' \
                                 "${XDG_CONFIG_HOME}/nitrogen/bg-saved.cfg")"

                    else
                        image="$(gsettings get org.gnome.desktop.background picture-uri)"
                        image="$(decode_url "$image")"
                    fi
                ;;
            esac

            # Strip un-needed info from the path.
            image="${image/file:\/\/}"
            image="$(trim_quotes "$image")"
        ;;
    esac

    # If image is an xml file, don't use it.
    [[ "${image/*\./}" == "xml" ]] && image=""
}

get_w3m_img_path() {
    # Find w3m-img path.
    shopt -s nullglob
    w3m_paths=({/usr/{local/,},~/.nix-profile/}{lib,libexec,lib64,libexec64}/w3m/w3mi*)
    shopt -u nullglob

    [[ -x "${w3m_paths[0]}" ]] && \
        { w3m_img_path="${w3m_paths[0]}"; return; }

    err "Image: w3m-img wasn't found on your system"
}

get_window_size() {
    # This functions gets the current window size in
    # pixels.
    #
    # We first try to use the escape sequence "\033[14t"
    # to get the terminal window size in pixels. If this
    # fails we then fallback to using "xdotool" or other
    # programs.

    # Tmux has a special way of reading escape sequences
    # so we have to use a slightly different sequence to
    # get the terminal size.
    if [[ "$image_backend" == "tycat" ]]; then
        printf '%b' '\e}qs\000'

    elif [[ -z $VTE_VERSION ]]; then
        case ${TMUX:-null} in
            "null") printf '%b' '\e[14t' ;;
            *)      printf '%b' '\ePtmux;\e\e[14t\e\\ ' ;;
        esac
    fi

    # The escape codes above print the desired output as
    # user input so we have to use read to store the out
    # -put as a variable.
    # The 3 second timeout is required for slow/remote
    # sessions.
    #
    # False positive.
    # shellcheck disable=2141
    IFS=';t' read -d t -t 3 -sra term_size
    unset IFS

    # Split the string into height/width.
    if [[ "$image_backend" == "tycat" ]]; then
        term_width="$((term_size[2] * term_size[0]))"
        term_height="$((term_size[3] * term_size[1]))"

    else
        term_height="${term_size[1]}"
        term_width="${term_size[2]}"
    fi

    # Get terminal width/height.
    if (( "${term_width:-0}" < 50 )) && [[ "$DISPLAY" && $os != "Mac OS X" && $os != "macOS" ]]; then
        if type -p xdotool &>/dev/null; then
            IFS=$'\n' read -d "" -ra win \
                <<< "$(xdotool getactivewindow getwindowgeometry --shell %1)"
            term_width="${win[3]/WIDTH=}"
            term_height="${win[4]/HEIGHT=}"

        elif type -p xwininfo &>/dev/null; then
            # Get the focused window's ID.
            if type -p xdo &>/dev/null; then
                current_window="$(xdo id)"

            elif type -p xprop &>/dev/null; then
                current_window="$(xprop -root _NET_ACTIVE_WINDOW)"
                current_window="${current_window##* }"

            elif type -p xdpyinfo &>/dev/null; then
                current_window="$(xdpyinfo | grep -F "focus:")"
                current_window="${current_window/*window }"
                current_window="${current_window/,*}"
            fi

            # If the ID was found get the window size.
            if [[ "$current_window" ]]; then
                term_size=("$(xwininfo -id "$current_window")")
                term_width="${term_size[0]#*Width: }"
                term_width="${term_width/$'\n'*}"
                term_height="${term_size[0]/*Height: }"
                term_height="${term_height/$'\n'*}"
            fi
        fi
    fi

    term_width="${term_width:-0}"
}


get_term_size() {
    # Get the terminal size in cells.
    read -r lines columns <<< "$(stty size)"

    # Calculate font size.
    font_width="$((term_width / columns))"
    font_height="$((term_height / lines))"
}

get_image_size() {
    # This functions determines the size to make the thumbnail image.
    get_term_size

    case $image_size in
        "auto")
            image_size="$((columns * font_width / 2))"
            term_height="$((term_height - term_height / 4))"

            ((term_height < image_size)) && \
                image_size="$term_height"
        ;;

        *"%")
            percent="${image_size/\%}"
            image_size="$((percent * term_width / 100))"

            (((percent * term_height / 50) < image_size)) && \
                image_size="$((percent * term_height / 100))"
        ;;

        "none")
            # Get image size so that we can do a better crop.
            read -r width height <<< "$(identify -format "%w %h" "$image")"

            while ((width >= (term_width / 2) || height >= term_height)); do
                ((width=width/2,height=height/2))
            done

            crop_mode="none"
        ;;

        *)  image_size="${image_size/px}" ;;
    esac

    # Check for terminal padding.
    [[ "$image_backend" == "w3m" ]] && term_padding

    width="${width:-$image_size}"
    height="${height:-$image_size}"
    text_padding="$(((width + padding + xoffset) / font_width + gap))"
}

make_thumbnail() {
    # Name the thumbnail using variables so we can
    # use it later.
    image_name="${crop_mode}-${crop_offset}-${width}-${height}-${image//\/}"

    # Handle file extensions.
    case ${image##*.} in
        "eps"|"pdf"|"svg"|"gif"|"png")
            image_name+=".png" ;;
        *)  image_name+=".jpg" ;;
    esac

    # Create the thumbnail dir if it doesn't exist.
    mkdir -p "${thumbnail_dir:=${XDG_CACHE_HOME:-${HOME}/.cache}/thumbnails/neofetch}"

    if [[ ! -f "${thumbnail_dir}/${image_name}" ]]; then
        # Get image size so that we can do a better crop.
        [[ -z "$size" ]] && {
            read -r og_width og_height <<< "$(identify -format "%w %h" "$image")"
            ((og_height > og_width)) && size="$og_width" || size="$og_height"
        }

        case $crop_mode in
            "fit")
                c="$(convert "$image" \
                    -colorspace srgb \
                    -format "%[pixel:p{0,0}]" info:)"

                convert \
                    -background none \
                    "$image" \
                    -trim +repage \
                    -gravity south \
                    -background "$c" \
                    -extent "${size}x${size}" \
                    -scale "${width}x${height}" \
                    "${thumbnail_dir}/${image_name}"
            ;;

            "fill")
                convert \
                    -background none \
                    "$image" \
                    -trim +repage \
                    -scale "${width}x${height}^" \
                    -extent "${width}x${height}" \
                    "${thumbnail_dir}/${image_name}"
            ;;

            "none")
                cp "$image" "${thumbnail_dir}/${image_name}"
            ;;

            *)
                convert \
                    -background none \
                    "$image" \
                    -strip \
                    -gravity "$crop_offset" \
                    -crop "${size}x${size}+0+0" \
                    -scale "${width}x${height}" \
                    "${thumbnail_dir}/${image_name}"
            ;;
        esac
    fi

    # The final image.
    image="${thumbnail_dir}/${image_name}"
}

display_image() {
    case $image_backend in
        "caca")
            img2txt \
                -W "$((width / font_width))" \
                -H "$((height / font_height))" \
                --gamma=0.6 \
            "$image"
        ;;


        "ueberzug")
            if [ "$wait" = true ];then
                wait=false;
            else
                ueberzug layer --parser bash 0< <(
                    declare -Ap ADD=(\
                        [action]="add"\
                        [identifier]="neofetch"\
                        [x]=$xoffset [y]=$yoffset\
                        [path]=$image\
                    )
                    read -rs
                )
            fi
        ;;

        "catimg")
            catimg -w "$((width*catimg_size / font_width))" -r "$catimg_size" "$image"
        ;;

        "chafa")
            chafa --stretch --size="$((width / font_width))x$((height / font_height))" "$image"
        ;;

        "jp2a")
            jp2a \
                --colors \
                --width="$((width / font_width))" \
                --height="$((height / font_height))" \
            "$image"
        ;;

        "kitty")
            kitty +kitten icat \
                --align left \
                --place "$((width/font_width))x$((height/font_height))@${xoffset}x${yoffset}" \
            "$image"
        ;;

        "pot")
            pot \
                "$image" \
                --size="$((width / font_width))x$((height / font_height))"
        ;;

        "pixterm")
            pixterm \
                -tc "$((width / font_width))" \
                -tr "$((height / font_height))" \
            "$image"
        ;;

        "sixel")
            img2sixel \
                -w "$width" \
                -h "$height" \
            "$image"
        ;;

        "termpix")
            termpix \
                --width "$((width / font_width))" \
                --height "$((height / font_height))" \
            "$image"
        ;;

        "iterm2")
            printf -v iterm_cmd '\e]1337;File=width=%spx;height=%spx;inline=1:%s' \
                "$width" "$height" "$(base64 < "$image")"

            # Tmux requires an additional escape sequence for this to work.
            [[ -n "$TMUX" ]] && printf -v iterm_cmd '\ePtmux;\e%b\e'\\ "$iterm_cmd"

            printf '%b\a\n' "$iterm_cmd"
        ;;

        "tycat")
            tycat \
                -g "${width}x${height}" \
            "$image"
        ;;

        "viu")
            viu \
                -t -w "$((width / font_width))" -h "$((height / font_height))" \
            "$image"
        ;;

        "w3m")
            get_w3m_img_path
            zws='\xE2\x80\x8B\x20'

            # Add a tiny delay to fix issues with images not
            # appearing in specific terminal emulators.
            ((bash_version>3)) && sleep 0.05
            printf '%b\n%s;\n%s\n' "0;1;$xoffset;$yoffset;$width;$height;;;;;$image" 3 4 |\
            "${w3m_img_path:-false}" -bg "$background_color" &>/dev/null
        ;;
    esac
}

to_ascii() {
    err "$1"
    image_backend="ascii"
    print_ascii

    # Set cursor position next image/ascii.
    printf '\e[%sA\e[9999999D' "${lines:-0}"
}

to_off() {
    err "$1"
    image_backend="off"
    text_padding=
}


# TEXT FORMATTING

info() {
    # Save subtitle value.
    [[ "$2" ]] && subtitle="$1"

    # Make sure that $prin is unset.
    unset -v prin

    # Call the function.
    "get_${2:-$1}"

    # If the get_func function called 'prin' directly, stop here.
    [[ "$prin" ]] && return

    # Update the variable.
    if [[ "$2" ]]; then
        output="$(trim "${!2}")"
    else
        output="$(trim "${!1}")"
    fi

    if [[ "$2" && "${output// }" ]]; then
        prin "$1" "$output"

    elif [[ "${output// }" ]]; then
        prin "$output"

    else
        err "Info: Couldn't detect ${1}."
    fi

    unset -v subtitle
}

prin() {
    # If $2 doesn't exist we format $1 as info.
    if [[ "$(trim "$1")" && "$2" ]]; then
        [[ "$json" ]] && { printf '    %s\n' "\"${1}\": \"${2}\","; return; }

        string="${1}${2:+: $2}"
    else
        string="${2:-$1}"
        local subtitle_color="$info_color"
    fi

    string="$(trim "${string//$'\e[0m'}")"
    length="$(strip_sequences "$string")"
    length="${#length}"

    # Format the output.
    string="${string/:/${reset}${colon_color}${separator:=:}${info_color}}"
    string="${subtitle_color}${bold}${string}"

    # Print the info.
    printf '%b\n' "${text_padding:+\e[${text_padding}C}${zws}${string//\\n}${reset} "

    # Calculate info height.
    ((++info_height))

    # Log that prin was used.
    prin=1
}

get_underline() {
    [[ "$underline_enabled" == "on" ]] && {
        printf -v underline "%${length}s"
        printf '%b%b\n' "${text_padding:+\e[${text_padding}C}${zws}${underline_color}" \
                        "${underline// /$underline_char}${reset} "
    }

    ((++info_height))
    length=
    prin=1
}

get_bold() {
    case $ascii_bold in
        "on")  ascii_bold='\e[1m' ;;
        "off") ascii_bold="" ;;
    esac

    case $bold in
        "on")  bold='\e[1m' ;;
        "off") bold="" ;;
    esac
}

trim() {
    set -f
    # shellcheck disable=2048,2086
    set -- $*
    printf '%s\n' "${*//[[:space:]]/}"
    set +f
}

trim_quotes() {
    trim_output="${1//\'}"
    trim_output="${trim_output//\"}"
    printf "%s" "$trim_output"
}

strip_sequences() {
    strip="${1//$'\e['3[0-9]m}"
    strip="${strip//$'\e['[0-9]m}"
    strip="${strip//\\e\[[0-9]m}"
    strip="${strip//$'\e['38\;5\;[0-9]m}"
    strip="${strip//$'\e['38\;5\;[0-9][0-9]m}"
    strip="${strip//$'\e['38\;5\;[0-9][0-9][0-9]m}"

    printf '%s\n' "$strip"
}

# COLORS

set_colors() {
    c1="$(color "$1")${ascii_bold}"
    c2="$(color "$2")${ascii_bold}"
    c3="$(color "$3")${ascii_bold}"
    c4="$(color "$4")${ascii_bold}"
    c5="$(color "$5")${ascii_bold}"
    c6="$(color "$6")${ascii_bold}"

    [[ "$color_text" != "off" ]] && set_text_colors "$@"
}

set_text_colors() {
    if [[ "${colors[0]}" == "distro" ]]; then
        title_color="$(color "$1")"
        at_color="$reset"
        underline_color="$reset"
        subtitle_color="$(color "$2")"
        colon_color="$reset"
        info_color="$reset"

        # If the ascii art uses 8 as a color, make the text the fg.
        ((${1:-1} == 8)) && title_color="$reset"
        ((${2:-7} == 8)) && subtitle_color="$reset"

        # If the second color is white use the first for the subtitle.
        ((${2:-7} == 7)) && subtitle_color="$(color "$1")"
        ((${1:-1} == 7)) && title_color="$reset"
    else
        title_color="$(color "${colors[0]}")"
        at_color="$(color "${colors[1]}")"
        underline_color="$(color "${colors[2]}")"
        subtitle_color="$(color "${colors[3]}")"
        colon_color="$(color "${colors[4]}")"
        info_color="$(color "${colors[5]}")"
    fi

    # Bar colors.
    if [[ "$bar_color_elapsed" == "distro" ]]; then
        bar_color_elapsed="$(color fg)"
    else
        bar_color_elapsed="$(color "$bar_color_elapsed")"
    fi

    if [[ "$bar_color_total" == "distro" ]]; then
        bar_color_total="$(color fg)"
    else
        bar_color_total="$(color "$bar_color_total")"
    fi
}

color() {
    case $1 in
        [0-6])    printf '%b\e[3%sm'   "$reset" "$1" ;;
        7 | "fg") printf '\e[37m%b'    "$reset" ;;
        "#"*)
            local rgb="${1//#}"
            rgb="$((0x$rgb))"
            printf '\e[38;2;%b;%b;%bm' "$((rgb >> 16))" "$(((rgb >> 8) & 0xff))" "$((rgb & 0xff))"
        ;;

        *)        printf '\e[38;5;%bm' "$1" ;;
    esac
}

# OTHER

stdout() {
    image_backend="off"
    unset subtitle_color colon_color info_color underline_color bold title_color at_color \
          text_padding zws reset color_blocks bar_color_elapsed bar_color_total \
          c1 c2 c3 c4 c5 c6 c7 c8
}

err() {
    err+="$(color 1)[!]${reset} $1
"
}

get_full_path() {
    # This function finds the absolute path from a relative one.
    # For example "Pictures/Wallpapers" --> "/home/dylan/Pictures/Wallpapers"

    # If the file exists in the current directory, stop here.
    [[ -f "${PWD}/${1}" ]] && { printf '%s\n' "${PWD}/${1}"; return; }

    ! cd "${1%/*}" && {
        err "Error: Directory '${1%/*}' doesn't exist or is inaccessible"
        err "       Check that the directory exists or try another directory."
        exit 1
    }

    local full_dir="${1##*/}"

    # Iterate down a (possible) chain of symlinks.
    while [[ -L "$full_dir" ]]; do
        full_dir="$(readlink "$full_dir")"
        cd "${full_dir%/*}" || exit
        full_dir="${full_dir##*/}"
    done

    # Final directory.
    full_dir="$(pwd -P)/${1/*\/}"

    [[ -e "$full_dir" ]] && printf '%s\n' "$full_dir"
}

get_user_config() {
    # --config /path/to/config.conf
    if [[ -f "$config_file" ]]; then
        source "$config_file"
        err "Config: Sourced user config. (${config_file})"
        return

    elif [[ -f "${XDG_CONFIG_HOME}/neofetch/config.conf" ]]; then
        source "${XDG_CONFIG_HOME}/neofetch/config.conf"
        err "Config: Sourced user config.    (${XDG_CONFIG_HOME}/neofetch/config.conf)"

    elif [[ -f "${XDG_CONFIG_HOME}/neofetch/config" ]]; then
        source "${XDG_CONFIG_HOME}/neofetch/config"
        err "Config: Sourced user config.    (${XDG_CONFIG_HOME}/neofetch/config)"

    elif [[ -z "$no_config" ]]; then
        config_file="${XDG_CONFIG_HOME}/neofetch/config.conf"

        # The config file doesn't exist, create it.
        mkdir -p "${XDG_CONFIG_HOME}/neofetch/"
        printf '%s\n' "$config" > "$config_file"
    fi
}

bar() {
    # Get the values.
    elapsed="$(($1 * bar_length / $2))"

    # Create the bar with spaces.
    printf -v prog  "%${elapsed}s"
    printf -v total "%$((bar_length - elapsed))s"

    # Set the colors and swap the spaces for $bar_char_.
    bar+="${bar_color_elapsed}${prog// /${bar_char_elapsed}}"
    bar+="${bar_color_total}${total// /${bar_char_total}}"

    # Borders.
    [[ "$bar_border" == "on" ]] && \
        bar="$(color fg)[${bar}$(color fg)]"

    printf "%b" "${bar}${info_color}"
}

cache() {
    if [[ "$2" ]]; then
        mkdir -p "${cache_dir}/neofetch"
        printf "%s" "${1/*-}=\"$2\"" > "${cache_dir}/neofetch/${1/*-}"
    fi
}

get_cache_dir() {
    if [[ "$TMPDIR" ]]; then
        cache_dir="$TMPDIR"
    else
        cache_dir="/tmp"
    fi
}

kde_config_dir() {
    # If the user is using KDE get the KDE
    # configuration directory.
    if [[ "$kde_config_dir" ]]; then
        return

    elif type -p kf5-config &>/dev/null; then
        kde_config_dir="$(kf5-config --path config)"

    elif type -p kde4-config &>/dev/null; then
        kde_config_dir="$(kde4-config --path config)"

    elif type -p kde-config &>/dev/null; then
        kde_config_dir="$(kde-config --path config)"
    
    elif [[ -d "${HOME}/.kde4" ]]; then
        kde_config_dir="${HOME}/.kde4/share/config"

    elif [[ -d "${HOME}/.kde3" ]]; then
        kde_config_dir="${HOME}/.kde3/share/config"
    fi

    kde_config_dir="${kde_config_dir/$'/:'*}"
}

tde_config_dir() {
    if [[ "$tde_config_dir" ]]; then
        return
    
    elif type -p tde-config &>/dev/null; then
        tde_config_dir="$(tde-config --path config)"
    
    elif [[ -d "${HOME}/.configtde" ]]; then
        tde_config_dir="${HOME}/.configtde"
    
    fi
    
    tde_config_dir="${tde_config_dir/$'/:'*}"
}

term_padding() {
    # Get terminal padding to properly align cursor.
    [[ -z "$term" ]] && get_term

    case $term in
        urxvt*|rxvt-unicode)
            [[ $xrdb ]] || xrdb=$(xrdb -query)

            [[ $xrdb != *internalBorder:* ]] &&
                return

            padding=${xrdb/*internalBorder:}
            padding=${padding/$'\n'*}

            [[ $padding =~ ^[0-9]+$ ]] ||
                padding=
        ;;
    esac
}

dynamic_prompt() {
    [[ "$image_backend" == "off" ]]   && { printf '\n'; return; }
    [[ "$image_backend" != "ascii" ]] && ((lines=(height + yoffset) / font_height + 1))
    [[ "$image_backend" == "w3m" ]]   && ((lines=lines + padding / font_height + 1))

    # If the ascii art is taller than the info.
    ((lines=lines>info_height?lines-info_height+1:1))

    printf -v nlines "%${lines}s"
    printf "%b" "${nlines// /\\n}"
}

cache_uname() {
    # Cache the output of uname so we don't
    # have to spawn it multiple times.
    IFS=" " read -ra uname <<< "$(uname -srm)"

    kernel_name="${uname[0]}"
    kernel_version="${uname[1]}"
    kernel_machine="${uname[2]}"

    if [[ "$kernel_name" == "Darwin" ]]; then
        # macOS can report incorrect versions unless this is 0.
        # https://github.com/dylanaraps/neofetch/issues/1607
        export SYSTEM_VERSION_COMPAT=0

        IFS=$'\n' read -d "" -ra sw_vers <<< "$(awk -F'<|>' '/key|string/ {print $3}' \
                            "/System/Library/CoreServices/SystemVersion.plist")"
        for ((i=0;i<${#sw_vers[@]};i+=2)) {
            case ${sw_vers[i]} in
                ProductName)          darwin_name=${sw_vers[i+1]} ;;
                ProductVersion)       osx_version=${sw_vers[i+1]} ;;
                ProductBuildVersion)  osx_build=${sw_vers[i+1]}   ;;
            esac
        }
    fi
}

get_ppid() {
    # Get parent process ID of PID.
    case $os in
        "Windows")
            ppid="$(ps -p "${1:-$PPID}" | awk '{printf $2}')"
            ppid="${ppid/PPID}"
        ;;

        "Linux")
            ppid="$(grep -i -F "PPid:" "/proc/${1:-$PPID}/status")"
            ppid="$(trim "${ppid/PPid:}")"
        ;;

        *)
            ppid="$(ps -p "${1:-$PPID}" -o ppid=)"
        ;;
    esac

    printf "%s" "$ppid"
}

get_process_name() {
    # Get PID name.
    case $os in
        "Windows")
            name="$(ps -p "${1:-$PPID}" | awk '{printf $8}')"
            name="${name/COMMAND}"
            name="${name/*\/}"
        ;;

        "Linux")
            name="$(< "/proc/${1:-$PPID}/comm")"
        ;;

        *)
            name="$(ps -p "${1:-$PPID}" -o comm=)"
        ;;
    esac

    printf "%s" "$name"
}

decode_url() {
    decode="${1//+/ }"
    printf "%b" "${decode//%/\\x}"
}

# FINISH UP

usage() { printf "%s" "\
Usage: neofetch func_name --option \"value\" --option \"value\"

Neofetch is a CLI system information tool written in BASH. Neofetch
displays information about your system next to an image, your OS logo,
or any ASCII file of your choice.

NOTE: Every launch flag has a config option.

Options:

INFO:
    func_name                   Specify a function name (second part of info() from config) to
                                quickly display only that function's information.

                                Example: neofetch uptime --uptime_shorthand tiny

                                Example: neofetch uptime disk wm memory

                                This can be used in bars and scripts like so:

                                memory=\"\$(neofetch memory)\"; memory=\"\${memory##*: }\"

                                For multiple outputs at once (each line of info in an array):

                                IFS=\$'\\n' read -d \"\" -ra info < <(neofetch memory uptime wm)

                                info=(\"\${info[@]##*: }\")

    --disable infoname          Allows you to disable an info line from appearing
                                in the output. 'infoname' is the function name from the
                                'print_info()' function inside the config file.
                                For example: 'info \"Memory\" memory' would be '--disable memory'

                                NOTE: You can supply multiple args. eg. 'neofetch --disable cpu gpu'

    --title_fqdn on/off         Hide/Show Fully Qualified Domain Name in title.
    --package_managers on/off   Hide/Show Package Manager names. (on, tiny, off)
    --os_arch on/off            Hide/Show OS architecture.
    --speed_type type           Change the type of cpu speed to display.
                                Possible values: current, min, max, bios,
                                scaling_current, scaling_min, scaling_max

                                NOTE: This only supports Linux with cpufreq.

    --speed_shorthand on/off    Whether or not to show decimals in CPU speed.

                                NOTE: This flag is not supported in systems with CPU speed less than
                                1 GHz.

    --cpu_brand on/off          Enable/Disable CPU brand in output.
    --cpu_cores type            Whether or not to display the number of CPU cores
                                Possible values: logical, physical, off

                                NOTE: 'physical' doesn't work on BSD.

    --cpu_speed on/off          Hide/Show cpu speed.
    --cpu_temp C/F/off          Hide/Show cpu temperature.

                                NOTE: This only works on Linux and BSD.

                                NOTE: For FreeBSD and NetBSD-based systems, you need to enable
                                coretemp kernel module. This only supports newer Intel processors.

    --distro_shorthand on/off   Shorten the output of distro (on, tiny, off)

                                NOTE: This option won't work in Windows (Cygwin)

    --kernel_shorthand on/off   Shorten the output of kernel

                                NOTE: This option won't work in BSDs (except PacBSD and PC-BSD)

    --uptime_shorthand on/off   Shorten the output of uptime (on, tiny, off)
    --refresh_rate on/off       Whether to display the refresh rate of each monitor
                                Unsupported on Windows
    --gpu_brand on/off          Enable/Disable GPU brand in output. (AMD/NVIDIA/Intel)
    --gpu_type type             Which GPU to display. (all, dedicated, integrated)

                                NOTE: This only supports Linux.

    --de_version on/off         Show/Hide Desktop Environment version
    --gtk_shorthand on/off      Shorten output of gtk theme/icons
    --gtk2 on/off               Enable/Disable gtk2 theme/font/icons output
    --gtk3 on/off               Enable/Disable gtk3 theme/font/icons output
    --shell_path on/off         Enable/Disable showing \$SHELL path
    --shell_version on/off      Enable/Disable showing \$SHELL version
    --disk_show value           Which disks to display.
                                Possible values: '/', '/dev/sdXX', '/path/to/mount point'

                                NOTE: Multiple values can be given. (--disk_show '/' '/dev/sdc1')

    --disk_subtitle type        What information to append to the Disk subtitle.
                                Takes: name, mount, dir, none

                                'name' shows the disk's name (sda1, sda2, etc)

                                'mount' shows the disk's mount point (/, /mnt/Local Disk, etc)

                                'dir' shows the basename of the disks's path. (/, Local Disk, etc)

                                'none' shows only 'Disk' or the configured title.

    --disk_percent on/off       Hide/Show disk percent.

    --ip_host url               URL to query for public IP
    --ip_timeout int            Public IP timeout (in seconds).
    --ip_interface value        Interface(s) to use for local IP
    --song_format format        Print the song data in a specific format (see config file).
    --song_shorthand on/off     Print the Artist/Album/Title on separate lines.
    --memory_percent on/off     Display memory percentage.
    --memory_unit kib/mib/gib   Memory output unit.
    --music_player player-name  Manually specify a player to use.
                                Available values are listed in the config file

TEXT FORMATTING:
    --colors x x x x x x        Changes the text colors in this order:
                                title, @, underline, subtitle, colon, info
    --underline on/off          Enable/Disable the underline.
    --underline_char char       Character to use when underlining title
    --bold on/off               Enable/Disable bold text
    --separator string          Changes the default ':' separator to the specified string.

COLOR BLOCKS:
    --color_blocks on/off       Enable/Disable the color blocks
    --col_offset auto/num       Left-padding of color blocks
    --block_width num           Width of color blocks in spaces
    --block_height num          Height of color blocks in lines
    --block_range num num       Range of colors to print as blocks

BARS:
    --bar_char 'elapsed char' 'total char'
                                Characters to use when drawing bars.
    --bar_border on/off         Whether or not to surround the bar with '[]'
    --bar_length num            Length in spaces to make the bars.
    --bar_colors num num        Colors to make the bar.
                                Set in this order: elapsed, total
    --memory_display mode       Bar mode.
                                Possible values: bar, infobar, barinfo, off
    --battery_display mode      Bar mode.
                                Possible values: bar, infobar, barinfo, off
    --disk_display mode         Bar mode.
                                Possible values: bar, infobar, barinfo, off

IMAGE BACKEND:
    --backend backend           Which image backend to use.
                                Possible values: 'ascii', 'caca', 'catimg', 'chafa', 'jp2a',
                                'iterm2', 'off', 'sixel', 'tycat', 'w3m', 'kitty', 'viu'
    --source source             Which image or ascii file to use.
                                Possible values: 'auto', 'ascii', 'wallpaper', '/path/to/img',
                                '/path/to/ascii', '/path/to/dir/', 'command output' [ascii]

    --ascii source              Shortcut to use 'ascii' backend.

                                NEW: neofetch --ascii \"\$(fortune | cowsay -W 30)\"

    --caca source               Shortcut to use 'caca' backend.
    --catimg source             Shortcut to use 'catimg' backend.
    --chafa source              Shortcut to use 'chafa' backend.
    --iterm2 source             Shortcut to use 'iterm2' backend.
    --jp2a source               Shortcut to use 'jp2a' backend.
    --kitty source              Shortcut to use 'kitty' backend.
    --pot source                Shortcut to use 'pot' backend.
    --pixterm source            Shortcut to use 'pixterm' backend.
    --sixel source              Shortcut to use 'sixel' backend.
    --termpix source            Shortcut to use 'termpix' backend.
    --tycat source              Shortcut to use 'tycat' backend.
    --w3m source                Shortcut to use 'w3m' backend.
    --ueberzug source           Shortcut to use 'ueberzug' backend
    --viu source                Shortcut to use 'viu' backend
    --off                       Shortcut to use 'off' backend (Disable ascii art).

    NOTE: 'source; can be any of the following: 'auto', 'ascii', 'wallpaper', '/path/to/img',
    '/path/to/ascii', '/path/to/dir/'

ASCII:
    --ascii_colors x x x x x x  Colors to print the ascii art
    --ascii_distro distro       Which Distro's ascii art to print

                                NOTE: AIX, AlmaLinux, Alpine, Alter, Amazon, AmogOS, Anarchy,
                                Android, Antergos, antiX, AOSC OS, AOSC OS/Retro, Aperio GNU/Linux,
                                Apricity, Arch, ArchBox, Archcraft, ARCHlabs, ArchMerge, ArchStrike,
                                ArcoLinux, Artix, Arya, Asahi, AsteroidOS, Bedrock, BigLinux,
                                Bitrig, BlackArch, BLAG, BlankOn, BlueLight, Bodhi, bonsai, BSD,
                                BunsenLabs, Cachy OS, Calculate, CalinixOS, Carbs, CBL-Mariner,
                                CelOS, Center, CentOS, Chakra, ChaletOS, Chapeau, Chrom, Cleanjaro,
                                Clear Linux OS, ClearOS, Clover, Condres, Container Linux by CoreOS,
                                CRUX, Crystal Linux, Cucumber, CutefishOS, CyberOS, dahlia, DarkOs,
                                Darwin, Debian, Deepin, DesaOS, Devuan, DracOS, DragonFly, Drauger,
                                Elementary, Elive, EncryptOS, EndeavourOS, Endless, EuroLinux,
                                Exherbo, Fedora, Feren, Finnix, FreeBSD, FreeMiNT, Frugalware,
                                Funtoo, GalliumOS, Garuda, Gentoo, glaucus, gNewSense, GNOME, GNU,
                                GoboLinux, GrapheneOS, Grombyang, Guix, Haiku, Hash, Huayra,
                                HydroOS, Hyperbola, iglunix, instantOS, IRIX, Itc, januslinux,
                                Kaisen, Kali, KaOS, KDE, Kibojoe, Kogaion, Korora, KSLinux, Kubuntu,
                                LangitKetujuh, LaxerOS, LEDE, LibreELEC, Linspire, Linux, Linux
                                Lite, Linux Mint, Linux Mint Old, Live Raizo, LMDE, Lubuntu, Lunar,
                                mac, Mageia, MagpieOS, Mandriva, Manjaro, MassOS, Maui, Mer, Minix,
                                MIRACLE LINUX, MX, Namib, Neptune, NetBSD, Netrunner, Nitrux, NixOS,
                                NomadBSD, Nurunner, NuTyX, Obarun, OBRevenge, Open Source Media
                                Center, OpenBSD, openEuler, OpenIndiana, openmamba, OpenMandriva,
                                OpenStage, openSUSE, openSUSE Leap, openSUSE Tumbleweed, OpenWrt,
                                OPNsense, Oracle, orchid, OS Elbrus, PacBSD, Parabola, Pardus,
                                Parrot, Parsix, PCBSD, PCLinuxOS, pearOS, Pengwin, Pentoo,
                                Peppermint, Pisi, PNM Linux, Pop!_OS, Porteus, PostMarketOS,
                                Profelis SambaBOX, Proxmox, PuffOS, Puppy, PureOS, Q4OS, Qubes,
                                Qubyt, Quibian, Radix, Raspbian, Reborn OS, Red Star, Redcore,
                                Redhat, Refracted Devuan, Regata, Regolith, rocky, Rosa, Sabayon,
                                sabotage, Sailfish, SalentOS, Scientific, semc, Septor, Serene,
                                SharkLinux, ShastraOS, Siduction, SkiffOS, Slackware, SliTaz,
                                SmartOS, Soda, Solus, Source Mage, Sparky, Star, SteamOS, Sulin,
                                SunOS, SwagArch, t2, Tails, TeArch, Trisquel, Ubuntu, Ubuntu Budgie,
                                Ubuntu Cinnamon, Ubuntu Kylin, Ubuntu MATE, Ubuntu Studio, Ubuntu
                                Sway, Ubuntu Touch, Ubuntu-GNOME, Ultramarine Linux, Univalent,
                                Univention, Uos, uwuntu, Venom, VNux, Void, wii-linux-ngx, Windows,
                                Windows 10, Windows 11, XFerience, Xubuntu, yiffOS, Zorin have ascii
                                logos.

                                NOTE: arch, dragonfly, Fedora, LangitKetujuh, nixos, redhat, ubuntu
                                have 'old' logo variants, use {distro}_old to use them.

                                NOTE: alpine, android, aoscosretro, arch, arcolinux, artix,
                                CalinixOS, centos, cleanjaro, crux, debian, dragonfly, elementary,
                                fedora, freebsd, gentoo, guix, haiku, hyperbola, linuxlite,
                                linuxmint, mac, mageia, manjaro, mx, netbsd, nixos, openbsd,
                                opensuse, orchid, parabola, popos, postmarketos, pureos, Raspbian,
                                rocky, slackware, sunos, ubuntu, void have 'small' logo variants,
                                use {distro}_small to use them.

    --ascii_bold on/off         Whether or not to bold the ascii logo.
    -L, --logo                  Hide the info text and only show the ascii logo.

IMAGE:
    --loop                      Redraw the image constantly until Ctrl+C is used. This fixes issues
                                in some terminals emulators when using image mode.
    --size 00px | --size 00%    How to size the image.
                                Possible values: auto, 00px, 00%, none
    --catimg_size 1/2           Change the resolution of catimg.
    --crop_mode mode            Which crop mode to use
                                Takes the values: normal, fit, fill
    --crop_offset value         Change the crop offset for normal mode.
                                Possible values: northwest, north, northeast,
                                west, center, east, southwest, south, southeast

    --xoffset px                How close the image will be to the left edge of the
                                window. This only works with w3m.
    --yoffset px                How close the image will be to the top edge of the
                                window. This only works with w3m.
    --bg_color color            Background color to display behind transparent image.
                                This only works with w3m.
    --gap num                   Gap between image and text.

                                NOTE: --gap can take a negative value which will move the text
                                closer to the left side.

    --clean                     Delete cached files and thumbnails.

OTHER:
    --config /path/to/config    Specify a path to a custom config file
    --config none               Launch the script without a config file
    --no_config                 Don't create the user config file.
    --print_config              Print the default config file to stdout.
    --stdout                    Turn off all colors and disables any ASCII/image backend.
    --help                      Print this text and exit
    --version                   Show neofetch version
    -v                          Display error messages.
    -vv                         Display a verbose log for error reporting.

DEVELOPER:
    --gen-man                   Generate a manpage for Neofetch in your PWD. (Requires GNU help2man)


Report bugs to https://github.com/dylanaraps/neofetch/issues

"
exit 1
}

get_args() {
    # Check the commandline flags early for '--config'.
    [[ "$*" != *--config* && "$*" != *--no_config* ]] && get_user_config

    while [[ "$1" ]]; do
        case $1 in
            # Info
            "--title_fqdn") title_fqdn="$2" ;;
            "--package_managers") package_managers="$2" ;;
            "--os_arch") os_arch="$2" ;;
            "--cpu_cores") cpu_cores="$2" ;;
            "--cpu_speed") cpu_speed="$2" ;;
            "--speed_type") speed_type="$2" ;;
            "--speed_shorthand") speed_shorthand="$2" ;;
            "--distro_shorthand") distro_shorthand="$2" ;;
            "--kernel_shorthand") kernel_shorthand="$2" ;;
            "--uptime_shorthand") uptime_shorthand="$2" ;;
            "--cpu_brand") cpu_brand="$2" ;;
            "--gpu_brand") gpu_brand="$2" ;;
            "--gpu_type") gpu_type="$2" ;;
            "--refresh_rate") refresh_rate="$2" ;;
            "--de_version") de_version="$2" ;;
            "--gtk_shorthand") gtk_shorthand="$2" ;;
            "--gtk2") gtk2="$2" ;;
            "--gtk3") gtk3="$2" ;;
            "--qt")     qt="$2" ;;
            "--shell_path") shell_path="$2" ;;
            "--shell_version") shell_version="$2" ;;
            "--ip_host") public_ip_host="$2" ;;
            "--ip_timeout") public_ip_timeout="$2" ;;
            "--ip_interface")
                unset local_ip_interface
                for arg in "$@"; do
                    case "$arg" in
                        "--ip_interface") ;;
                        "-"*) break ;;
                        *) local_ip_interface+=("$arg") ;;
                    esac
                done
            ;;

            "--song_format") song_format="$2" ;;
            "--song_shorthand") song_shorthand="$2" ;;
            "--music_player") music_player="$2" ;;
            "--memory_percent") memory_percent="$2" ;;
            "--memory_unit") memory_unit="$2" ;;
            "--cpu_temp")
                cpu_temp="$2"
                [[ "$cpu_temp" == "on" ]] && cpu_temp="C"
            ;;

            "--disk_subtitle") disk_subtitle="$2" ;;
            "--disk_percent")  disk_percent="$2" ;;
            "--disk_show")
                unset disk_show
                for arg in "$@"; do
                    case $arg in
                        "--disk_show") ;;
                        "-"*) break ;;
                        *) disk_show+=("$arg") ;;
                    esac
                done
            ;;

            "--disable")
                for func in "$@"; do
                    case $func in
                        "--disable") continue ;;
                        "-"*) break ;;
                        *)
                            ((bash_version >= 4)) && func="${func,,}"
                            unset -f "get_$func"
                        ;;
                    esac
                done
            ;;

            # Text Colors
            "--colors")
                unset colors
                for arg in "$2" "$3" "$4" "$5" "$6" "$7"; do
                    case $arg in
                        "-"*) break ;;
                        *) colors+=("$arg") ;;
                    esac
                done
                colors+=(7 7 7 7 7 7)
            ;;

            # Text Formatting
            "--underline") underline_enabled="$2" ;;
            "--underline_char") underline_char="$2" ;;
            "--bold") bold="$2" ;;
            "--separator") separator="$2" ;;

            # Color Blocks
            "--color_blocks") color_blocks="$2" ;;
            "--block_range") block_range=("$2" "$3") ;;
            "--block_width") block_width="$2" ;;
            "--block_height") block_height="$2" ;;
            "--col_offset") col_offset="$2" ;;

            # Bars
            "--bar_char")
                bar_char_elapsed="$2"
                bar_char_total="$3"
            ;;

            "--bar_border") bar_border="$2" ;;
            "--bar_length") bar_length="$2" ;;
            "--bar_colors")
                bar_color_elapsed="$2"
                bar_color_total="$3"
            ;;

            "--memory_display") memory_display="$2" ;;
            "--battery_display") battery_display="$2" ;;
            "--disk_display") disk_display="$2" ;;

            # Image backend
            "--backend") image_backend="$2" ;;
            "--source") image_source="$2" ;;
            "--ascii" | "--caca" | "--catimg" | "--chafa" | "--jp2a" | "--iterm2" | "--off" |\
            "--pot" | "--pixterm" | "--sixel" | "--termpix" | "--tycat" | "--w3m" | "--kitty" |\
            "--ueberzug" | "--viu")
                image_backend="${1/--}"
                case $2 in
                    "-"* | "") ;;
                    *) image_source="$2" ;;
                esac
            ;;

            # Image options
            "--loop") image_loop="on" ;;
            "--image_size" | "--size") image_size="$2" ;;
            "--catimg_size") catimg_size="$2" ;;
            "--crop_mode") crop_mode="$2" ;;
            "--crop_offset") crop_offset="$2" ;;
            "--xoffset") xoffset="$2" ;;
            "--yoffset") yoffset="$2" ;;
            "--background_color" | "--bg_color") background_color="$2" ;;
            "--gap") gap="$2" ;;
            "--clean")
                [[ -d "$thumbnail_dir" ]] && rm -rf "$thumbnail_dir"
                rm -rf "$cache_dir/neofetch/"
                exit
            ;;

            "--ascii_colors")
                unset ascii_colors
                for arg in "$2" "$3" "$4" "$5" "$6" "$7"; do
                    case $arg in
                        "-"*) break ;;
                        *) ascii_colors+=("$arg")
                    esac
                done
                ascii_colors+=(7 7 7 7 7 7)
            ;;

            "--ascii_distro")
                image_backend="ascii"
                ascii_distro="$2"
            ;;

            "--ascii_bold") ascii_bold="$2" ;;
            "--logo" | "-L")
                image_backend="ascii"
                print_info() { printf '\n'; }
            ;;

            # Other
            "--config")
                case $2 in
                    "none" | "off" | "") ;;
                    *)
                        config_file="$(get_full_path "$2")"
                        get_user_config
                    ;;
                esac
            ;;
            "--no_config") no_config="on" ;;
            "--stdout") stdout="on" ;;
            "-v") verbose="on" ;;
            "--print_config") printf '%s\n' "$config"; exit ;;
            "-vv") set -x; verbose="on" ;;
            "--help") usage ;;
            "--version")
                printf '%s\n' "Neofetch $version"
                exit 1
            ;;
            "--gen-man")
                help2man -n "A fast, highly customizable system info script" \
                          -N ./neofetch -o neofetch.1
                exit 1
            ;;

            "--json")
                json="on"
                unset -f get_title get_cols get_underline

                printf '{\n'
                print_info 2>/dev/null
                printf '    %s\n' "\"Version\": \"${version}\""
                printf '}\n'
                exit
            ;;

            "--travis")
                print_info() {
                    info title
                    info underline

                    info "OS" distro
                    info "Host" model
                    info "Kernel" kernel
                    info "Uptime" uptime
                    info "Packages" packages
                    info "Shell" shell
                    info "Resolution" resolution
                    info "DE" de
                    info "WM" wm
                    info "WM Theme" wm_theme
                    info "Theme" theme
                    info "Icons" icons
                    info "Terminal" term
                    info "Terminal Font" term_font
                    info "CPU" cpu
                    info "GPU" gpu
                    info "GPU Driver" gpu_driver
                    info "Memory" memory
                    info "Network" network

                    info "Disk" disk
                    info "Battery" battery
                    info "Power Adapter" power_adapter
                    info "Font" font
                    info "Song" song
                    info "Local IP" local_ip
                    info "Public IP" public_ip
                    info "Users" users

                    info cols

                    # Testing.
                    prin "prin"
                    prin "prin" "prin"

                    # Testing no subtitles.
                    info uptime
                    info disk
                }

                refresh_rate="on"
                shell_version="on"
                memory_display="infobar"
                disk_display="infobar"
                cpu_temp="C"

                # Known implicit unused variables.
                mpc_args=()
                printf '%s\n' "$kernel $icons $font $cursor $battery $locale ${mpc_args[*]}"
            ;;
        esac

        shift
    done
}

get_simple() {
    while [[ "$1" ]]; do
        [[ "$(type -t "get_$1")" == "function" ]] && {
            get_distro
            stdout
            simple=1
            info "$1" "$1"
        }
        shift
    done
    ((simple)) && exit
}

old_functions() {
    # Removed functions for backwards compatibility.
    get_line_break() { :; }
    get_cpu_usage() { :; }
}

get_distro_ascii() {
    # This function gets the distro ascii art and colors.
    #
    # $ascii_distro is the same as $distro.
    case $(trim "$ascii_distro") in
        "AIX"*)
            set_colors 2 7
            read -rd '' ascii_data <<'EOF'
${c1}           `:+ssssossossss+-`
        .oys///oyhddddhyo///sy+.
      /yo:+hNNNNNNNNNNNNNNNNh+:oy/
    :h/:yNNNNNNNNNNNNNNNNNNNNNNy-+h:
  `ys.yNNNNNNNNNNNNNNNNNNNNNNNNNNy.ys
 `h+-mNNNNNNNNNNNNNNNNNNNNNNNNNNNNm-oh
 h+-NNNNNNNNNNNNNNNNNNNNNNNNNNNNNNNN.oy
/d`mNNNNNNN/::mNNNd::m+:/dNNNo::dNNNd`m:
h//NNNNNNN: . .NNNh  mNo  od. -dNNNNN:+y
N.sNNNNNN+ -N/ -NNh  mNNd.   sNNNNNNNo-m
N.sNNNNNs  +oo  /Nh  mNNs` ` /mNNNNNNo-m
h//NNNNh  ossss` +h  md- .hm/ `sNNNNN:+y
:d`mNNN+/yNNNNNd//y//h//oNNNNy//sNNNd`m-
 yo-NNNNNNNNNNNNNNNNNNNNNNNNNNNNNNNm.ss
 `h+-mNNNNNNNNNNNNNNNNNNNNNNNNNNNNm-oy
   sy.yNNNNNNNNNNNNNNNNNNNNNNNNNNs.yo
    :h+-yNNNNNNNNNNNNNNNNNNNNNNs-oh-
      :ys:/yNNNNNNNNNNNNNNNmy/:sy:
        .+ys///osyhhhhys+///sy+.
            -/osssossossso/-
EOF
        ;;

        "Aperio GNU/Linux"*)
            set_colors 255
            read -rd '' ascii_data <<'EOF'
${c2}
 _.._  _ ._.. _
(_][_)(/,[  |(_)
   |   GNU/Linux
EOF
        ;;
	
        "Asahi"*)
            set_colors 3 2 1 8 7 6 4
            read -rd '' ascii_data <<'EOF'
${c1}                   ##  ${c2}**
                ${c1}*####${c2}****.
                  ${c1}###${c2},
               ${c3}...,${c1}/#${c3},,,..
          ${c3}/*,,,,,,,,${c1}*${c3},........${c4},,
        ${c3},((((((//*,,,,,,,,${c4},......
       ${c3}((((((((((((((${c5}%..${c4}..........
     ${c3},(((((((((((((((${c5}@@(${c4}............
    ${c3}(((((((((((((((((${c5}@@@@/${c4}............
  ${c3},((((((((((((((((((${c5}@@@@@&*${c4}...........
 ${c3}((((((((((((((((((((${c5}@@@@@@@&${c4},...........
${c3}(((((((((((((((((((((${c5}@@@${c6}&%&${c5}@@@%${c4},..........
 ${c3}/(((((((((((((((((((${c5}@@@${c6}&%%&${c5}@@@@(${c4}........
    ${c3},((((((((((((((((${c5}@@@${c6}&&${c5}@@&/&@@@/${c4}..
        ${c3}/((((((((((((${c5}@@@@@@/${c4}.../&&
           ${c3}.(((((((((${c5}@@@@(${c4}....
               ${c3}/(((((${c5}@@#${c4}...
                  ${c3}.((${c4}&,


EOF
        ;;

        "Hash"*)
            set_colors 123
            read -rd '' ascii_data <<'EOF'
${c1}

      +   ######   +
    ###   ######   ###
  #####   ######   #####
 ######   ######   ######

####### '"###### '"########
#######   ######   ########
#######   ######   ########

 ###### '"###### '"######
  #####   ######   #####
    ###   ######   ###
      ~   ######   ~

EOF
        ;;

        "AlmaLinux"*)
            set_colors 1 3 4 2 6
            read -rd '' ascii_data <<'EOF'
${c1}         'c:.
${c1}        lkkkx, ..       ${c2}..   ,cc,
${c1}        okkkk:ckkx'  ${c2}.lxkkx.okkkkd
${c1}        .:llcokkx'  ${c2}:kkkxkko:xkkd,
${c1}      .xkkkkdood:  ${c2};kx,  .lkxlll;
${c1}       xkkx.       ${c2}xk'     xkkkkk:
${c1}       'xkx.       ${c2}xd      .....,.
${c3}      .. ${c1}:xkl'     ${c2}:c      ..''..
${c3}    .dkx'  ${c1}.:ldl:'. ${c2}'  ${c4}':lollldkkxo;
${c3}  .''lkkko'                     ${c4}ckkkx.
${c3}'xkkkd:kkd.       ..  ${c5};'        ${c4}:kkxo.
${c3},xkkkd;kk'      ,d;    ${c5}ld.   ${c4}':dkd::cc,
${c3} .,,.;xkko'.';lxo.      ${c5}dx,  ${c4}:kkk'xkkkkc
${c3}     'dkkkkkxo:.        ${c5};kx  ${c4}.kkk:;xkkd.
${c3}       .....   ${c5}.;dk:.   ${c5}lkk.  ${c4}:;,
             ${c5}:kkkkkkkdoxkkx
              ,c,,;;;:xkkd.
                ;kkkkl...
                ;kkkkl
                 ,od;
EOF
        ;;

        "Exodia Predator OS"* | "exodia-predator"* | "Predator"*)
            set_colors 5 5
            read -rd '' ascii_data <<'EOF'
${c1}-                                  :
${c1}+:                                :+
${c1}++.                              .++
${c1}+++             :  .             +++
${c1}+++=           .+  +            =+++
${c1}++++-          ++  +=          -++++
${c1}++++++-       -++  ++-       -++++++
${c1}++++++++:    .+++  +++.    :++++++++
${c1}++++++++++:  ++++  ++++  :++++++++++
${c1}+++++++++++==++++  ++++=++++++=+++++
${c1}+++++.:++++++++++  ++++++++++:.+++++
${c1}+++++. .+++++++++  +++++++++. .+++++
${c1}+++++:   ++++++++  ++++++++   :+++++
${c1}++++++-  =+++++++  +++++++=  -++++++
${c1} :+++++= =+++++++  +++++++= =+++++:
${c1}   :+++= =+++++++  +++++++= =+++:
${c1}     -+= =+++++++  +++++++= ++-
${c1}       : =++++++-  -++++++= :
${c1}         =++++-      -++++=
${c1}         =++=          =++=
${c1}         =++            ++=
${c1}         =+.            .+=
${c1}         =-              -=
${c1}         :                :
EOF
        ;;
	
        "alpine_small")
            set_colors 4 7
            read -rd '' ascii_data <<'EOF'
${c1}   /\\ /\\
  /${c2}/ ${c1}\\  \\
 /${c2}/   ${c1}\\  \\
/${c2}//    ${c1}\\  \\
${c2}//      ${c1}\\  \\
         \\
EOF
        ;;

        "Alpine"*)
            set_colors 4 5 7 6
            read -rd '' ascii_data <<'EOF'
${c1}       .hddddddddddddddddddddddh.
      :dddddddddddddddddddddddddd:
     /dddddddddddddddddddddddddddd/
    +dddddddddddddddddddddddddddddd+
  `sdddddddddddddddddddddddddddddddds`
 `ydddddddddddd++hdddddddddddddddddddy`
.hddddddddddd+`  `+ddddh:-sdddddddddddh.
hdddddddddd+`      `+y:    .sddddddddddh
ddddddddh+`   `//`   `.`     -sddddddddd
ddddddh+`   `/hddh/`   `:s-    -sddddddd
ddddh+`   `/+/dddddh/`   `+s-    -sddddd
ddd+`   `/o` :dddddddh/`   `oy-    .yddd
hdddyo+ohddyosdddddddddho+oydddy++ohdddh
.hddddddddddddddddddddddddddddddddddddh.
 `yddddddddddddddddddddddddddddddddddy`
  `sdddddddddddddddddddddddddddddddds`
    +dddddddddddddddddddddddddddddd+
     /dddddddddddddddddddddddddddd/
      :dddddddddddddddddddddddddd:
       .hddddddddddddddddddddddh.
EOF
        ;;

        "Alter"*)
            set_colors 6 6
            read -rd '' ascii_data <<'EOF'
${c1}                      %,
                    ^WWWw
                   'wwwwww
                  !wwwwwwww
                 #`wwwwwwwww
                @wwwwwwwwwwww
               wwwwwwwwwwwwwww
              wwwwwwwwwwwwwwwww
             wwwwwwwwwwwwwwwwwww
            wwwwwwwwwwwwwwwwwwww,
           w~1i.wwwwwwwwwwwwwwwww,
         3~:~1lli.wwwwwwwwwwwwwwww.
        :~~:~?ttttzwwwwwwwwwwwwwwww
       #<~:~~~~?llllltO-.wwwwwwwwwww
      #~:~~:~:~~?ltlltlttO-.wwwwwwwww
     @~:~~:~:~:~~(zttlltltlOda.wwwwwww
    @~:~~: ~:~~:~:(zltlltlO    a,wwwwww
   8~~:~~:~~~~:~~~~_1ltltu          ,www
  5~~:~~:~~:~~:~~:~~~_1ltq             N,,
 g~:~~:~~~:~~:~~:~:~~~~1q                N,
EOF
        ;;

        "Amazon"*)
            set_colors 3 7
            read -rd '' ascii_data <<'EOF'
${c1}             `-/oydNNdyo:.`
      `.:+shmMMMMMMMMMMMMMMmhs+:.`
    -+hNNMMMMMMMMMMMMMMMMMMMMMMNNho-
.``      -/+shmNNMMMMMMNNmhs+/-      ``.
dNmhs+:.       `.:/oo/:.`       .:+shmNd
dMMMMMMMNdhs+:..        ..:+shdNMMMMMMMd
dMMMMMMMMMMMMMMNds    odNMMMMMMMMMMMMMMd
dMMMMMMMMMMMMMMMMh    yMMMMMMMMMMMMMMMMd
dMMMMMMMMMMMMMMMMh    yMMMMMMMMMMMMMMMMd
dMMMMMMMMMMMMMMMMh    yMMMMMMMMMMMMMMMMd
dMMMMMMMMMMMMMMMMh    yMMMMMMMMMMMMMMMMd
dMMMMMMMMMMMMMMMMh    yMMMMMMMMMMMMMMMMd
dMMMMMMMMMMMMMMMMh    yMMMMMMMMMMMMMMMMd
dMMMMMMMMMMMMMMMMh    yMMMMMMMMMMMMMMMMd
dMMMMMMMMMMMMMMMMh    yMMMMMMMMMMMMMMMMd
dMMMMMMMMMMMMMMMMh    yMMMMMMMMMMMMMMMMd
.:+ydNMMMMMMMMMMMh    yMMMMMMMMMMMNdy+:.
     `.:+shNMMMMMh    yMMMMMNhs+:``
            `-+shy    shs+:`
EOF
        ;;

        "AmogOS"*)
            set_colors 15 6
            read -rd '' ascii_data <<'EOF'
${c1}             ___________
            /           \
           /   ${c2}______${c1}    \
          /   ${c2}/      \${c1}    \
          |  ${c2}(        )${c1}    \
         /    ${c2}\______/${c1}     |
         |                 |
        /                   \
        |                   |
        |                   |
       /                    |
       |                    |
       |     _______        |
  ____/     /       \       |
 /          |       |       |
 |          /   ____/       |
 \_________/   /            |
               \         __/
                \_______/
EOF
        ;;

        "Anarchy"*)
            set_colors 7 4
            read -rd '' ascii_data <<'EOF'
                         ${c2}..${c1}
                        ${c2}..${c1}
                      ${c2}:..${c1}
                    ${c2}:+++.${c1}
              .:::++${c2}++++${c1}+::.
          .:+######${c2}++++${c1}######+:.
       .+#########${c2}+++++${c1}##########:.
     .+##########${c2}+++++++${c1}##${c2}+${c1}#########+.
    +###########${c2}+++++++++${c1}############:
   +##########${c2}++++++${c1}#${c2}++++${c1}#${c2}+${c1}###########+
  +###########${c2}+++++${c1}###${c2}++++${c1}#${c2}+${c1}###########+
 :##########${c2}+${c1}#${c2}++++${c1}####${c2}++++${c1}#${c2}+${c1}############:
 ###########${c2}+++++${c1}#####${c2}+++++${c1}#${c2}+${c1}###${c2}++${c1}######+
.##########${c2}++++++${c1}#####${c2}++++++++++++${c1}#######.
.##########${c2}+++++++++++++++++++${c1}###########.
 #####${c2}++++++++++++++${c1}###${c2}++++++++${c1}#########+
 :###${c2}++++++++++${c1}#########${c2}+++++++${c1}#########:
  +######${c2}+++++${c1}##########${c2}++++++++${c1}#######+
   +####${c2}+++++${c1}###########${c2}+++++++++${c1}#####+
    :##${c2}++++++${c1}############${c2}++++++++++${c1}##:
     .${c2}++++++${c1}#############${c2}++++++++++${c1}+.
      :${c2}++++${c1}###############${c2}+++++++${c1}::
     .${c2}++. .:+${c1}##############${c2}+++++++${c1}..
     ${c2}.:.${c1}      ..::++++++::..:${c2}++++${c1}+.
     ${c2}.${c1}                       ${c2}.:+++${c1}.
                                ${c2}.:${c1}:
                                   ${c2}..${c1}
                                    ${c2}..${c1}
EOF
        ;;

        "android_small"*)
            set_colors 2 7
            read -rd '' ascii_data <<'EOF'
${c1}  ;,           ,;
   ';,.-----.,;'
  ,'           ',
 /    O     O    \\
|                 |
'-----------------'
EOF
        ;;

        "Android"*)
            set_colors 2 7
            read -rd '' ascii_data <<'EOF'
${c1}         -o          o-
          +hydNNNNdyh+
        +mMMMMMMMMMMMMm+
      `dMM${c2}m:${c1}NMMMMMMN${c2}:m${c1}MMd`
      hMMMMMMMMMMMMMMMMMMh
  ..  yyyyyyyyyyyyyyyyyyyy  ..
.mMMm`MMMMMMMMMMMMMMMMMMMM`mMMm.
:MMMM-MMMMMMMMMMMMMMMMMMMM-MMMM:
:MMMM-MMMMMMMMMMMMMMMMMMMM-MMMM:
:MMMM-MMMMMMMMMMMMMMMMMMMM-MMMM:
:MMMM-MMMMMMMMMMMMMMMMMMMM-MMMM:
-MMMM-MMMMMMMMMMMMMMMMMMMM-MMMM-
 +yy+ MMMMMMMMMMMMMMMMMMMM +yy+
      mMMMMMMMMMMMMMMMMMMm
      `/++MMMMh++hMMMM++/`
          MMMMo  oMMMM
          MMMMo  oMMMM
          oNMm-  -mMNs
EOF
        ;;

        "instantOS"*)
            set_colors 4 6
            read -rd '' ascii_data <<'EOF'

${c1}
     'cx0XWWMMWNKOd:'.
  .;kNMMMMMMMMMMMMMWNKd'
 'kNMMMMMMWNNNWMMMMMMMMXo.
,0MMMMMW0o;'..,:dKWMMMMMWx.
OMMMMMXl.        .xNMMMMMNo
WMMMMNl           .kWWMMMMO'
MMMMMX;            oNWMMMMK,
NMMMMWo           .OWMMMMMK,
kWMMMMNd.        ,kWMMMMMMK,
'kWMMMMWXxl:;;:okNMMMMMMMMK,
 .oXMMMMMMMWWWMMMMMMMMMMMMK,
   'oKWMMMMMMMMMMMMMMMMMMMK,
     .;lxOKXXXXXXXXXXXXXXXO;......
          ................,d0000000kd:.
                          .kMMMMMMMMMW0;
                          .kMMMMMMMMMMMX
                          .xMMMMMMMMMMMW
                           cXMMMMMMMMMM0
                            :0WMMMMMMNx,
                             .o0NMWNOc.
EOF
        ;;

        "Antergos"*)
            set_colors 4 6
            read -rd '' ascii_data <<'EOF'
${c2}              `.-/::/-``
            .-/osssssssso/.
           :osyysssssssyyys+-
        `.+yyyysssssssssyyyyy+.
       `/syyyyyssssssssssyyyyys-`
      `/yhyyyyysss${c1}++${c2}ssosyyyyhhy/`
     .ohhhyyyys${c1}o++/+o${c2}so${c1}+${c2}syy${c1}+${c2}shhhho.
    .shhhhys${c1}oo++//+${c2}sss${c1}+++${c2}yyy${c1}+s${c2}hhhhs.
   -yhhhhs${c1}+++++++o${c2}ssso${c1}+++${c2}yyy${c1}s+o${c2}hhddy:
  -yddhhy${c1}o+++++o${c2}syyss${c1}++++${c2}yyy${c1}yooy${c2}hdddy-
 .yddddhs${c1}o++o${c2}syyyyys${c1}+++++${c2}yyhh${c1}sos${c2}hddddy`
`odddddhyosyhyyyyyy${c1}++++++${c2}yhhhyosddddddo
.dmdddddhhhhhhhyyyo${c1}+++++${c2}shhhhhohddddmmh.
ddmmdddddhhhhhhhso${c1}++++++${c2}yhhhhhhdddddmmdy
dmmmdddddddhhhyso${c1}++++++${c2}shhhhhddddddmmmmh
-dmmmdddddddhhys${c1}o++++o${c2}shhhhdddddddmmmmd-
.smmmmddddddddhhhhhhhhhdddddddddmmmms.
   `+ydmmmdddddddddddddddddddmmmmdy/.
      `.:+ooyyddddddddddddyyso+:.`
EOF
        ;;

        "antiX"*)
            set_colors 1 7 3
            read -rd '' ascii_data <<'EOF'
${c1}
                    \
         , - ~ ^ ~ - \        /
     , '              \ ' ,  /
   ,                   \   '/
  ,                     \  / ,
 ,___,                   \/   ,
 /   |   _  _  _|_ o     /\   ,
|,   |  / |/ |  |  |    /  \  ,
 \,_/\_/  |  |_/|_/|_/_/    \,
   ,                  /     ,\
     ,               /  , '   \
      ' - , _ _ _ ,  '
EOF
        ;;

        "AOSC OS/Retro"*)
            set_colors 4 7 1 3
            read -rd '' ascii_data <<'EOF'
${c2}          .........
     ...................
   .....................${c1}################${c2}
 ..............     ....${c1}################${c2}
..............       ...${c1}################${c2}
.............         ..${c1}****************${c2}
............     .     .${c1}****************${c2}
...........     ...     ${c1}................${c2}
..........     .....     ${c1}...............${c2}
.........     .......     ...
 .${c3}......                   ${c2}.
  ${c3}.....      .....${c2}....    ${c4}...........
  ${c3}....      ......${c2}.       ${c4}...........
  ${c3}...      .......        ${c4}...........
  ${c3}................        ${c4}***********
  ${c3}................        ${c4}###########
  ${c3}****************
  ${c3}################
EOF
        ;;

        "aoscosretro_small")
            set_colors 4 7 1 3
            read -rd '' ascii_data <<'EOF'
${c2}    _____   ${c1}_____${c2}
  -'     '-${c1}|     |${c2}
 /     ___ ${c1}|     |${c2}
|     / _ \\${c1}|_____|${c2}
'    / /_\\ \\
 \\  / _____ \\${c4}___
  ${c3}|${c2}/_/  ${c3}|   ${c4}|   |
  ${c3}|     |   ${c4}|___|
  ${c3}|_____|
EOF
        ;;

        "AOSC OS"*)
            set_colors 4 7 1
            read -rd '' ascii_data <<'EOF'
${c2}             .:+syhhhhys+:.
         .ohNMMMMMMMMMMMMMMNho.
      `+mMMMMMMMMMMmdmNMMMMMMMMm+`
     +NMMMMMMMMMMMM/   `./smMMMMMN+
   .mMMMMMMMMMMMMMMo        -yMMMMMm.
  :NMMMMMMMMMMMMMMMs          .hMMMMN:
 .NMMMMhmMMMMMMMMMMm+/-         oMMMMN.
 dMMMMs  ./ymMMMMMMMMMMNy.       sMMMMd
-MMMMN`      oMMMMMMMMMMMN:      `NMMMM-
/MMMMh       NMMMMMMMMMMMMm       hMMMM/
/MMMMh       NMMMMMMMMMMMMm       hMMMM/
-MMMMN`      :MMMMMMMMMMMMy.     `NMMMM-
 dMMMMs       .yNMMMMMMMMMMMNy/. sMMMMd
 .NMMMMo         -/+sMMMMMMMMMMMmMMMMN.
  :NMMMMh.          .MMMMMMMMMMMMMMMN:
   .mMMMMMy-         NMMMMMMMMMMMMMm.
     +NMMMMMms/.`    mMMMMMMMMMMMN+
      `+mMMMMMMMMNmddMMMMMMMMMMm+`
         .ohNMMMMMMMMMMMMMMNho.
             .:+syhhhhys+:.
EOF
        ;;

        "Apricity"*)
            set_colors 4 7 1
            read -rd '' ascii_data <<'EOF'
${c2}                                    ./o-
          ``...``              `:. -/:
     `-+ymNMMMMMNmho-`      :sdNNm/
   `+dMMMMMMMMMMMMMMMmo` sh:.:::-
  /mMMMMMMMMMMMMMMMMMMMm/`sNd/
 oMMMMMMMMMMMMMMMMMMMMMMMs -`
:MMMMMMMMMMMMMMMMMMMMMMMMM/
NMMMMMMMMMMMMMMMMMMMMMMMMMd
MMMMMMMmdmMMMMMMMMMMMMMMMMd
MMMMMMy` .mMMMMMMMMMMMmho:`
MMMMMMNo/sMMMMMMMNdy+-.`-/
MMMMMMMMMMMMNdy+:.`.:ohmm:
MMMMMMMmhs+-.`.:+ymNMMMy.
MMMMMM/`.-/ohmNMMMMMMy-
MMMMMMNmNNMMMMMMMMmo.
MMMMMMMMMMMMMMMms:`
MMMMMMMMMMNds/.
dhhyys+/-`
EOF
        ;;

        "Archcraft"*)
            set_colors 6 1 2 3 4 5
            read -rd '' ascii_data <<'EOF'
${c1}⠄⠄⠄⠄⠄⠄⠄⠄⠄⠄⠄⠄⠄⠄⠄⠄⠄⠄⠄${c1}⢰⡆${c1}⠄⠄⠄⠄⠄⠄⠄⠄⠄⠄⠄⠄⠄⠄⠄⠄⠄⠄⠄
${c2}⠄⠄⠄⠄⠄⠄⠄⠄⠄⠄⠄⠄⠄⠄⠄⠄⠄⠄${c1}⢠⣿⣿⡄${c2}⠄⠄⠄⠄⠄⠄⠄⠄⠄⠄⠄⠄⠄⠄⠄⠄⠄⠄
${c3}⠄⠄⠄⠄⠄⠄⠄⠄⠄⠄⠄⠄⠄⠄⠄⠄⠄${c1}⢀⣾⣿⣿⣿⡀${c3}⠄⠄⠄⠄⠄⠄⠄⠄⠄⠄⠄⠄⠄⠄⠄⠄⠄
${c4}⠄⠄⠄⠄⠄⠄⠄⠄⠄⠄⠄⠄⠄⠄⠄⠄⠄${c1}⣼⣿⣿⣿⣿⣷⡀${c4}⠄⠄⠄⠄⠄⠄⠄⠄⠄⠄⠄⠄⠄⠄⠄⠄
${c5}⠄⠄⠄⠄⠄⠄⠄⠄⠄⠄⠄⠄⠄⠄⠄⠄${c1}⣼⣿⣿⣿⣿⣿⣿⣷${c5}⠄⠄⠄⠄⠄⠄⠄⠄⠄⠄⠄⠄⠄⠄⠄⠄
${c6}⠄⠄⠄⠄⠄⠄⠄⠄⠄⠄⠄⠄⠄⠄⠄${c1}⢼⣿⣿⣿⣿⣿⣿⣿⣿⣧${c6}⠄⠄⠄⠄⠄⠄⠄⠄⠄⠄⠄⠄⠄⠄⠄
${c1}⠄⠄⠄⠄⠄⠄⠄⠄⠄⠄⠄⠄⠄⠄${c1}⣰⣤⣈⠻⢿⣿⣿⣿⣿⣿⣿⣧${c1}⠄⠄⠄⠄⠄⠄⠄⠄⠄⠄⠄⠄⠄⠄
${c2}⠄⠄⠄⠄⠄⠄⠄⠄⠄⠄⠄⠄⠄${c1}⣰⣿⣿⣿⣿⣮⣿⣿⣿⣿⣿⣿⣿⣧${c2}⠄⠄⠄⠄⠄⠄⠄⠄⠄⠄⠄⠄⠄
${c3}⠄⠄⠄⠄⠄⠄⠄⠄⠄⠄⠄⠄${c1}⣰⣿⣿⣿⣿⣿⣿⣿⣿⣿⣿⣿⣿⣿⣿⣧${c3}⠄⠄⠄⠄⠄⠄⠄⠄⠄⠄⠄⠄
${c4}⠄⠄⠄⠄⠄⠄⠄⠄⠄⠄⠄${c1}⣰⣿⣿⣿⣿⣿⣿⣿⣿⣿⣿⣿⣿⣿⣿⣿⣿⣧${c4}⠄⠄⠄⠄⠄⠄⠄⠄⠄⠄⠄
${c5}⠄⠄⠄⠄⠄⠄⠄⠄⠄⠄${c1}⣼⣿⣿⣿⣿⣿⣿⣿⣿⣿⣿⣿⣿⣿⣿⣿⣿⣿⣿⣧${c5}⠄⠄⠄⠄⠄⠄⠄⠄⠄⠄
${c6}⠄⠄⠄⠄⠄⠄⠄⠄⠄${c1}⣼⣿⣿⣿⣿⣿⡿⣿⣿⡟${c6}⠄⠄${c1}⠸⣿⣿⡿⣿⣿⣿⣿⣿⣷⡀${c6}⠄⠄⠄⠄⠄⠄⠄⠄
${c1}⠄⠄⠄⠄⠄⠄⠄⠄${c1}⣼⣿⣿⣿⣿⣿⡏${c1}⠄⠄⠄⠄⠄⠄⠄⠄⠄⠄${c1}⠈⣿⣿⣿⣿⣿⣷⡀${c1}⠄⠄⠄⠄⠄⠄⠄
${c2}⠄⠄⠄⠄⠄⠄${c1}⢀⣼⣿⣿⣿⣿⣿⣿⡗${c2}⠄⠄⠄${c1}⢀⣠⣤⣀⠄⠄⠄${c1}⠸⣿⣿⣿⣿⣿⣿⣷⡀${c2}⠄⠄⠄⠄⠄⠄
${c3}⠄⠄⠄⠄⠄${c1}⢀⣾⣿⣿⣿⣿⣿⡏⠁${c3}⠄⠄⠄${c1}⢠⣿⣿⣿⣿⡇${c3}⠄⠄⠄⠄${c1}⢙⣿⣿⣻⠿⣿⣷⡀${c3}⠄⠄⠄⠄⠄
${c4}⠄⠄⠄⠄${c1}⢀⣾⣿⣿⣿⣿⣿⣿⣷⣤⡀${c4}⠄⠄⠄${c1}⠻⣿⣿⡿⠃${c4}⠄⠄⠄${c1}⢀⣼⣿⣿⣿⣿⣦⣌⠙⠄${c4}⠄⠄⠄⠄
${c5}⠄⠄⠄${c1}⢠⣾⣿⣿⣿⣿⣿⣿⣿⣿⣿⠏${c5}⠄⠄⠄⠄⠄⠄⠄⠄⠄⠄⠄${c1}⢿⣿⣿⣿⣿⣿⣿⣿⣿⣦⡀${c5}⠄⠄⠄
${c6}⠄⠄${c1}⢠⣿⣿⣿⣿⣿⣿⣿⡿⠟⠋⠁${c6}⠄⠄⠄⠄⠄⠄⠄⠄⠄⠄⠄⠄⠄${c1}⠙⠻⣿⣿⣿⣿⣿⣿⣿⣿⡄${c6}⠄⠄
${c1}⠄${c1}⣠⣿⣿⣿⣿⠿⠛⠋⠁${c1}⠄⠄⠄⠄⠄⠄⠄⠄⠄⠄⠄⠄⠄⠄⠄⠄⠄⠄⠄⠄${c1}⠉⠙⠻⢿⣿⣿⣿⣿⣆${c1}⠄
${c1}⡰⠟⠛⠉⠁${c2}⠄⠄⠄⠄⠄⠄⠄⠄⠄⠄⠄⠄⠄⠄⠄⠄⠄⠄⠄⠄⠄⠄⠄⠄⠄⠄⠄⠄⠄⠄${c1}⠉⠙⠛⠿⢆
EOF
        ;;

        "arcolinux_small"*)
            set_colors 7 4
            read -rd '' ascii_data <<'EOF'
${c2}          A
         ooo
        ooooo
       ooooooo
      ooooooooo
     ooooo ooooo
    ooooo   ooooo
   ooooo     ooooo
  ooooo  ${c1}<oooooooo>${c2}
 ooooo      ${c1}<oooooo>${c2}
ooooo          ${c1}<oooo>${c2}
EOF
        ;;

        "ArcoLinux"*)
            set_colors 7 4
            read -rd '' ascii_data <<'EOF'
${c2}                    /-
                   ooo:
                  yoooo/
                 yooooooo
                yooooooooo
               yooooooooooo
             .yooooooooooooo
            .oooooooooooooooo
           .oooooooarcoooooooo
          .ooooooooo-oooooooooo
         .ooooooooo-  oooooooooo
        :ooooooooo.    :ooooooooo
       :ooooooooo.      :ooooooooo
      :oooarcooo         .oooarcooo
     :ooooooooy           .ooooooooo
    :ooooooooo   ${c1}/ooooooooooooooooooo${c2}
   :ooooooooo      ${c1}.-ooooooooooooooooo.${c2}
  ooooooooo-             ${c1}-ooooooooooooo.${c2}
 ooooooooo-                 ${c1}.-oooooooooo.${c2}
ooooooooo.                     ${c1}-ooooooooo${c2}
EOF
        ;;

        "arch_small")
            set_colors 6 7 1
            read -rd '' ascii_data <<'EOF'
${c1}      /\\
     /  \\
    /\\   \\
${c2}   /      \\
  /   ,,   \\
 /   |  |  -\\
/_-''    ''-_\\
EOF
        ;;

        "arch_old")
            set_colors 6 7 1
            read -rd '' ascii_data <<'EOF'
${c1}             __
         _=(SDGJT=_
       _GTDJHGGFCVS)
      ,GTDJGGDTDFBGX0
${c1}     JDJDIJHRORVFSBSVL${c2}-=+=,_
${c1}    IJFDUFHJNXIXCDXDSV,${c2}  "DEBL
${c1}   [LKDSDJTDU=OUSCSBFLD.${c2}   '?ZWX,
${c1}  ,LMDSDSWH'     `DCBOSI${c2}     DRDS],
${c1}  SDDFDFH'         !YEWD,${c2}   )HDROD
${c1} !KMDOCG            &GSU|${c2}\_GFHRGO\'
${c1} HKLSGP'${c2}           __${c1}\TKM0${c2}\GHRBV)'
${c1}JSNRVW'${c2}       __+MNAEC${c1}\IOI,${c2}\BN'
${c1}HELK['${c2}    __,=OFFXCBGHC${c1}\FD)
${c1}?KGHE ${c2}\_-#DASDFLSV='${c1}    'EF
'EHTI                    !H
 `0F'                    '!
EOF
        ;;

        "ArchBox"*)
            set_colors 2 7 1
            read -rd '' ascii_data <<'EOF'
${c1}              ...:+oh/:::..
         ..-/oshhhhhh`   `::::-.
     .:/ohhhhhhhhhhhh`        `-::::.
 .+shhhhhhhhhhhhhhhhh`             `.::-.
 /`-:+shhhhhhhhhhhhhh`            .-/+shh
 /      .:/ohhhhhhhhh`       .:/ohhhhhhhh
 /           `-:+shhh`  ..:+shhhhhhhhhhhh
 /                 .:ohhhhhhhhhhhhhhhhhhh
 /                  `hhhhhhhhhhhhhhhhhhhh
 /                  `hhhhhhhhhhhhhhhhhhhh
 /                  `hhhhhhhhhhhhhhhhhhhh
 /                  `hhhhhhhhhhhhhhhhhhhh
 /      .+o+        `hhhhhhhhhhhhhhhhhhhh
 /     -hhhhh       `hhhhhhhhhhhhhhhhhhhh
 /     ohhhhho      `hhhhhhhhhhhhhhhhhhhh
 /:::+`hhhhoos`     `hhhhhhhhhhhhhhhhhs+`
    `--/:`   /:     `hhhhhhhhhhhho/-
             -/:.   `hhhhhhs+:-`
                ::::/ho/-`
EOF
        ;;

        "ARCHlabs"*)
            set_colors 6 6 7 1
            read -rd '' ascii_data <<'EOF'
${c1}                     'c'
                    'kKk,
                   .dKKKx.
                  .oKXKXKd.
                 .l0XXXXKKo.
                 c0KXXXXKX0l.
                :0XKKOxxOKX0l.
               :OXKOc. .c0XX0l.
              :OK0o. ${c4}...${c1}'dKKX0l.
             :OX0c  ${c4};xOx'${c1}'dKXX0l.
            :0KKo.${c4}.o0XXKd'.${c1}lKXX0l.
           c0XKd.${c4}.oKXXXXKd..${c1}oKKX0l.
         .c0XKk;${c4}.l0K0OO0XKd..${c1}oKXXKo.
        .l0XXXk:${c4},dKx,.'l0XKo.${c1}.kXXXKo.
       .o0XXXX0d,${c4}:x;   .oKKx'${c1}.dXKXXKd.
      .oKXXXXKK0c.${c4};.    :00c'${c1}cOXXXXXKd.
     .dKXXXXXXXXk,${c4}.     cKx'${c1}'xKXXXXXXKx'
    'xKXXXXK0kdl:.     ${c4}.ok; ${c1}.cdk0KKXXXKx'
   'xKK0koc,..         ${c4}'c, ${c1}    ..,cok0KKk,
  ,xko:'.             ${c4}.. ${c1}           .':okx;
 .,'.                                   .',.
EOF
        ;;

        "ArchStrike"*)
            set_colors 8 6
            read -rd '' ascii_data <<'EOF'
${c1}                   *
                  **.
                 ****
                ******
                *******
              ** *******
             **** *******
            ${c1}****${c2}_____${c1}***${c2}/${c1}*
           ***${c2}/${c1}*******${c2}//${c1}***
          **${c2}/${c1}********${c2}///${c1}*${c2}/${c1}**
         **${c2}/${c1}*******${c2}////${c1}***${c2}/${c1}**
        **${c2}/${c1}****${c2}//////.,${c1}****${c2}/${c1}**
       ***${c2}/${c1}*****${c2}/////////${c1}**${c2}/${c1}***
      ****${c2}/${c1}****    ${c2}/////${c1}***${c2}/${c1}****
     ******${c2}/${c1}***  ${c2}////   ${c1}**${c2}/${c1}******
    ********${c2}/${c1}* ${c2}///      ${c1}*${c2}/${c1}********
  ,******     ${c2}// ______ /    ${c1}******,
EOF
        ;;

        *"XFerience"*)
            set_colors 6 6 7 1
            read -rd '' ascii_data <<'EOF'
${c1}           ``--:::::::-.`
        .-/+++ooooooooo+++:-`
     `-/+oooooooooooooooooo++:.
    -/+oooooo/+ooooooooo+/ooo++:`
  `/+oo++oo.   .+oooooo+.-: +:-o+-
 `/+o/.  -o.    :oooooo+ ```:.+oo+-
`:+oo-    -/`   :oooooo+ .`-`+oooo/.
.+ooo+.    .`   `://///+-+..oooooo+:`
-+ooo:`                ``.-+oooooo+/`
-+oo/`                       :+oooo/.
.+oo:            ..-/. .      -+oo+/`
`/++-         -:::++::/.      -+oo+-
 ./o:          `:///+-     `./ooo+:`
  .++-         `` /-`   -:/+oooo+:`
   .:+/:``          `-:ooooooo++-
     ./+o+//:...../+oooooooo++:`
       `:/++ooooooooooooo++/-`
          `.-//++++++//:-.`
               ``````
EOF
        ;;

        "ArchMerge"*)
            set_colors 6 6 7 1
            read -rd '' ascii_data <<'EOF'
${c1}                    y:
                  sMN-
                 +MMMm`
                /MMMMMd`
               :NMMMMMMy
              -NMMMMMMMMs
             .NMMMMMMMMMM+
            .mMMMMMMMMMMMM+
            oNMMMMMMMMMMMMM+
          `+:-+NMMMMMMMMMMMM+
          .sNMNhNMMMMMMMMMMMM/
        `hho/sNMMMMMMMMMMMMMMM/
       `.`omMMmMMMMMMMMMMMMMMMM+
      .mMNdshMMMMd+::oNMMMMMMMMMo
     .mMMMMMMMMM+     `yMMMMMMMMMs
    .NMMMMMMMMM/        yMMMMMMMMMy
   -NMMMMMMMMMh         `mNMMMMMMMMd`
  /NMMMNds+:.`             `-/oymMMMm.
 +Mmy/.                          `:smN:
/+.                                  -o.
EOF
        ;;

        "Arch"*)
            set_colors 6 6 7 1
            read -rd '' ascii_data <<'EOF'
${c1}                   -`
                  .o+`
                 `ooo/
                `+oooo:
               `+oooooo:
               -+oooooo+:
             `/:-:++oooo+:
            `/++++/+++++++:
           `/++++++++++++++:
          `/+++o${c2}oooooooo${c1}oooo/`
${c2}         ${c1}./${c2}ooosssso++osssssso${c1}+`
${c2}        .oossssso-````/ossssss+`
       -osssssso.      :ssssssso.
      :osssssss/        osssso+++.
     /ossssssss/        +ssssooo/-
   `/ossssso+/:-        -:/+osssso+-
  `+sso+:-`                 `.-/+oso:
 `++:.                           `-/+/
 .`                                 `/
EOF
        ;;

        "artix_small"*)
            set_colors 6 6 7 1
            read -rd '' ascii_data <<'EOF'
${c1}            '
           'A'
          'ooo'
         'ookxo'
         `ookxxo'
       '.   `ooko'
      'ooo`.   `oo'
     'ooxxxoo`.   `'
    'ookxxxkooo.`   .
   'ookxxkoo'`   .'oo'
  'ooxoo'`     .:ooxxo'
 'io'`             `'oo'
'`                     `'
EOF
        ;;

        "Artix"*)
            set_colors 6 6 7 1
            read -rd '' ascii_data <<'EOF'
${c1}                   '
                  'o'
                 'ooo'
                'ooxoo'
               'ooxxxoo'
              'oookkxxoo'
             'oiioxkkxxoo'
            ':;:iiiioxxxoo'
               `'.;::ioxxoo'
          '-.      `':;jiooo'
         'oooio-..     `'i:io'
        'ooooxxxxoio:,.   `'-;'
       'ooooxxxxxkkxoooIi:-.  `'
      'ooooxxxxxkkkkxoiiiiiji'
     'ooooxxxxxkxxoiiii:'`     .i'
    'ooooxxxxxoi:::'`       .;ioxo'
   'ooooxooi::'`         .:iiixkxxo'
  'ooooi:'`                `'';ioxxo'
 'i:'`                          '':io'
'`                                   `'
EOF
        ;;

        "Arya"*)
            set_colors 2 1
            read -rd '' ascii_data <<'EOF'
${c1}                `oyyy/${c2}-yyyyyy+
${c1}               -syyyy/${c2}-yyyyyy+
${c1}              .syyyyy/${c2}-yyyyyy+
${c1}              :yyyyyy/${c2}-yyyyyy+
${c1}           `/ :yyyyyy/${c2}-yyyyyy+
${c1}          .+s :yyyyyy/${c2}-yyyyyy+
${c1}         .oys :yyyyyy/${c2}-yyyyyy+
${c1}        -oyys :yyyyyy/${c2}-yyyyyy+
${c1}       :syyys :yyyyyy/${c2}-yyyyyy+
${c1}      /syyyys :yyyyyy/${c2}-yyyyyy+
${c1}     +yyyyyys :yyyyyy/${c2}-yyyyyy+
${c1}   .oyyyyyyo. :yyyyyy/${c2}-yyyyyy+ ---------
${c1}  .syyyyyy+`  :yyyyyy/${c2}-yyyyy+-+syyyyyyyy
${c1} -syyyyyy/    :yyyyyy/${c2}-yyys:.syyyyyyyyyy
${c1}:syyyyyy/     :yyyyyy/${c2}-yyo.:syyyyyyyyyyy
EOF
        ;;

        "AsteroidOS"*)
            set_colors 160 208 202 214
            read -rd '' ascii_data <<'EOF'
${c1}                    ***
${c1}                   *****
${c1}                **********
${c1}              ***************
${c1}           *///****////****////.
${c2}         (/////// /////// ///////(
${c2}      /(((((//*     //,     //((((((.
${c2}    (((((((((((     (((        ((((((((
${c2} *(((((((((((((((((((((((        ((((((((
${c3}    (((((#(((((((#(((((        ((#(((((
${c3}     (#(#(#####(#(#,       ####(#(#
${c3}         #########        ########
${c3}           /########   ########
${c4}              #######%#######
${c4}                (#%%%%%%%#
${c4}                   %%%%%
${c4}                    %%%
EOF
        ;;

        "Bedrock"*)
            set_colors 8 7
            read -rd '' ascii_data <<'EOF'
${c1}--------------------------------------
--------------------------------------
--------------------------------------
---${c2}\\\\\\\\\\\\\\\\\\\\\\\\${c1}-----------------------
----${c2}\\\\\\      \\\\\\${c1}----------------------
-----${c2}\\\\\\      \\\\\\${c1}---------------------
------${c2}\\\\\\      \\\\\\\\\\\\\\\\\\\\\\\\\\\\\\\\\\${c1}------
-------${c2}\\\\\\                    \\\\\\${c1}-----
--------${c2}\\\\\\                    \\\\\\${c1}----
---------${c2}\\\\\\        ______      \\\\\\${c1}---
----------${c2}\\\\\\                   ///${c1}---
-----------${c2}\\\\\\                 ///${c1}----
------------${c2}\\\\\\               ///${c1}-----
-------------${c2}\\\\\\////////////////${c1}------
--------------------------------------
--------------------------------------
--------------------------------------
EOF
        ;;

        "BigLinux"*)
            set_colors 6 11 4
            read -rd '' ascii_data <<'EOF'
${c1}                                 ...
                              :OWMMMNd.
                            :NMMMMMMMMWc
                  okkl.    kMMMMMW0xdOWMl
  :             xMMMMMW.  kMMMMNc      lW.
 :x             NMMMMMO  ,MMMM0.        'l
 Xx              "lkk"   kMMMX      .okx,
${c2}.MX      .cc;.    .xXKx. KMMM:    .OMMMMMl
:MM'   'KMMMMWK:  0MMMMk xMMM.   lWMMMMMMM'
cMMN:;xMMMMk::MMO oMMMMX .XMM. .KMMMWOOMMMd
'MMMMMMMMN,   NMMx OMMMMl .kM0OMMMMk.  ;MMd
 xMMMMMMd    .MMMW  :NMMMd  .ckKKx'     KMc
  dWMNd.     oMMMN    lkNMX,            oM.
 ;.         ;MMMMx      "MM:.           cO
${c3} .X.       oMMMMW.                      l.
  dMk:..;xWMMMMW,
   kMMMMMMMMMMX.
    :XMMMMMMK:
      ':MM:"      Made in Brazil
EOF
        ;;

        "Bitrig"*)
            set_colors 2 7
            read -rd '' ascii_data <<'EOF'
${c1}   `hMMMMN+
   -MMo-dMd`
   oMN- oMN`
   yMd  /NM:
  .mMmyyhMMs
  :NMMMhsmMh
  +MNhNNoyMm-
  hMd.-hMNMN:
  mMmsssmMMMo
 .MMdyyhNMMMd
 oMN.`/dMddMN`
 yMm/hNm+./MM/
.dMMMmo.``.NMo
:NMMMNmmmmmMMh
/MN/-------oNN:
hMd.       .dMh
sm/         /ms
EOF
        ;;

        "BlackArch"*)
            set_colors 1 1 0 1
            read -rd '' ascii_data <<'EOF'
${c3}                   00
                   11
                  ====${c1}
                  .${c3}//${c1}
                 `o${c3}//${c1}:
                `+o${c3}//${c1}o:
               `+oo${c3}//${c1}oo:
               -+oo${c3}//${c1}oo+:
             `/:-:+${c3}//${c1}ooo+:
            `/+++++${c3}//${c1}+++++:
           `/++++++${c3}//${c1}++++++:
          `/+++o${c2}ooo${c3}//${c2}ooo${c1}oooo/`
${c2}         ${c1}./${c2}ooosssso${c3}//${c2}osssssso${c1}+`
${c2}        .oossssso-`${c3}//${c1}`/ossssss+`
       -osssssso.  ${c3}//${c1}  :ssssssso.
      :osssssss/   ${c3}//${c1}   osssso+++.
     /ossssssss/   ${c3}//${c1}   +ssssooo/-
   `/ossssso+/:-   ${c3}//${c1}   -:/+osssso+-
  `+sso+:-`        ${c3}//${c1}       `.-/+oso:
 `++:.             ${c3}//${c1}            `-/+/
 .`                ${c3}/${c1}                `/
EOF
        ;;

        "blackPanther"* | 'blackpanther'*)
            set_colors 1 11 12
            read -rd '' ascii_data <<'EOF'
${c3}                         ........
                  .,»╔╗╗╬▄▄╫█▀▓▄▄╬╗╗g≈,.
               ,j╗╬╣▓▓███████▌;»╙▀▀▀▀█▄▄╗j,
            .≈╗╬▓██▀▀▀▀▀╠╙░░»»;:`${c2}``>${c1}▄ ${c3}▐ ▓╫╗⌂,
          .j╬▓█▀▒░░░░░░░░░»»»;:````      ╙▀█▌╬░,
         ;╗▓█▄▄███████▀░░»»»»;```` ╓▄▄█▄▄φ  ██▌Ñ>.
       .j╣█████▀▀░░░░░░░░»»╓▄▄¿``▄███████/▄████▓╬U.
      .j╣▓██▀ÜÑ╦╦░░░░░░▐█@▄████⌐▐███████████████▓╬H.
      «╫▓█▀░ÑÑ╩╦░░░░░░░░▀██████M"▀███████████████▓╫░
     :]╣█▌ÑÑÑÑ▄▄██▀░░░░»»██████████████████████████Ñ~
     »╫▓█╫ÑÑ▄███▀░░░░░»»▐██████████████████████████▌░
    `j╣█▌Ñ╬████░░░░░░░»»▐████████████████████████▌▐█U`
    `/╫█▌▄███▌░░░░░░░»»»;▀██████████████▀████████w▐█░`
     ;╟█▌███▌░░░░░░░▄▄»»;:`▀▀████████▀Ü▄████████▌ ▐▌>`
     `]▓████░░░░░░░░██⌂;:````╓▄▄µp╓▄▄██████████▀ ,█M`
      "╠╣██▌░░░░░░░»██▌;````  ╙▀██████████████M  █▀"
       "╟╣█░░░░░░░░»███⌂```      ▐▀████████▀░   █▌░`
        "╩█▄░░░░░░»»▀███ ``           └└`     ,█▀"`
         `░▀█▄░░░»»»»████@                  .▄█Ü`
           `╙▀█▄@»»»;`▀███▌¿              ,▄▀Ñ"`
             `"╨▀█▄▄▄░`▐█████▄,       ,▄▄▀▀░`
                `"╙╩▀▀▀▀████████▓▌▌▌▀▀▀╨"``
                    ``""░╚╨╝╝╝╝╨╨░""``     
EOF
        ;;

        "BLAG"*)
            set_colors 5 7
            read -rd '' ascii_data <<'EOF'
${c1}             d
            ,MK:
            xMMMX:
           .NMMMMMX;
           lMMMMMMMM0clodkO0KXWW:
           KMMMMMMMMMMMMMMMMMMX'
      .;d0NMMMMMMMMMMMMMMMMMMK.
 .;dONMMMMMMMMMMMMMMMMMMMMMMx
'dKMMMMMMMMMMMMMMMMMMMMMMMMl
   .:xKWMMMMMMMMMMMMMMMMMMM0.
       .:xNMMMMMMMMMMMMMMMMMK.
          lMMMMMMMMMMMMMMMMMMK.
          ,MMMMMMMMWkOXWMMMMMM0
          .NMMMMMNd.     `':ldko
           OMMMK:
           oWk,
           ;:
EOF
        ;;

        "BlankOn"*)
            set_colors 1 7 3
            read -rd '' ascii_data <<'EOF'
${c2}        `./ohdNMMMMNmho+.` ${c1}       .+oo:`
${c2}      -smMMMMMMMMMMMMMMMMmy-`    ${c1}`yyyyy+
${c2}   `:dMMMMMMMMMMMMMMMMMMMMMMd/`  ${c1}`yyyyys
${c2}  .hMMMMMMMNmhso/++symNMMMMMMMh- ${c1}`yyyyys
${c2} -mMMMMMMms-`         -omMMMMMMN-${c1}.yyyyys
${c2}.mMMMMMMy.              .yMMMMMMm:${c1}yyyyys
${c2}sMMMMMMy                 `sMMMMMMh${c1}yyyyys
${c2}NMMMMMN:                  .NMMMMMN${c1}yyyyys
${c2}MMMMMMm.                   NMMMMMN${c1}yyyyys
${c2}hMMMMMM+                  /MMMMMMN${c1}yyyyys
${c2}:NMMMMMN:                :mMMMMMM+${c1}yyyyys
${c2} oMMMMMMNs-            .sNMMMMMMs.${c1}yyyyys
${c2}  +MMMMMMMNho:.`  `.:ohNMMMMMMNo ${c1}`yyyyys
${c2}   -hMMMMMMMMNNNmmNNNMMMMMMMMh-  ${c1}`yyyyys
${c2}     :yNMMMMMMMMMMMMMMMMMMNy:`   ${c1}`yyyyys
${c2}       .:sdNMMMMMMMMMMNds/.      ${c1}`yyyyyo
${c2}           `.:/++++/:.`           ${c1}:oys+.
EOF
        ;;

        "BlueLight"*)
            set_colors 7 4
            read -rd '' ascii_data <<'EOF'
${c1}              oMMNMMMMMMMMMMMMMMMMMMMMMM
              oMMMMMMMMMMMMMMMMMMMMMMMMM
              oMMMMMMMMMMMMMMMMMMMMMMMMM
              oMMMMMMMMMMMMMMMMMMMMMMMMM
              -+++++++++++++++++++++++mM${c2}
             ```````````````````````..${c1}dM${c2}
           ```````````````````````....${c1}dM${c2}
         ```````````````````````......${c1}dM${c2}
       ```````````````````````........${c1}dM${c2}
     ```````````````````````..........${c1}dM${c2}
   ```````````````````````............${c1}dM${c2}
.::::::::::::::::::::::-..............${c1}dM${c2}
 `-+yyyyyyyyyyyyyyyyyyyo............${c1}+mMM${c2}
     -+yyyyyyyyyyyyyyyyo..........${c1}+mMMMM${c2}
        ./syyyyyyyyyyyyo........${c1}+mMMMMMM${c2}
           ./oyyyyyyyyyo......${c1}+mMMMMMMMM${c2}
              omdyyyyyyo....${c1}+mMMMMMMMMMM${c2}
              ${c1}oMMM${c2}mdhyyo..${c1}+mMMMMMMMMMMMM
              oNNNNNNm${c2}dso${c1}mMMMMMMMMMMMMMM
EOF
        ;;

        "Bodhi"*)
            set_colors 7 11 2
            read -rd '' ascii_data <<'EOF'
${c1}|           ${c2},,mmKKKKKKKKWm,,
 ${c1}'      ${c2},aKKP${c1}LL**********|L*${c2}TKp,
   ${c1}t  ${c2}aKP${c1}L**```          ```**L${c2}*Kp
    IX${c1}EL${c3}L,wwww,              ${c1}``*||${c2}Kp
  ,#P${c1}L|${c3}KKKpPP@IPPTKmw,          ${c1}`*||${c2}K
 ,K${c1}LL*${c3}{KKKKKKPPb$KPhpKKPKp        ${c1}`||${c2}K
 #${c1}PL  ${c3}!KKKKKKPhKPPP$KKEhKKKKp      ${c1}`||${c2}K
!H${c1}L*   ${c3}1KKKKKKKphKbPKKKKKK$KKp      ${c1}`|I${c2}W
$${c1}bL     ${c3}KKKKKKKKBQKhKbKKKKKKKK       ${c1}|I${c2}N
$${c1}bL     ${c3}!KKKKKKKKKKNKKKKKKKPP`       ${c1}|I${c2}b
TH${c1}L*     ${c3}TKKKKKK##KKKN@KKKK^         ${c1}|I${c2}M
 K@${c1}L      ${c3}*KKKKKKKKKKKEKE5          ${c1}||${c2}K
 `NL${c1}L      ${c3}`KKKKKKKKKK"```|L       ${c1}||${c2}#P
  `K@${c1}LL       ${c3}`"**"`        ${c1}'.   :||${c2}#P
    Yp${c1}LL                      ${c1}' |L${c2}$M`
     `Tp${c1}pLL,                ,|||${c2}p'L
        "Kpp${c1}LL++,.,    ,,|||$${c2}#K*   ${c1}'.
           ${c2}`"MKWpppppppp#KM"`        ${c1}`h,
EOF
        ;;

        "bonsai"*)
            set_colors 6 2 3
            read -rd '' ascii_data <<'EOF'
${c2}   ,####,
   ${c2}#######,  ${c2},#####,
   ${c2}#####',#  ${c2}'######
    ${c2}''###'${c3}';,,,'${c2}###'
   ${c3}       ,;  ''''
   ${c3}      ;;;   ${c2},#####,
   ${c3}     ;;;'  ,,;${c2};;###
   ${c3}     ';;;;''${c2}'####'
   ${c3}      ;;;
   ${c3}   ,.;;';'',,,
   ${c3}  '     '
${c1} #
 #                        O
 ##, ,##,',##, ,##  ,#,   ,
 # # #  # #''# #,,  # #   #
 '#' '##' #  #  ,,# '##;, #
EOF
       ;;

        "BSD")
            set_colors 1 7 4 3 6
            read -rd '' ascii_data <<'EOF'
${c1}             ,        ,
            /(        )`
            \ \___   / |
            /- _  `-/  '
           (${c2}/\/ \ ${c1}\   /\
           ${c2}/ /   | `    ${c1}\
           ${c3}O O   ${c2}) ${c1}/    |
           ${c2}`-^--'${c1}`<     '
          (_.)  _  )   /
           `.___/`    /
             `-----' /
${c4}<----.     __ / __   \
${c4}<----|====${c1}O)))${c4}==${c1}) \) /${c4}====|
<----'    ${c1}`--' `.__,' \
             |        |
              \       /       /\
         ${c5}______${c1}( (_  / \______/
       ${c5},'  ,-----'   |
       `--{__________)
EOF
        ;;

        "BunsenLabs"*)
            set_colors fg 7
            read -rd '' ascii_data <<'EOF'
${c1}        `++
      -yMMs
    `yMMMMN`
   -NMMMMMMm.
  :MMMMMMMMMN-
 .NMMMMMMMMMMM/
 yMMMMMMMMMMMMM/
`MMMMMMNMMMMMMMN.
-MMMMN+ /mMMMMMMy
-MMMm`   `dMMMMMM
`MMN.     .NMMMMM.
 hMy       yMMMMM`
 -Mo       +MMMMN
  /o       +MMMMs
           +MMMN`
           hMMM:
          `NMM/
          +MN:
          mh.
         -/
EOF
        ;;

        "Cachy OS"*)
            set_colors 2 8 6
            read -rd '' ascii_data <<'EOF'
${c3}           ${c2}.${c3}-------------------------:
${c3}          .${c1}+=${c3}========================.
${c3}         :${c1}++${c3}===${c1}++===${c3}===============-       :${c1}++${c3}-
${c3}        :${c1}*++${c3}====${c1}+++++==${c3}===========-        .==:
${c3}       -${c1}*+++${c3}=====${c1}+***++=${c3}=========:
${c3}      =${c1}*++++=${c3}=======------------:
${c3}     =${c1}*+++++=${c3}====-                     ${c2}...${c3}
${c3}   .${c1}+*+++++${c3}=-===:                    .${c1}=+++=${c3}:
${c3}  :${c1}++++${c3}=====-==:                     -***${c1}**${c3}+
${c3} :${c1}++=${c3}=======-=.                      .=+**+${c2}.${c3}
${c3}.${c1}+${c3}==========-.                          ${c2}.${c3}
${c3} :${c1}+++++++${c3}====-                                ${c2}.${c3}--==-${c2}.${c3}
${c3}  :${c1}++${c3}==========.                             ${c2}:${c1}+++++++${c3}${c2}:
${c3}   .-===========.                            =*****+*+
${c3}    .-===========:                           .+*****+:
${c3}      -=======${c1}++++${c3}:::::::::::::::::::::::::-:  ${c2}.${c3}---:
${c3}       :======${c1}++++${c3}====${c1}+++******************=.
${c3}        :=====${c1}+++${c3}==========${c1}++++++++++++++*-
${c3}         .====${c1}++${c3}==============${c1}++++++++++*-
${c3}          .===${c1}+${c3}==================${c1}+++++++:
${c3}           .-=======================${c1}+++:
${c3}             ${c2}..........................
EOF
        ;;

        "Calculate"*)
            set_colors 7 3
            read -rd '' ascii_data <<'EOF'
${c1}                              ......
                           ,,+++++++,.
                         .,,,....,,,${c2}+**+,,.${c1}
                       ............,${c2}++++,,,${c1}
                      ...............
                    ......,,,........
                  .....+*#####+,,,*+.
              .....,*###############,..,,,,,,..
           ......,*#################*..,,,,,..,,,..
         .,,....*####################+***+,,,,...,++,
       .,,..,..*#####################*,
     ,+,.+*..*#######################.
   ,+,,+*+..,########################*
.,++++++.  ..+##**###################+
.....      ..+##***#################*.
           .,.*#*****##############*.
           ..,,*********#####****+.
     ${c2}.,++*****+++${c1}*****************${c2}+++++,.${c1}
      ${c2},++++++**+++++${c1}***********${c2}+++++++++,${c1}
     ${c2}.,,,,++++,..  .,,,,,.....,+++,.,,${c1}
EOF
        ;;

        "Carbs"*)
            set_colors 4 5 4 4 4 4
            read -rd '' ascii_data <<'EOF'
${c2}             ..........
          ..,;:ccccccc:;'..
       ..,clllc:;;;;;:cllc,.
      .,cllc,...     ..';;'.
     .;lol;..           ..
    .,lol;.
    .coo:.
   .'lol,.
   .,lol,.
   .,lol,.
    'col;.
    .:ooc'.
    .'col:.
     .'cllc'..          .''.
      ..:lolc,'.......',cll,.
        ..;cllllccccclllc;'.
          ...',;;;;;;,,...
                .....
EOF

        ;;

        "CalinixOS")
            # set_colors 4 5 4 4 4 4
            set_colors 5 4
            read -rd '' ascii_data <<'EOF'
${c2}
⠀⠀⠀⠀⠀⠀⠀⠀⠀⠀⠀⠀⠀⠀⠀⠀⣀⣠⠤⠔⠒⠒⠋⠉⠉⠉⠉⠓⠒⠒⠦⠤⣄⡀⠀⠀⠀⠀⠀⠀⠀⠀⠀⠀⠀⠀⠀⠀⠀⠀
⠀⠀⠀⠀⠀⠀⠀⠀⠀⠀⠀⠀⣀⠤⠒⠉⣁⣠⣤⣶⣶⣿⣿⣿⣿⣿⣿⣿⣿⣶⣶⣤⣄⣈⠙⠲⢤⣀⠀⠀⠀⠀⠀⠀⠀⠀⠀⠀⠀⠀
⠀⠀⠀⠀⠀⠀⠀⠀⠀⣀⠴⠋⢁⣤⣶⣿⣿⣿⣿⣿⣿⣿⣿⣿⣿⣿⣿⣿⣿⣿⣿⣿⣿⣿⣿⣶⣤⡈⠑⢦⡀⠀⠀⠀⠀⠀⠀⠀⠀⠀
⠀⠀⠀⠀⠀⠀⠀⣠⠞⢁⣠⣾⣿⣿⣿⣿⣿⣿⣿⣿⣿⣿⣿⣿⣿⣿⣿⣿⣿⣿⣿⣿⣿⣿⣿⣿⣿⣿⣷⡄⠈⠢⡀⠀⠀⠀⠀⠀⠀⠀
⠀⠀⠀⠀⠀⢀⠞⠁⣴⣿⣿⣿⣿⣿⣿⣿⣿⣿⠿⠛⠋⠉⠁⠀⠀⠀⠀⠈⠉⠙⠛⠿⣿⣿⣿⣿⣿⣿⠏⠀⠀⠀⠈⢢⡀⠀⠀⠀⠀⠀
⠀⠀⠀⠀⡰⠃⣠⣾⣿⣿⣿⣿⣿⣿⡿⠛⠉⠀⠀⠀⠀⠀⠀⠀⠀⠀⠀⠀⠀⠀⠀⠀⠀⠉⠻⢿⡿⠁⠀⠀⠀⠀⠀⠀⠙⣄⠀⠀⠀⠀
⠀⠀⠀⡼⠁⣴⣿⣿⣿⣿⣿⣿⡿⠋⠀⠀⠀⠀⠀⠀⠀⠀⠀⠀⠀⠀⠀⠀⠀⠀⠀⠀⠀⠀⠀⠀⠀⠀⠀⠀⠀⠀⠀⠀⠀⠈⢆⠀⠀⠀
⠀⠀⡼⠀⣼⣿⣿⣿⣿⣿⣿⠏⠀⠀⠀⠀⠀⠀⠀⠀⠀⠀⠀⠀⠀⠀⠀⠀⠀⠀⠀⠀⠀⠀⠀⠀⠀⠀⠀⠀⠀⠀⠀⠀⠀⠀⠈⣆⠀⠀
⠀⣰⠁⣸⣿⣿⣿⣿⣿⣿⠃⠀⠀⠀⠀⠀⠀⠉⠻⣿⣿⣿⣿⣿⣿⣷⣄⠀⠀⠀⠀⠀⠀⠀⠀⠀⠀⠀⠀⠀⠀⠀⠀⠀⠀⠀⠀⠘⡄⠀
⢀⡇⢠⣿⣿⣿⣿⣿⣿⠃⠀⠀⠀⠀⠀⠀⠀⠀⠀⠈⠛⢿⣿⣿⣿⣿⣿⣷⣦⡀⠀⠀⠀⠀⠀⠀⠀⠀⠀⠀⠀⠀⠀⠀⠀⠀⠀⠀⢳⠀
⢸⠀⣸⣿⣿⣿⣿⣿⡟⠀⠀⠀⠀⠀⠀⠀⠀⠀⠀⠀⠀⠀⠙⢿⣿⣿⣿⣿⣿⣿⣦⣄⠀⠀⠀⠀⠀⠀⠀⠀⠀⠀⠀⠀⠀⠀⠀⠀⠘⡄
⣼⠀⣿⣿⣿⣿⣿⣿⠇⠀⠀⠀⠀⠀⠀⠀⠀⠀⠀⠀⠀⠀⠀⠀⠈⠻⣿⣿⣿⣿⣿⣿⣷⣤⡀⠀⠀⠀⠀⠀⠀⠀⠀⠀⠀⠀⠀⠀⠀⡇
⡇⠀⣿⣿⣿⣿⣿⣿⠀⠀⠀⠀⠀⠀⠀⠀⠀⠀⠀⠀⠀⠀⠀⠀⠀⠀⠈⢛⣿⣿⣿⣿⣿⣿⣿⡦⠀⠀⠀⠀⠀⠀⠀⠀⠀⠀⠀⠀⠀⡇
⢻⠀⣿⣿⣿⣿⣿⣿⡆⠀⠀⠀⠀⠀⠀⠀⠀⠀⠀⠀⠀⠀⠀⠀⠀⣠⣶⣿⣿⣿⣿⣿⣿⡿⠋⠀⠀⠀⠀⠀⠀⠀⠀⠀⠀⠀⠀⠀⠀⡇
⢸⡀⢹⣿⣿⣿⣿⣿⣧⠀⠀⠀⠀⠀⠀⠀⠀⠀⠀⠀⠀⠀⢀⣠⣾⣿⣿⣿⣿⣿⣿⠟⠁⠀⠀⠀⠀⠀⠀⠀⠀⠀⠀⠀⠀⠀⠀⠀⢰⠃
⠀⣇⠘⣿⣿⣿⣿⣿⣿⡄⠀⠀⠀⠀⠀⠀⠀⠀⠀⠀⢀⣴⣿⣿⣿⣿⣿⣿⡿⠋⠁⠀⠀⠀⠀⠀⠀⠀⠀⠀⠀⠀⠀⠀⠀⠀⠀⠀⡼⠀
⠀⠸⡄⢹⣿⣿⣿⣿⣿⣿⡄⠀⠀⠀⠀⠀⠀⠀⣠⣶⣿⣿⣿⣿⣿⣿⠟⠋⠀⠀⠀⠀⠀⠀⠀⠀⠀⠀⠀⠀⠀⠀⠀⠀⠀⠀⠀⢰⠃⠀
⠀⠀⢳⡀⢻⣿⣿⣿⣿⣿⣿⣆⠀⠀⠀⠀⠀⠈⠉⠉⠉⠀⠀⠀⠀⠀⠀⠀⠀⠀⠀⠀⠀⠀⠀⠀⠀⠀⠀⠀⠀⠀⠀⠀⠀⠀⢠⠏⠀⠀
⠀⠀⠀⠳⡀⠻⣿⣿⣿⣿⣿⣿⣷⣄⠀⠀⠀⠀⠀⠀⠀⠀⠀⠀⠀⠀⠀⠀⠀⠀⠀⠀⠀⠀⠀⠀⣠⣾⣷⣄⡀⠀⠀⠀⠀⢠⠏⠀⠀⠀
⠀⠀⠀⠀⠙⣄⠙⢿⣿⣿⣿⣿⣿⣿⣷⣦⣀⠀⠀⠀⠀⠀⠀⠀⠀⠀⠀⠀⠀⠀⠀⠀⠀⣀⣴⣾⣿⣿⣿⣿⣿⣦⡀⠀⡰⠃⠀⠀⠀⠀
⠀⠀⠀⠀⠀⠈⠢⡈⠻⣿⣿⣿⣿⣿⣿⣿⣿⣷⣶⣤⣄⣀⡀⠀⠀⠀⠀⢀⣀⣠⣤⣶⣿⣿⣿⣿⣿⣿⣿⣿⣿⠟⣠⠞⠁⠀⠀⠀⠀⠀
⠀⠀⠀⠀⠀⠀⠀⠈⠢⡈⠙⢿⣿⣿⣿⣿⣿⣿⣿⣿⣿⣿⣿⣿⣿⣿⣿⣿⣿⣿⣿⣿⣿⣿⣿⣿⣿⣿⡿⠋⣡⠞⠁⠀⠀⠀⠀⠀⠀⠀
⠀⠀⠀⠀⠀⠀⠀⠀⠀⠈⠓⢤⡈⠛⠿⣿⣿⣿⣿⣿⣿⣿⣿⣿⣿⣿⣿⣿⣿⣿⣿⣿⣿⣿⣿⠿⠛⣁⠴⠊⠁⠀⠀⠀⠀⠀⠀⠀⠀⠀
⠀⠀⠀⠀⠀⠀⠀⠀⠀⠀⠀⠀⠈⠑⠢⢄⣉⠙⠛⠿⠿⣿⣿⣿⣿⣿⣿⣿⣿⠿⠿⠛⠋⣉⡤⠖⠋⠁⠀⠀⠀⠀⠀⠀⠀⠀⠀⠀⠀⠀
⠀⠀⠀⠀⠀⠀⠀⠀⠀⠀⠀⠀⠀⠀⠀⠀⠈⠉⠓⠒⠢⠤⠤⠤⠤⠤⠤⠤⠤⠖⠒⠋⠉⠀⠀⠀⠀⠀⠀⠀⠀⠀⠀⠀⠀⠀⠀⠀⠀⠀⠀⠀

EOF
        ;;

        "CalinixOS_small"*)
            # set_colors 4 5 4 4 4 4
            set_colors 5 4
            read -rd '' ascii_data <<'EOF'
${c2}
⠀⠀⠀⠀⠀⠀⠀⠀⣀⠤⠐⣂⣈⣩⣭⣭⣍⣀⣐⠀⠄⡀⠀⠀⠀⠀⠀⠀⠀⠀
⠀⠀⠀⠀⠀⡀⠔⣨⣴⣾⣿⣿⣿⣿⣿⣿⣿⣿⣿⣿⣷⣦⣅⠢⡀⠀⠀⠀⠀⠀
⠀⠀⠀⠠⢊⣴⣾⣿⣿⣿⣿⠿⠟⠛⠛⠛⠛⠻⠿⣿⣿⣿⣿⠃⠀⠠⡀⠀⠀⠀
⠀⠀⡐⢡⣾⣿⣿⣿⠟⠉⠀⠀⠀⠀⠀⠀⠀⠀⠀⠀⠉⠛⠁⠀⠀⠀⠈⢆⠀⠀
⠀⡘⢰⣿⣿⣿⡟⠁⠀⠀⢀⣀⣀⣀⣀⠀⠀⠀⠀⠀⠀⠀⠀⠀⠀⠀⠀⠀⢂⠀
⢠⢠⣿⣿⣿⡟⠀⠀⠀⠀⠀⠙⠿⣿⣿⣷⣦⡀⠀⠀⠀⠀⠀⠀⠀⠀⠀⠀⠈⡀
⡄⢸⣿⣿⣿⠁⠀⠀⠀⠀⠀⠀⠀⠈⠻⣿⣿⣿⣦⣄⠀⠀⠀⠀⠀⠀⠀⠀⠀⠁
⡇⣿⣿⣿⣿⠀⠀⠀⠀⠀⠀⠀⠀⠀⠀⠈⣹⣿⣿⣿⣷⠄⠀⠀⠀⠀⠀⠀⠀⠀
⠃⢸⣿⣿⣿⡀⠀⠀⠀⠀⠀⠀⠀⠀⣠⣾⣿⣿⡿⠛⠁⠀⠀⠀⠀⠀⠀⠀⠀⡀
⠘⡘⣿⣿⣿⣧⠀⠀⠀⠀⠀⢀⣴⣿⣿⣿⠿⠋⠀⠀⠀⠀⠀⠀⠀⠀⠀⠀⢀⠁
⠀⠡⠸⣿⣿⣿⣧⡀⠀⠀⠀⠉⠉⠉⠉⠁⠀⠀⠀⠀⠀⠀⢀⠀⠀⠀⠀⢀⠆⠀
⠀⠀⠡⡘⢿⣿⣿⣿⣦⣀⠀⠀⠀⠀⠀⠀⠀⠀⠀⠀⣀⣴⣿⣷⣦⡀⢀⠊⠀⠀
⠀⠀⠀⠈⠊⡻⢿⣿⣿⣿⣿⣶⣤⣤⣤⣤⣤⣤⣶⣿⣿⣿⣿⡿⢟⠕⠁⠀⠀⠀
⠀⠀⠀⠀⠀⠈⠢⢙⠻⢿⣿⣿⣿⣿⣿⣿⣿⣿⣿⣿⡿⠟⡩⠐⠁⠀⠀⠀⠀⠀
⠀⠀⠀⠀⠀⠀⠀⠀⠈⠐⠂⠭⠉⠙⣛⣛⠋⠉⠭⠐⠂⠁⠀⠀⠀⠀⠀⠀⠀⠀⠀⠀⠀⠀⠀⠀⠀⠀

EOF
        ;;

        "CBL-Mariner"*)
            set_colors 6
            read -rd '' ascii_data <<'EOF'
${c1}                    .
                  :-  .
                :==. .=:
              :===:  -==:
            :-===:  .====:
          :-====-   -=====:
         -======   :=======:
        -======.  .=========:
       -======:   -==========.
      -======-    -===========.
     :======-      :===========.
    :=======.       .-==========.
   :=======:          -==========.
  :=======-            :==========.
 :=======-              .-========-
:--------.                :========-
                    ..:::--=========-
            ..::---================-=-
EOF
        ;;

        "CelOS"*)
            set_colors 4 6 0 5
            read -rd '' ascii_data <<'EOF'

${c4}                     .,cmmmmmmmmmmmc,.
                .,cmMMMMMMMMMMMMMMMMMMMMmc.
             .cMMMMMMMMMMMMMMMMMMMMMMMMMMMmc.
           .cMMMMMMMMMMMMMMMMMMMMMMMMMMMMMMMMc.
         ,:MMM ${c3}####################################${c4}
        cMMMMMMmmmmmmmmmmmmmmmmmmmmmmmmmmmmmmmmmc.
       .MMMMMMMMMMMMMMMMMMMMMMMMMMMMMMMMMMMMMMMMMM.
      .MMMMMMMMMMMMMMMMMMMMMMMMMMMMMMMMMMMMMMMMMMMc
      "******************************MMMMMMMMMMMMMc:
${c3}#################################### ${c4}MMMMMMMMMMMMMc
      "MMMMMMMMMMMMMMMMMMMMMMMMMMMMMMMMMMMMMMMMMMM:
       "MMMMMMMMMMMMMMMMMMMMMMMMMMMMMMMMMMMMMMMMMM"
       'MMMMMMMMM*******************************:
        \"MMMMMM ${c3}#####################################
         ${c4}`:MMMMMMmmmmmmmmmmmmmmmmmmmmmmmmmmmmm;
           `"MMMMMMMMMMMMMMMMMMMMMMMMMMMMMMMM"
             `":MMMMMMMMMMMMMMMMMMMMMMMMM;'
                `":MMMMMMMMMMMMMMMMMMM:"
                     "************"




EOF
        ;;

        "centos_small"*)
            set_colors 3 2 4 5 7
            read -rd '' ascii_data <<'EOF'
${c2} ____${c1}^${c4}____
${c2} |\\  ${c1}|${c4}  /|
${c2} | \\ ${c1}|${c4} / |
${c4}<---- ${c3}---->
${c3} | / ${c2}|${c1} \\ |
${c3} |/__${c2}|${c1}__\\|
${c2}     v
EOF
        ;;

        "CentOS"*)
            set_colors 3 2 4 5 7
            read -rd '' ascii_data <<'EOF'
${c1}                 ..
               .PLTJ.
              <><><><>
     ${c2}KKSSV' 4KKK ${c1}LJ${c4} KKKL.'VSSKK
     ${c2}KKV' 4KKKKK ${c1}LJ${c4} KKKKAL 'VKK
     ${c2}V' ' 'VKKKK ${c1}LJ${c4} KKKKV' ' 'V
     ${c2}.4MA.' 'VKK ${c1}LJ${c4} KKV' '.4Mb.
${c4}   . ${c2}KKKKKA.' 'V ${c1}LJ${c4} V' '.4KKKKK ${c3}.
${c4} .4D ${c2}KKKKKKKA.'' ${c1}LJ${c4} ''.4KKKKKKK ${c3}FA.
${c4}<QDD ++++++++++++  ${c3}++++++++++++ GFD>
${c4} 'VD ${c3}KKKKKKKK'.. ${c2}LJ ${c1}..'KKKKKKKK ${c3}FV
${c4}   ' ${c3}VKKKKK'. .4 ${c2}LJ ${c1}K. .'KKKKKV ${c3}'
     ${c3} 'VK'. .4KK ${c2}LJ ${c1}KKA. .'KV'
     ${c3}A. . .4KKKK ${c2}LJ ${c1}KKKKA. . .4
     ${c3}KKA. 'KKKKK ${c2}LJ ${c1}KKKKK' .4KK
     ${c3}KKSSA. VKKK ${c2}LJ ${c1}KKKV .4SSKK
${c2}              <><><><>
               'MKKM'
                 ''
EOF
        ;;

        "Center"*)
            set_colors 7 7
            read -rd '' ascii_data <<'EOF'
${c2}                .
                o,
        .       d,       .
        ';'   ..d;..  .cl'
          .:; 'oldO,.oo.
          ..,:,xKXxoo;'.
    ,;;;;;ldxkONMMMXxkxc;;;;;.
    .....':oddXWMNOxlcl:......
           .:dlxk0c;:. .
          :d:.,xcld,.,:.
        ;l,    .l;     ';'
               .o;
                l,
EOF
                ;;

        "Chakra"*)
            set_colors 4 5 7 6
            read -rd '' ascii_data <<'EOF'
${c1}     _ _ _        "kkkkkkkk.
   ,kkkkkkkk.,    'kkkkkkkkk,
   ,kkkkkkkkkkkk., 'kkkkkkkkk.
  ,kkkkkkkkkkkkkkkk,'kkkkkkkk,
 ,kkkkkkkkkkkkkkkkkkk'kkkkkkk.
  "''"''',;::,,"''kkk''kkkkk;   __
      ,kkkkkkkkkk, "k''kkkkk' ,kkkk
    ,kkkkkkk' ., ' .: 'kkkk',kkkkkk
  ,kkkkkkkk'.k'   ,  ,kkkk;kkkkkkkkk
 ,kkkkkkkk';kk 'k  "'k',kkkkkkkkkkkk
.kkkkkkkkk.kkkk.'kkkkkkkkkkkkkkkkkk'
;kkkkkkkk''kkkkkk;'kkkkkkkkkkkkk''
'kkkkkkk; 'kkkkkkkk.,""''"''""
  ''kkkk;  'kkkkkkkkkk.,
     ';'    'kkkkkkkkkkkk.,
             ';kkkkkkkkkk'
               ';kkkkkk'
                  "''"
EOF
        ;;

        "ChaletOS"*)
            set_colors 4 7 1
            read -rd '' ascii_data <<'EOF'
${c1}             `.//+osso+/:``
         `/sdNNmhyssssydmNNdo:`
       :hNmy+-`          .-+hNNs-
     /mMh/`       `+:`       `+dMd:
   .hMd-        -sNNMNo.  /yyy  /mMs`
  -NM+       `/dMd/--omNh::dMM   `yMd`
 .NN+      .sNNs:/dMNy:/hNmo/s     yMd`
 hMs    `/hNd+-smMMMMMMd+:omNy-    `dMo
:NM.  .omMy:/hNMMMMMMMMMMNy:/hMd+`  :Md`
/Md` `sm+.omMMMMMMMMMMMMMMMMd/-sm+  .MN:
/Md`      MMMMMMMMMMMMMMMMMMMN      .MN:
:NN.      MMMMMMm....--NMMMMMN      -Mm.
`dMo      MMMMMMd      mMMMMMN      hMs
 -MN:     MMMMMMd      mMMMMMN     oMm`
  :NM:    MMMMMMd      mMMMMMN    +Mm-
   -mMy.  mmmmmmh      dmmmmmh  -hMh.
     oNNs-                    :yMm/
      .+mMdo:`            `:smMd/`
         -ohNNmhsoo++osshmNNh+.
            `./+syyhhyys+:``
EOF
        ;;

        "Chapeau"*)
            set_colors 2 7
            read -rd '' ascii_data <<'EOF'
${c1}               .-/-.
            ////////.
          ////////${c2}y+${c1}//.
        ////////${c2}mMN${c1}/////.
      ////////${c2}mMN+${c1}////////.
    ////////////////////////.
  /////////+${c2}shhddhyo${c1}+////////.
 ////////${c2}ymMNmdhhdmNNdo${c1}///////.
///////+${c2}mMms${c1}////////${c2}hNMh${c1}///////.
///////${c2}NMm+${c1}//////////${c2}sMMh${c1}///////
//////${c2}oMMNmmmmmmmmmmmmMMm${c1}///////
//////${c2}+MMmssssssssssssss+${c1}///////
`//////${c2}yMMy${c1}////////////////////
 `//////${c2}smMNhso++oydNm${c1}////////
  `///////${c2}ohmNMMMNNdy+${c1}///////
    `//////////${c2}++${c1}//////////
       `////////////////.
           -////////-
EOF
        ;;

        "Chrom"*)
            set_colors 2 1 3 4 7
            read -rd '' ascii_data <<'EOF'
${c2}            .,:loool:,.
        .,coooooooooooooc,.
     .,lllllllllllllllllllll,.
    ;ccccccccccccccccccccccccc;
${c1}  '${c2}ccccccccccccccccccccccccccccc.
${c1} ,oo${c2}c::::::::okO${c5}000${c3}0OOkkkkkkkkkkk:
${c1}.ooool${c2};;;;:x${c5}K0${c4}kxxxxxk${c5}0X${c3}K0000000000.
${c1}:oooool${c2};,;O${c5}K${c4}ddddddddddd${c5}KX${c3}000000000d
${c1}lllllool${c2};l${c5}N${c4}dllllllllllld${c5}N${c3}K000000000
${c1}lllllllll${c2}o${c5}M${c4}dccccccccccco${c5}W${c3}K000000000
${c1};cllllllllX${c5}X${c4}c:::::::::c${c5}0X${c3}000000000d
${c1}.ccccllllllO${c5}Nk${c4}c;,,,;cx${c5}KK${c3}0000000000.
${c1} .cccccclllllxOO${c5}OOO${c1}Okx${c3}O0000000000;
${c1}  .:ccccccccllllllllo${c3}O0000000OOO,
${c1}    ,:ccccccccclllcd${c3}0000OOOOOOl.
${c1}      '::ccccccccc${c3}dOOOOOOOkx:.
${c1}        ..,::cccc${c3}xOOOkkko;.
${c1}            ..,:${c3}dOkxl:.
EOF
        ;;

        "cleanjaro_small"*)
            set_colors 7 7
            read -rd '' ascii_data <<'EOF'
${c1}█████ ██████████
█████ ██████████
█████
█████
█████
████████████████
████████████████
EOF
        ;;

        "Cleanjaro"*)
            set_colors 7 7
            read -rd '' ascii_data <<'EOF'
${c1}███████▌ ████████████████
███████▌ ████████████████
███████▌ ████████████████
███████▌
███████▌
███████▌
███████▌
███████▌
█████████████████████████
█████████████████████████
█████████████████████████
▀▀▀▀▀▀▀▀▀▀▀▀▀▀▀▀▀▀▀▀▀▀▀▀▀
EOF
        ;;

        "ClearOS"*)
            set_colors 2
            read -rd '' ascii_data <<'EOF'
${c1}             `.--::::::--.`
         .-:////////////////:-.
      `-////////////////////////-`
     -////////////////////////////-
   `//////////////-..-//////////////`
  ./////////////:      ://///////////.
 `//////:..-////:      :////-..-//////`
 ://////`    -///:.``.:///-`    ://///:
`///////:.     -////////-`    `:///////`
.//:--////:.     -////-`    `:////--://.
./:    .////:.     --`    `:////-    :/.
`//-`    .////:.        `:////-    `-//`
 :///-`    .////:.    `:////-    `-///:
 `/////-`    -///:    :///-    `-/////`
  `//////-   `///:    :///`   .//////`
   `:////:   `///:    :///`   -////:`
     .://:   `///:    :///`   -//:.
       .::   `///:    :///`   -:.
             `///:    :///`
              `...    ...`
EOF
        ;;

        "Clear Linux OS"* | "Clear_Linux"*)
            set_colors 4 3 7 6
            read -rd '' ascii_data <<'EOF'
${c1}          BBB
       BBBBBBBBB
     BBBBBBBBBBBBBBB
   BBBBBBBBBBBBBBBBBBBB
   BBBBBBBBBBB         BBB
  BBBBBBBB${c2}YYYYY
${c1}  BBBBBBBB${c2}YYYYYY
${c1}  BBBBBBBB${c2}YYYYYYY
${c1}  BBBBBBBBB${c2}YYYYY${c3}W
${c4} GG${c1}BBBBBBBY${c2}YYYY${c3}WWW
${c4} GGG${c1}BBBBBBB${c2}YY${c3}WWWWWWWW
${c4} GGGGGG${c1}BBBBBB${c3}WWWWWWWW
${c4} GGGGGGGG${c1}BBBB${c3}WWWWWWWW
${c4}GGGGGGGGGGG${c1}BBB${c3}WWWWWWW
${c4}GGGGGGGGGGGGG${c1}B${c3}WWWWWW
${c4}GGGGGGGG${c3}WWWWWWWWWWW
${c4}GG${c3}WWWWWWWWWWWWWWWW
 WWWWWWWWWWWWWWWW
      WWWWWWWWWW
          WWW
EOF
        ;;

        "Clover"*)
            set_colors 2 6
            read -rd '' ascii_data <<'EOF'
${c1}               `omo``omo`
             `oNMMMNNMMMNo`
           `oNMMMMMMMMMMMMNo`
          oNMMMMMMMMMMMMMMMMNo
          `sNMMMMMMMMMMMMMMNs`
     `omo`  `sNMMMMMMMMMMNs`  `omo`
   `oNMMMNo`  `sNMMMMMMNs`  `oNMMMNo`
 `oNMMMMMMMNo`  `oNMMNs`  `oNMMMMMMMNo`
oNMMMMMMMMMMMNo`  `sy`  `oNMMMMMMMMMMMNo
`sNMMMMMMMMMMMMNo.${c2}oNNs${c1}.oNMMMMMMMMMMMMNs`
`oNMMMMMMMMMMMMNs.${c2}oNNs${c1}.oNMMMMMMMMMMMMNo`
oNMMMMMMMMMMMNs`  `sy`  `oNMMMMMMMMMMMNo
 `oNMMMMMMMNs`  `oNMMNo`  `oNMMMMMMMNs`
   `oNMMMNs`  `sNMMMMMMNs`  `oNMMMNs`
     `oNs`  `sNMMMMMMMMMMNs`  `oNs`
          `sNMMMMMMMMMMMMMMNs`
          +NMMMMMMMMMMMMMMMMNo
           `oNMMMMMMMMMMMMNo`
             `oNMMMNNMMMNs`
               `omo``oNs`
EOF
        ;;

        "Condres"*)
            set_colors 2 3 6
            read -rd '' ascii_data <<'EOF'
${c1}syyyyyyyyyyyyyyyyyyyyyyyyyyyyyyyyyyy+${c3}.+.
${c1}`oyyyyyyyyyyyyyyyyyyyyyyyyyyyyyyyyy+${c3}:++.
${c2}/o${c1}+oyyyyyyyyyyyyyyyyyyyyyyyyyyyyyy/${c3}oo++.
${c2}/y+${c1}syyyyyyyyyyyyyyyyyyyyyyyyyyyyy${c3}+ooo++.
${c2}/hy+${c1}oyyyhhhhhhhhhhhhhhyyyyyyyyy${c3}+oo+++++.
${c2}/hhh+${c1}shhhhhdddddhhhhhhhyyyyyyy${c3}+oo++++++.
${c2}/hhdd+${c1}oddddddddddddhhhhhyyyys${c3}+oo+++++++.
${c2}/hhddd+${c1}odmmmdddddddhhhhyyyy${c3}+ooo++++++++.
${c2}/hhdddmo${c1}odmmmdddddhhhhhyyy${c3}+oooo++++++++.
${c2}/hdddmmms${c1}/dmdddddhhhhyyys${c3}+oooo+++++++++.
${c2}/hddddmmmy${c1}/hdddhhhhyyyyo${c3}+oooo++++++++++:
${c2}/hhdddmmmmy${c1}:yhhhhyyyyy+${c3}+oooo+++++++++++:
${c2}/hhddddddddy${c1}-syyyyyys+${c3}ooooo++++++++++++:
${c2}/hhhddddddddy${c1}-+yyyy+${c3}/ooooo+++++++++++++:
${c2}/hhhhhdddddhhy${c1}./yo:${c3}+oooooo+++++++++++++/
${c2}/hhhhhhhhhhhhhy${c1}:-.${c3}+sooooo+++++++++++///:
${c2}:sssssssssssso++${c1}${c3}`:/:--------.````````
EOF
        ;;

        "Container Linux by CoreOS"* | "Container_Linux"*)
            set_colors 4 7 1
            read -rd '' ascii_data <<'EOF'
${c1}                .....
          .';:cccccccc:;'.
        ':ccccclc${c3}lllllllll${c1}cc:.
     .;cccccccc${c3}lllllllllllllll${c1}c,
    ;clllccccc${c3}llllllllllllllllll${c1}c,
  .cllclccccc${c3}lllll${c2}lll${c3}llllllllllll${c1}c:
  ccclclcccc${c3}cllll${c2}kWMMNKk${c3}llllllllll${c1}c:
 :ccclclcccc${c3}llll${c2}oWMMMMMMWO${c3}lllllllll${c1}c,
.ccllllllccc${c3}clll${c2}OMMMMMMMMM0${c3}lllllllll${c1}c
.lllllclcccc${c3}llll${c2}KMMMMMMMMMMo${c3}llllllll${c1}c.
.lllllllcccc${c3}clll${c2}KMMMMMMMMN0${c3}lllllllll${c1}c.
.cclllllcccc${c3}lllld${c2}xkkxxdo${c3}llllllllllc${c1}lc
 :cccllllllcccc${c3}lllccllllcclccc${c1}cccccc;
 .ccclllllllcccccccc${c3}lll${c1}ccccclccccccc
  .cllllllllllclcccclccclccllllcllc
    :cllllllllccclcllllllllllllcc;
     .cccccccccccccclcccccccccc:.
       .;cccclccccccllllllccc,.
          .';ccccclllccc:;..
                .....
EOF
        ;;

        "crux_small" | KISS*)
            set_colors 4 5 7 6
            read -rd '' ascii_data <<'EOF'
${c1}    ___
   (${c3}.· ${c1}|
   (${c2}<> ${c1}|
  / ${c3}__  ${c1}\\
 ( ${c3}/  \\ ${c1}/|
${c2}_${c1}/\\ ${c3}__)${c1}/${c2}_${c1})
${c2}\/${c1}-____${c2}\/
EOF
        ;;

        "CRUX"*)
            set_colors 4 5 7 6
            read -rd '' ascii_data <<'EOF'
${c1}         odddd
      oddxkkkxxdoo
     ddcoddxxxdoool
     xdclodod  olol
     xoc  xdd  olol
     xdc  ${c2}k00${c1}Okdlol
     xxd${c2}kOKKKOkd${c1}ldd
     xdco${c2}xOkdlo${c1}dldd
     ddc:cl${c2}lll${c1}oooodo
   odxxdd${c3}xkO000kx${c1}ooxdo
  oxdd${c3}x0NMMMMMMWW0od${c1}kkxo
 oooxd${c3}0WMMMMMMMMMW0o${c1}dxkx
docldkXW${c3}MMMMMMMWWN${c1}Odolco
xx${c2}dx${c1}kxxOKN${c3}WMMWN${c1}0xdoxo::c
${c2}xOkkO${c1}0oo${c3}odOW${c2}WW${c1}XkdodOxc:l
${c2}dkkkxkkk${c3}OKX${c2}NNNX0Oxx${c1}xc:cd
${c2} odxxdx${c3}xllod${c2}ddooxx${c1}dc:ldo
${c2}   lodd${c1}dolccc${c2}ccox${c1}xoloo
EOF
        ;;

        *"Crystal Linux"*)
            set_colors 13 5
            read -rd '' ascii_data <<'EOF'
${c1}                        mysssym
${c1}                      mysssym
${c1}                    mysssym
${c1}                  mysssym
${c1}                mysssyd
${c1}              mysssyd    N
${c1}            mysssyd    mysym
${c1}          mysssyd      dysssym
${c1}        mysssyd          dysssym
${c1}      mysssyd              dysssym
${c1}      mysssyd              dysssym
${c1}        mysssyd          dysssym
${c1}          mysssyd      dysssym
${c1}            mysym    dysssym
${c1}              N    dysssym
${c1}                 dysssym
${c1}               dysssym
${c1}             dysssym
${c1}           dysssym
${c1}         dysssym
EOF
        ;;

        *"Cucumber"*)
            set_colors 2 3
            read -rd '' ascii_data <<'EOF'
${c1}           `.-://++++++//:-.`
        `:/+//${c2}::--------${c1}:://+/:`
      -++/:${c2}----..........----${c1}:/++-
    .++:${c2}---...........-......---${c1}:++.
   /+:${c2}---....-::/:/--//:::-....---${c1}:+/
 `++:${c2}--.....:---::/--/::---:.....--${c1}:++`
 /+:${c2}--.....--.--::::-/::--.--.....--${c1}:+/
-o:${c2}--.......-:::://--/:::::-.......--${c1}:o-
/+:${c2}--...-:-::---:::..:::---:--:-...--${c1}:+/
o/:${c2}-...-:.:.-/:::......::/:.--.:-...-${c1}:/o
o/${c2}--...::-:/::/:-......-::::::-/-...-${c1}:/o
/+:${c2}--..-/:/:::--:::..:::--::////-..--${c1}:+/
-o:${c2}--...----::/:::/--/:::::-----...--${c1}:o-
 /+:${c2}--....://:::.:/--/:.::://:....--${c1}:+/
 `++:${c2}--...-:::.--.:..:.--.:/:-...--${c1}:++`
   /+:${c2}---....----:-..-:----....---${c1}:+/
    .++:${c2}---..................---${c1}:++.
      -/+/:${c2}----..........----${c1}:/+/-
        `:/+//${c2}::--------:::${c1}/+/:`
           `.-://++++++//:-.`
EOF
        ;;

        "CutefishOS"*)
            set_colors 6 7 4
            read -rd '' ascii_data <<'EOF'
${c1}                     ___ww___
_              _wwMMM@M^^^^MMMMww_
M0w_       _wMMM~~             ~~MMm_
  ~MMy _ww0M~                      ~MMy
    ~MMMM~                      o    "MM
${c3}  jw0M~~MMMw_                      _wMM'
wMM~      ~~MMmw__             __w0M~
~             ~~MM0MmwwwwwwwwwMMM~
                    ~~~~^^~~~
EOF
        ;;

        "CyberOS"*)
            set_colors 50 32 57
            read -rd '' ascii_data <<'EOF'
${c3}             !M$EEEEEEEEEEEP
            .MMMMM000000Nr.
            ${c3}&MMMMMM${c2}MMMMMMMMMMMMM9
           ${c3}~MMM${c1}MMMM${c2}MMMMMMMMMMMMC
      ${c1}"    ${c3}M${c1}MMMMMMM${c2}MMMMMMMMMMs
    ${c1}iM${c2}MMM&&${c1}MMMMMMMM${c2}MMMMMMMM\\
   ${c1}BMMM${c2}MMMMM${c1}MMMMMMM${c2}MMMMMM${c3}"
  ${c1}9MMMMM${c2}MMMMMMM${c1}MMMM${c2}MMMM${c3}MMMf-
        ${c2}sMMMMMMMM${c1}MM${c2}M${c3}MMMMMMMMM3_
         ${c2}+ffffffff${c1}P${c3}MMMMMMMMMMMM0
                    ${c2}CMMMMMMMMMMM
                      }MMMMMMMMM
                        ~MMMMMMM
                          "RMMMM
                            .PMB
EOF
        ;;

        "dahlia"*)
            set_colors 1 7 3
            read -rd '' ascii_data <<'EOF'
${c1}
                  .#.
                *%@@@%*
        .,,,,,(&@@@@@@@&/,,,,,.
       ,#@@@@@@@@@@@@@@@@@@@@@#.
       ,#@@@@@@@&#///#&@@@@@@@#.
     ,/%&@@@@@%/,    .,(%@@@@@&#/.
   *#&@@@@@@#,.         .*#@@@@@@&#,
 .&@@@@@@@@@(            .(@@@@@@@@@&&.
#@@@@@@@@@@(               )@@@@@@@@@@@#
 °@@@@@@@@@@(            .(@@@@@@@@@@@°
   *%@@@@@@@(.           ,#@@@@@@@%*
     ,(&@@@@@@%*.     ./%@@@@@@%(,
       ,#@@@@@@@&(***(&@@@@@@@#.
       ,#@@@@@@@@@@@@@@@@@@@@@#.
        ,*****#&@@@@@@@&(*****,
               ,/%@@@%/.
                  ,#,
EOF
        ;;

        "debian_small")
            set_colors 1 7 3
            read -rd '' ascii_data <<'EOF'
${c1}  _____
 /  __ \\
|  /    |
|  \\___-
-_
  --_
EOF
        ;;

        "Debian"*)
            set_colors 1 7 3
            read -rd '' ascii_data <<'EOF'
${c2}       _,met$$$$$gg.
    ,g$$$$$$$$$$$$$$$P.
  ,g$$P"        """Y$$.".
 ,$$P'              `$$$.
',$$P       ,ggs.     `$$b:
`d$$'     ,$P"'   ${c1}.${c2}    $$$
 $$P      d$'     ${c1},${c2}    $$P
 $$:      $$.   ${c1}-${c2}    ,d$$'
 $$;      Y$b._   _,d$P'
 Y$$.    ${c1}`.${c2}`"Y$$$$P"'
${c2} `$$b      ${c1}"-.__
${c2}  `Y$$
   `Y$$.
     `$$b.
       `Y$$b.
          `"Y$b._
              `"""
EOF
        ;;

        "Deepin"*)
            set_colors 2 7
            read -rd '' ascii_data <<'EOF'
${c1}             ............
         .';;;;;.       .,;,.
      .,;;;;;;;.       ';;;;;;;.
    .;::::::::'     .,::;;,''''',.
   ,'.::::::::    .;;'.          ';
  ;'  'cccccc,   ,' :: '..        .:
 ,,    :ccccc.  ;: .c, '' :.       ,;
.l.     cllll' ., .lc  :; .l'       l.
.c       :lllc  ;cl:  .l' .ll.      :'
.l        'looc. .   ,o:  'oo'      c,
.o.         .:ool::coc'  .ooo'      o.
 ::            .....   .;dddo      ;c
  l:...            .';lddddo.     ,o
   lxxxxxdoolllodxxxxxxxxxc      :l
    ,dxxxxxxxxxxxxxxxxxxl.     'o,
      ,dkkkkkkkkkkkkko;.    .;o;
        .;okkkkkdl;.    .,cl:.
            .,:cccccccc:,.
EOF
        ;;

        "DesaOS")
            set_colors 2 7
            read -rd '' ascii_data <<'EOF'
${c1}███████████████████████
███████████████████████
███████████████████████
███████████████████████
████████               ███████
████████               ███████
████████               ███████
████████               ███████
████████               ███████
████████               ███████
████████               ███████
██████████████████████████████
██████████████████████████████
████████████████████████
████████████████████████
████████████████████████
EOF
        ;;

        "Devuan"*)
            set_colors 5 7
            read -rd '' ascii_data <<'EOF'
${c1}   ..,,;;;::;,..
           `':ddd;:,.
                 `'dPPd:,.
                     `:b$$b`.
                        'P$$$d`
                         .$$$$$`
                         ;$$$$$P
                      .:P$$$$$$`
                  .,:b$$$$$$$;'
             .,:dP$$$$$$$$b:'
      .,:;db$$$$$$$$$$Pd'`
 ,db$$$$$$$$$$$$$$b:'`
:$$$$$$$$$$$$b:'`
 `$$$$$bd:''`
   `'''`
EOF
        ;;

        "DracOS"*)
            set_colors 1 7 3
            read -rd '' ascii_data <<'EOF'
${c1}       `-:/-
          -os:
            -os/`
              :sy+-`
               `/yyyy+.
                 `+yyyyo-
                   `/yyyys:
`:osssoooo++-        +yyyyyy/`
   ./yyyyyyo         yo`:syyyy+.
      -oyyy+         +-   :yyyyyo-
        `:sy:        `.    `/yyyyys:
           ./o/.`           .oyyso+oo:`
              :+oo+//::::///:-.`     `.`
EOF
        ;;

        "DarkOs")
            set_colors 1 6 5 3 2
            read -rd '' ascii_data <<'EOF'

${c3}⠀⠀⠀⠀  ⠀⠀⠀⠀⠀⠀⠀⠀⠀⠀⠀⠀⠀⠀⠀⠀⠀⠀⠀⠀⢠⠢⠀⠀⠀⠀⠀⠀⠀⠀⠀⠀⠀⠀⠀⠀
${c1}⠀⠀⠀⠀⠀⠀⠀⠀⠀⠀⠀⠀⠀⠀⠀⠀⠀⠀⠀⠀⠀⠀⠀⠀⢀⣶⠋⡆⢹⠀⠀⠀⠀⠀⠀⠀⠀⠀⠀⠀⠀⠀
${c5}⠀⠀⠀⠀⠀⠀⠀⠀⠀⠀⠀⠀⠀⠀⠀⠀⠀⠀⠀⢀⡆⢀⣤⢛⠛⣠⣿⠀⡏⠀⠀⠀⠀⠀⠀⠀⠀⠀⠀⠀⠀⠀
${c6}⠀⠀⠀⠀⠀⠀⠀⠀⠀⠀⠀⠀⠀⠀⠀⠀⠀⢀⣶⣿⠟⣡⠊⣠⣾⣿⠃⣠⠀⠀⠀⠀⠀⠀⠀⠀⠀⠀⠀⠀⠀⠀
${c2}⠀⠀⠀⠀⠀⠀⠀⠀⠀⠀⠀⠀⠀⠀⠀⠀⣴⣯⣿⠀⠊⣤⣿⣿⣿⠃⣴⣧⣄⣀⠀⠀⠀⠀⠀⠀⠀⠀⠀⠀⠀⠀
${c1}⠀⠀⠀⠀⠀⠀⠀⠀⠀⠀⠀⠀⢀⣤⣶⣿⣿⡟⣠⣶⣿⣿⣿⢋⣤⠿⠛⠉⢁⣭⣽⠋⠀⠀⠀⠀⠀⠀⠀⠀⠀⠀
${c4}  ⠀⠀⠀⠀⠀⠀ ⠀⣠⠖⡭⢉⣿⣯⣿⣯⣿⣿⣿⣟⣧⠛⢉⣤⣶⣾⣿⣿⠋⠀⠀⠀⠀⠀⠀⠀⠀⠀⠀⠀⠀
${c5}⠀⠀⠀⠀⠀⠀⠀⠀⣴⣫⠓⢱⣯⣿⢿⠋⠛⢛⠟⠯⠶⢟⣿⣯⣿⣿⣿⣿⣿⣿⣦⣄⠀⠀⠀⠀⠀⠀⠀⠀⠀⠀
${c2}⠀⠀⠀⠀⠀⠀⢀⡮⢁⣴⣿⣿⣿⠖⣠⠐⠉⠀⠀⠀⠀⠀⠀⠀⠀⠀⠉⠉⠉⠛⠛⠛⢿⣶⣄⠀⠀⠀⠀⠀⠀⠀
${c3}⠀⠀⠀⠀⢀⣤⣷⣿⣿⠿⢛⣭⠒⠉⠀⠀⠀⣀⣀⣄⣤⣤⣴⣶⣶⣶⣿⣿⣿⣿⣿⠿⠋⠁⠀⠀⠀⠀⠀⠀⠀⠀
${c1}⠀⢀⣶⠏⠟⠝⠉⢀⣤⣿⣿⣶⣾⣿⣿⣿⣿⣿⣿⣟⢿⣿⣿⣿⣿⣿⣿⣿⣿⣿⣧⠀⠀⠀⠀⠀⠀⠀⠀⠀⠀⠀
${c6}⢴⣯⣤⣶⣿⣿⣿⣿⣿⡿⣿⣯⠉⠉⠉⠉⠀⠀⠀⠈⣿⡀⣟⣿⣿⢿⣿⣿⣿⣿⣿⣦⠀⠀⠀⠀⠀⠀⠀⠀⠀⠀
${c5}⠀⠀⠀⠉⠛⣿⣧⠀⣆⠀⠀⠀⠀⠀⠀⠀⠀⠀⠀⠀⣿⠃⣿⣿⣯⣿⣦⡀⠀⠉⠻⣿⣦⠀⠀⠀⠀⠀⠀⠀⠀⠀
${c3}⠀⠀⠀⠀⠀⠀⠉⢿⣮⣦⠀⠀⠀⠀⠀⠀⠀⠀⠀⣼⣿⠀⣯⠉⠉⠛⢿⣿⣷⣄⠀⠈⢻⣆⠀⠀⠀⠀⠀⠀⠀⠀
${c2}⠀⠀⠀⠀⠀⠀⠀⠀⠀⠉⠢⠀⠀⠀⠀⠀⠀⠀⢀⢡⠃⣾⣿⣿⣦⠀⠀⠀⠙⢿⣿⣤⠀⠙⣄⠀⠀⠀⠀⠀⠀⠀
${c6}⠀⠀⠀⠀⠀⠀⠀⠀⠀⠀⠀⠀⠀⠀⠀⠀⠀⢀⢋⡟⢠⣿⣿⣿⠋⢿⣄⠀⠀⠀⠈⡄⠙⣶⣈⡄⠀⠀⠀⠀⠀⠀
${c1}⠀⠀⠀⠀⠀⠀⠀⠀⠀⠀⠀⠀⠀⠀⠀⠐⠚⢲⣿⠀⣾⣿⣿⠁⠀⠀⠉⢷⡀⠀⠀⣇⠀⠀⠈⠻⡀⠀⠀⠀⠀⠀
${c4}⠀⠀⠀⠀⠀⠀⠀⠀⠀⠀⠀⠀⠀⠀⠀⢢⣀⣿⡏⠀⣿⡿⠀⠀⠀⠀⠀⠀⠙⣦⠀⢧⠀⠀⠀⠀⠀⠀⠀⠀⠀⠀
${c3}⠀⠀⠀⠀⠀⠀⠀⠀⠀⠀⠀⠀⠀⠀⠀⠀⢸⠿⣧⣾⣿⠀⠀⠀⠀⠀⠀⠀⠀⠀⠙⣮⠀⠀⠀⠀⠀⠀⠀⠀⠀⠀
${c5}⠀⠀⠀⠀⠀⠀⠀⠀⠀⠀⠀⠀⠀⠀⠀⠀⠀⠀⠉⠙⠛⠀⠀⠀⠀⠀⠀⠀⠀⠀⠀⠀⠀⠀⠀⠀⠀

EOF
        ;;

        "Itc"*)
            set_colors 1
            read -rd '' ascii_data <<'EOF'
${c1}....................-==============+...
${c1}....................-==============:...
${c1}...:===========-....-==============:...
${c1}...-===========:....-==============-...
${c1}....*==========+........-::********-...
${c1}....*===========+.:*====**==*+-.-......
${c1}....:============*+-..--:+**====*---...
${c1}......::--........................::...
${c1}..+-:+-.+::*:+::+:-++::++-.:-.*.:++:++.
${c1}..:-:-++++:-::--:+::-::.:++-++:++--:-:.    ⠀⠀⠀⠀⠀
⠀⠀⠀⠀⠀⠀⠀⠀⠀⠀
EOF
        ;;

        "dragonfly_old"*)
            set_colors 1 7 3
            read -rd '' ascii_data <<'EOF'
     ${c1}                   .-.
                 ${c3} ()${c1}I${c3}()
            ${c1} "==.__:-:__.=="
            "==.__/~|~\__.=="
            "==._(  Y  )_.=="
 ${c2}.-'~~""~=--...,__${c1}\/|\/${c2}__,...--=~""~~'-.
(               ..=${c1}\\=${c1}/${c2}=..               )
 `'-.        ,.-"`;${c1}/=\\${c2};"-.,_        .-'`
     `~"-=-~` .-~` ${c1}|=|${c2} `~-. `~-=-"~`
          .-~`    /${c1}|=|${c2}\    `~-.
       .~`       / ${c1}|=|${c2} \       `~.
   .-~`        .'  ${c1}|=|${c2}  `.        `~-.
 (`     _,.-="`  ${c1}  |=|${c2}    `"=-.,_     `)
  `~"~"`        ${c1}   |=|${c2}           `"~"~`
                 ${c1}  /=\\
                   \\=/
                    ^
EOF
        ;;

        "dragonfly_small"*)
            set_colors 1 7 3
            read -rd '' ascii_data <<'EOF'
${c2}   ,${c1}_${c2},
('-_${c1}|${c2}_-')
 >--${c1}|${c2}--<
(_-'${c1}|${c2}'-_)
    ${c1}|
    |
    |
EOF
        ;;

        "DragonFly"*)
            set_colors 1 7 3
            read -rd '' ascii_data <<'EOF'
${c2},--,           ${c1}|           ${c2},--,
${c2}|   `-,       ${c1},^,       ${c2},-'   |
${c2} `,    `-,   ${c3}(/ \)   ${c2},-'    ,'
${c2}   `-,    `-,${c1}/   \${c2},-'    ,-'
${c2}      `------${c1}(   )${c2}------'
${c2}  ,----------${c1}(   )${c2}----------,
${c2} |        _,-${c1}(   )${c2}-,_        |
${c2}  `-,__,-'   ${c1}\   /${c2}   `-,__,-'
${c1}              | |
              | |
              | |
              | |
              | |
              | |
              `|'
EOF
        ;;

        "Drauger"*)
            set_colors 1 7
            read -rd '' ascii_data <<'EOF'
${c1}                  -``-
                `:+``+:`
               `/++``++/.
              .++/.  ./++.
             :++/`    `/++:
           `/++:        :++/`
          ./+/-          -/+/.
         -++/.            ./++-
        :++:`              `:++:
      `/++-                  -++/`
     ./++.                    ./+/.
    -++/`                      `/++-
   :++:`                        `:++:
 `/++-                            -++/`
.:-.`..............................`.-:.
`.-/++++++++++++++++++++++++++++++++/-.`
EOF
        ;;

        "elementary_small"*)
            set_colors 4 7 1
            read -rd '' ascii_data <<'EOF'
${c2}  _______
 / ____  \\
/  |  /  /\\
|__\\ /  / |
\\   /__/  /
 \\_______/
EOF
        ;;

        "Elementary"*)
            set_colors 4 7 1
            read -rd '' ascii_data <<'EOF'
${c2}         eeeeeeeeeeeeeeeee
      eeeeeeeeeeeeeeeeeeeeeee
    eeeee  eeeeeeeeeeee   eeeee
  eeee   eeeee       eee     eeee
 eeee   eeee          eee     eeee
eee    eee            eee       eee
eee   eee            eee        eee
ee    eee           eeee       eeee
ee    eee         eeeee      eeeeee
ee    eee       eeeee      eeeee ee
eee   eeee   eeeeee      eeeee  eee
eee    eeeeeeeeee     eeeeee    eee
 eeeeeeeeeeeeeeeeeeeeeeee    eeeee
  eeeeeeee eeeeeeeeeeee      eeee
    eeeee                 eeeee
      eeeeeee         eeeeeee
         eeeeeeeeeeeeeeeee
EOF
        ;;

        "Elive"*)
            set_colors 7 6 6
            read -rd '' ascii_data <<'EOF'
${c1}
             *@${c2},,&(%%%..%*.
         ${c1}(@${c2}&%/##############((/${c1}*,
      ${c2}@${c1}@&${c2}#########${c1}*..../${c2}########%${c1}*..
    ${c2}@${c1}&${c2}#%%%%%.              ${c3},.${c1},${c2}%%%%%%.
  /%${c2}(%%%%.                      ${c1}(${c2}%%%%#.
 /${c1}*${c2}%%##,.                       .,%%###,
 ,####.   ,${c1}*${c2}#%${c1}#${c3}/,(/               ${c2}/${c1}#${c2}###,
((###/   ,,##########${c1}(${c3}/(#          ${c2}%####,
%#(((${c1}.   .${c1}./${c2}((((((((((((((${c1}(${c2}#/${c3}*..   ${c3}*.${c2}(((${c1}/
${c2}%#///${c1}.        ${c3}***${c2}.*/////////////
${c3}#${c2}#////*              ${c3}***${c2}.*/////.
 ${c3}(${c2}(*****                   ${c3}***
  ${c2},*****..
   ..${c1}*${c2}*****..                 *${c1}%${c2}/****.
     .,,*******,${c3},,../##(${c2}%&${c1}&${c2}#******${c1},${c2}.
        ,*${c1},${c2},,,,,,,,,,,,,,,,,,,${c1},${c2}..
            *//${c1}/,,${c2},,,,,,,${c1},..${c2}
EOF
        ;;

        "EndeavourOS"*)
            set_colors 1 5 4
            read -rd '' ascii_data <<'EOF'
${c1}                     ./${c2}o${c3}.
${c1}                   ./${c2}sssso${c3}-
${c1}                 `:${c2}osssssss+${c3}-
${c1}               `:+${c2}sssssssssso${c3}/.
${c1}             `-/o${c2}ssssssssssssso${c3}/.
${c1}           `-/+${c2}sssssssssssssssso${c3}+:`
${c1}         `-:/+${c2}sssssssssssssssssso${c3}+/.
${c1}       `.://o${c2}sssssssssssssssssssso${c3}++-
${c1}      .://+${c2}ssssssssssssssssssssssso${c3}++:
${c1}    .:///o${c2}ssssssssssssssssssssssssso${c3}++:
${c1}  `:////${c2}ssssssssssssssssssssssssssso${c3}+++.
${c1}`-////+${c2}ssssssssssssssssssssssssssso${c3}++++-
${c1} `..-+${c2}oosssssssssssssssssssssssso${c3}+++++/`
   ./++++++++++++++++++++++++++++++/:.
  `:::::::::::::::::::::::::------``
EOF
        ;;
	
	      "EncryptOS"*)
            set_colors 2 5 6
            read -rd '' ascii_data <<'EOF'
${c2}                  *******
${c2}                ***       **.
${c2}                **         **
${c2}                **         **

${c2}              *****************
${c2}             ,,,,,,,,,,,,,,,,***
${c2}             ,,,,,,,     ,,,,,,,
${c2}             ,,,,,,,     ,,,,,,,
${c2}             ,,,,,,,     ,,,,,,,
${c2}             ,,,,,,,     ,,,,,,,
${c2}             ,,,,,,,,,,,,,,,,,,,
${c2}                 ,,,,,,,,,,,,.

EOF
        ;;

        "Endless"*)
            set_colors 1 7
            read -rd '' ascii_data <<'EOF'
${c1}           `:+yhmNMMMMNmhy+:`
        -odMMNhso//////oshNMMdo-
      /dMMh+.              .+hMMd/
    /mMNo`                    `oNMm:
  `yMMo`                        `oMMy`
 `dMN-                            -NMd`
 hMN.                              .NMh
/MM/                  -os`          /MM/
dMm    `smNmmhs/- `:sNMd+   ``       mMd
MMy    oMd--:+yMMMMMNo.:ohmMMMNy`    yMM
MMy    -NNyyhmMNh+oNMMMMMy:.  dMo    yMM
dMm     `/++/-``/yNNh+/sdNMNddMm-    mMd
/MM/          `dNy:       `-::-     /MM/
 hMN.                              .NMh
 `dMN-                            -NMd`
  `yMMo`                        `oMMy`
    /mMNo`                    `oNMm/
      /dMMh+.              .+hMMd/
        -odMMNhso//////oshNMMdo-
           `:+yhmNMMMMNmhy+:`
EOF
        ;;

        "EuroLinux"*)
            set_colors 4 7
            read -rd '' ascii_data <<'EOF'
${c1}                __
         -wwwWWWWWWWWWwww-
        -WWWWWWWWWWWWWWWWWWw-
          \WWWWWWWWWWWWWWWWWWW-
  _Ww      `WWWWWWWWWWWWWWWWWWWw
 -W${c2}E${c1}Www                -WWWWWWWWW-
_WW${c2}U${c1}WWWW-                _WWWWWWWW
_WW${c2}R${c1}WWWWWWWWWWWWWWWWWWWWWWWWWWWWWW-
wWW${c2}O${c1}WWWWWWWWWWWWWWWWWWWWWWWWWWWWWWW
WWW${c2}L${c1}WWWWWWWWWWWWWWWWWWWWWWWWWWWWWWw
WWW${c2}I${c1}WWWWWWWWWWWWWWWWWWWWWWWWWWWWww-
wWW${c2}N${c1}WWWWw
 WW${c2}U${c1}WWWWWWw
 wW${c2}X${c1}WWWWWWWWww
   wWWWWWWWWWWWWWWWw
    wWWWWWWWWWWWWWWWw
       WWWWWWWWWWWWWw
           wWWWWWWWw
EOF
        ;;

        "Exherbo"*)
            set_colors 4 7 1
            read -rd '' ascii_data <<'EOF'
${c2} ,
OXo.
NXdX0:    .cok0KXNNXXK0ko:.
KX  '0XdKMMK;.xMMMk, .0MMMMMXx;  ...
'NO..xWkMMx   kMMM    cMMMMMX,NMWOxOXd.
  cNMk  NK    .oXM.   OMMMMO. 0MMNo  kW.
  lMc   o:       .,   .oKNk;   ;NMMWlxW'
 ;Mc    ..   .,,'    .0M${c1}g;${c2}WMN'dWMMMMMMO
 XX        ,WMMMMW.  cM${c1}cfli${c2}WMKlo.   .kMk
.Mo        .WM${c1}GD${c2}MW.   XM${c1}WO0${c2}MMk        oMl
,M:         ,XMMWx::,''oOK0x;          NM.
'Ml      ,kNKOxxxxxkkO0XXKOd:.         oMk
 NK    .0Nxc${c3}:::::::::::::::${c2}fkKNk,      .MW
 ,Mo  .NXc${c3}::${c2}qXWXb${c3}::::::::::${c2}oo${c3}::${c2}lNK.    .MW
  ;Wo oMd${c3}:::${c2}oNMNP${c3}::::::::${c2}oWMMMx${c3}:${c2}c0M;   lMO
   'NO;W0c${c3}:::::::::::::::${c2}dMMMMO${c3}::${c2}lMk  .WM'
     xWONXdc${c3}::::::::::::::${c2}oOOo${c3}::${c2}lXN. ,WMd
      'KWWNXXK0Okxxo,${c3}:::::::${c2},lkKNo  xMMO
        :XMNxl,';:lodxkOO000Oxc. .oWMMo
          'dXMMXkl;,.        .,o0MMNo'
             ':d0XWMMMMWNNNNMMMNOl'
                   ':okKXWNKkl'
EOF
        ;;

        "fedora_small")
            set_colors 12
            read -rd '' ascii_data <<'EOF'
${c1}        ,'''''.
       |   ,.  |
       |  |  '_'
  ,....|  |..
.'  ,_;|   ..'
|  |   |  |
|  ',_,'  |
 '.     ,'
   '''''
EOF
        ;;

        "Fedora_old"* | "RFRemix"*)
            set_colors 4 7 1
            read -rd '' ascii_data <<'EOF'
${c1}          /:-------------:\\
       :-------------------::
     :-----------${c2}/shhOHbmp${c1}---:\\
   /-----------${c2}omMMMNNNMMD  ${c1}---:
  :-----------${c2}sMMMMNMNMP${c1}.    ---:
 :-----------${c2}:MMMdP${c1}-------    ---\\
,------------${c2}:MMMd${c1}--------    ---:
:------------${c2}:MMMd${c1}-------    .---:
:----    ${c2}oNMMMMMMMMMNho${c1}     .----:
:--     .${c2}+shhhMMMmhhy++${c1}   .------/
:-    -------${c2}:MMMd${c1}--------------:
:-   --------${c2}/MMMd${c1}-------------;
:-    ------${c2}/hMMMy${c1}------------:
:--${c2} :dMNdhhdNMMNo${c1}------------;
:---${c2}:sdNMMMMNds:${c1}------------:
:------${c2}:://:${c1}-------------::
:---------------------://
EOF
        ;;

        "Fedora"*)
            set_colors 12 7
            read -rd '' ascii_data <<'EOF'
${c1}             .',;::::;,'.
         .';:cccccccccccc:;,.
      .;cccccccccccccccccccccc;.
    .:cccccccccccccccccccccccccc:.
  .;ccccccccccccc;${c2}.:dddl:.${c1};ccccccc;.
 .:ccccccccccccc;${c2}OWMKOOXMWd${c1};ccccccc:.
.:ccccccccccccc;${c2}KMMc${c1};cc;${c2}xMMc${c1};ccccccc:.
,cccccccccccccc;${c2}MMM.${c1};cc;${c2};WW:${c1};cccccccc,
:cccccccccccccc;${c2}MMM.${c1};cccccccccccccccc:
:ccccccc;${c2}oxOOOo${c1};${c2}MMM0OOk.${c1};cccccccccccc:
cccccc;${c2}0MMKxdd:${c1};${c2}MMMkddc.${c1};cccccccccccc;
ccccc;${c2}XM0'${c1};cccc;${c2}MMM.${c1};cccccccccccccccc'
ccccc;${c2}MMo${c1};ccccc;${c2}MMW.${c1};ccccccccccccccc;
ccccc;${c2}0MNc.${c1}ccc${c2}.xMMd${c1};ccccccccccccccc;
cccccc;${c2}dNMWXXXWM0:${c1};cccccccccccccc:,
cccccccc;${c2}.:odl:.${c1};cccccccccccccc:,.
:cccccccccccccccccccccccccccc:'.
.:cccccccccccccccccccccc:;,..
  '::cccccccccccccc::;,.
EOF
        ;;

        "Feren"*)
            set_colors 4 7 1
            read -rd '' ascii_data <<'EOF'
${c1} `----------`
 :+ooooooooo+.
-o+oooooooooo+-
..`/+++++++++++/...`````````````````
   .++++++++++++++++++++++++++/////-
    ++++++++++++++++++++++++++++++++//:`
    -++++++++++++++++++++++++++++++/-`
     ++++++++++++++++++++++++++++:.
     -++++++++++++++++++++++++/.
      +++++++++++++++++++++/-`
      -++++++++++++++++++//-`
        .:+++++++++++++//////-
           .:++++++++//////////-
             `-++++++---:::://///.
           `.:///+++.             `
          `.........
EOF
        ;;

        "Finnix"*)
            set_colors 4 7 7
            read -rd '' ascii_data <<'EOF'
${c1}            ,,:;;;;:,,
        ,;*%S########S%*;,
      ;?#################S?:
    :%######################?:
   +##########################;
  +############################;
 :#############.**,#############,
 *###########+      +###########+
 ?##########  ${c3}Finnix${c1}  ##########*
 *###########,      ,###########+
 :#############%..%#############,
  *############################+
   *##########################+
    ;S######################%:
     ,+%##################%;
        :+?S##########S?+:
            ,:;++++;:,
EOF
        ;;

        "freebsd_small")
            set_colors 1 7 3
            read -rd '' ascii_data <<'EOF'
${c1}/\\,-'''''-,/\\
\\_)       (_/
|           |
|           |
 ;         ;
  '-_____-'
EOF
        ;;

        FreeBSD*|HardenedBSD*)
            set_colors 1 7 3
            [[ $ascii_distro == *HardenedBSD* ]] && set_colors 4 7 3

            read -rd '' ascii_data <<'EOF'
   ${c2}```                        ${c1}`
  ${c2}` `.....---...${c1}....--.```   -/
  ${c2}+o   .--`         ${c1}/y:`      +.
  ${c2} yo`:.            ${c1}:o      `+-
    ${c2}y/               ${c1}-/`   -o/
   ${c2}.-                  ${c1}::/sy+:.
   ${c2}/                     ${c1}`--  /
  ${c2}`:                          ${c1}:`
  ${c2}`:                          ${c1}:`
   ${c2}/                          ${c1}/
   ${c2}.-                        ${c1}-.
    ${c2}--                      ${c1}-.
     ${c2}`:`                  ${c1}`:`
       .--             `--.
          .---.....----.
EOF
        ;;

        "FreeMiNT"*)
            set_colors 7
            read -rd '' ascii_data <<'EOF'
${c1}          ##
          ##         #########
                    ####      ##
            ####  ####        ##
####        ####  ##        ##
        ####    ####      ##  ##
        ####  ####  ##  ##  ##
            ####  ######
        ######  ##  ##  ####
      ####    ################
    ####        ##  ####
    ##            ####  ######
    ##      ##    ####  ####
    ##    ##  ##    ##  ##  ####
      ####  ##          ##  ##
EOF
        ;;

        "Frugalware"*)
            set_colors 4 7 1
            read -rd '' ascii_data <<'EOF'
${c1}          `++/::-.`
         /o+++++++++/::-.`
        `o+++++++++++++++o++/::-.`
        /+++++++++++++++++++++++oo++/:-.``
       .o+ooooooooooooooooooosssssssso++oo++/:-`
       ++osoooooooooooosssssssssssssyyo+++++++o:
      -o+ssoooooooooooosssssssssssssyyo+++++++s`
      o++ssoooooo++++++++++++++sssyyyyo++++++o:
     :o++ssoooooo${c2}/-------------${c1}+syyyyyo+++++oo
    `o+++ssoooooo${c2}/-----${c1}+++++ooosyyyyyyo++++os:
    /o+++ssoooooo${c2}/-----${c1}ooooooosyyyyyyyo+oooss
   .o++++ssooooos${c2}/------------${c1}syyyyyyhsosssy-
   ++++++ssooooss${c2}/-----${c1}+++++ooyyhhhhhdssssso
  -s+++++syssssss${c2}/-----${c1}yyhhhhhhhhhhhddssssy.
  sooooooyhyyyyyh${c2}/-----${c1}hhhhhhhhhhhddddyssy+
 :yooooooyhyyyhhhyyyyyyhhhhhhhhhhdddddyssy`
 yoooooooyhyyhhhhhhhhhhhhhhhhhhhddddddysy/
-ysooooooydhhhhhhhhhhhddddddddddddddddssy
 .-:/+osssyyyysyyyyyyyyyyyyyyyyyyyyyyssy:
       ``.-/+oosysssssssssssssssssssssss
               ``.:/+osyysssssssssssssh.
                        `-:/+osyyssssyo
                                .-:+++`
EOF
        ;;

        "Funtoo"*)
            set_colors 5 7
            read -rd '' ascii_data <<'EOF'
${c1}   .dKXXd                         .
  :XXl;:.                      .OXo
.'OXO''  .''''''''''''''''''''':XNd..'oco.lco,
xXXXXXX, cXXXNNNXXXXNNXXXXXXXXNNNNKOOK; d0O .k
  kXX  xXo  KNNN0  KNN.       'xXNo   :c; 'cc.
  kXX  xNo  KNNN0  KNN. :xxxx. 'NNo
  kXX  xNo  loooc  KNN. oNNNN. 'NNo
  kXX  xN0:.       KNN' oNNNX' ,XNk
  kXX  xNNXNNNNNNNNXNNNNNNNNXNNOxXNX0Xl
  ...  ......................... .;cc;.
EOF
        ;;

        "GalliumOS"*)
            set_colors 4 7 1
            read -rd '' ascii_data <<'EOF'
${c1}sooooooooooooooooooooooooooooooooooooo+:
yyooooooooooooooooooooooooooooooooo+/:::
yyysoooooooooooooooooooooooooooo+/::::::
yyyyyoooooooooooooooooooooooo+/:::::::::
yyyyyysoooooooooooooooooo++/::::::::::::
yyyyyyysoooooooooooooo++/:::::::::::::::
yyyyyyyyysoooooo${c2}sydddys${c1}+/:::::::::::::::
yyyyyyyyyysooo${c2}smMMMMMMMNd${c1}+::::::::::::::
yyyyyyyyyyyyo${c2}sMMMMMMMMMMMN${c1}/:::::::::::::
yyyyyyyyyyyyy${c2}dMMMMMMMMMMMM${c1}o//:::::::::::
yyyyyyyyyyyyy${c2}hMMMMMMMMMMMm${c1}--//::::::::::
yyyyyyyyyyyyyy${c2}hmMMMMMMMNy${c1}:..-://::::::::
yyyyyyyyyyyyyyy${c2}yyhhyys+:${c1}......://:::::::
yyyyyyyyyyyyyyys+:--...........-///:::::
yyyyyyyyyyyys+:--................://::::
yyyyyyyyyo+:-.....................-//:::
yyyyyyo+:-..........................://:
yyyo+:-..............................-//
o/:-...................................:
EOF
        ;;

        "Garuda"*)
            set_colors 7 7 3 7 2 4
            read -rd '' ascii_data <<'EOF'

${c3}
                     .%;888:8898898:
                   x;XxXB%89b8:b8%b88:
                .8Xxd                8X:.
              .8Xx;                    8x:.
            .tt8x          ${c6}.d${c3}            x88;
         .@8x8;          ${c6}.db:${c3}              xx@;
       ${c4},tSXX°          .bbbbbbbbbbbbbbbbbbbB8x@;
     .SXxx            bBBBBBBBBBBBBBBBBBBBbSBX8;
   ,888S                                     pd!
  8X88/                                       q
  GBB.
   ${c5}x%88        d888@8@X@X@X88X@@XX@@X@8@X.
     dxXd    dB8b8b8B8B08bB88b998888b88x.
      dxx8o                      .@@;.
        dx88                   .t@x.
          d:SS@8ba89aa67a853Sxxad.
            .d988999889889899dd.

EOF
        ;;

        "gentoo_small")
            set_colors 5 7
            read -rd '' ascii_data <<'EOF'
${c1} _-----_
(       \\
\    0   \\
${c2} \        )
 /      _/
(     _-
\____-
EOF
        ;;

        "Gentoo"*)
            set_colors 5 7
            read -rd '' ascii_data <<'EOF'
${c1}         -/oyddmdhs+:.
     -o${c2}dNMMMMMMMMNNmhy+${c1}-`
   -y${c2}NMMMMMMMMMMMNNNmmdhy${c1}+-
 `o${c2}mMMMMMMMMMMMMNmdmmmmddhhy${c1}/`
 om${c2}MMMMMMMMMMMN${c1}hhyyyo${c2}hmdddhhhd${c1}o`
.y${c2}dMMMMMMMMMMd${c1}hs++so/s${c2}mdddhhhhdm${c1}+`
 oy${c2}hdmNMMMMMMMN${c1}dyooy${c2}dmddddhhhhyhN${c1}d.
  :o${c2}yhhdNNMMMMMMMNNNmmdddhhhhhyym${c1}Mh
    .:${c2}+sydNMMMMMNNNmmmdddhhhhhhmM${c1}my
       /m${c2}MMMMMMNNNmmmdddhhhhhmMNh${c1}s:
    `o${c2}NMMMMMMMNNNmmmddddhhdmMNhs${c1}+`
  `s${c2}NMMMMMMMMNNNmmmdddddmNMmhs${c1}/.
 /N${c2}MMMMMMMMNNNNmmmdddmNMNdso${c1}:`
+M${c2}MMMMMMNNNNNmmmmdmNMNdso${c1}/-
yM${c2}MNNNNNNNmmmmmNNMmhs+/${c1}-`
/h${c2}MMNNNNNNNNMNdhs++/${c1}-`
`/${c2}ohdmmddhys+++/:${c1}.`
  `-//////:--.
EOF
        ;;

        "Pentoo"*)
            set_colors 5 7
            read -rd '' ascii_data <<'EOF'
${c2}           `:oydNNMMMMNNdyo:`
        :yNMMMMMMMMMMMMMMMMNy:
      :dMMMMMMMMMMMMMMMMMMMMMMd:
     oMMMMMMMho/-....-/ohMMMMMMMo
    oMMMMMMy.            .yMMMMMMo
   .MMMMMMo                oMMMMMM.
   +MMMMMm                  mMMMMM+
   oMMMMMh                  hMMMMMo
 //hMMMMMm//${c1}`${c2}          ${c1}`${c2}////mMMMMMh//
MMMMMMMMMMM${c1}/${c2}      ${c1}/o/`${c2}  ${c1}.${c2}smMMMMMMMMMMM
MMMMMMMMMMm      ${c1}`NMN:${c2}    ${c1}.${c2}yMMMMMMMMMM
MMMMMMMMMMMh${c1}:.${c2}              dMMMMMMMMM
MMMMMMMMMMMMMy${c1}.${c2}            ${c1}-${c2}NMMMMMMMMM
MMMMMMMMMMMd:${c1}`${c2}           ${c1}-${c2}yNMMMMMMMMMM
MMMMMMMMMMh${c1}`${c2}          ${c1}./${c2}hNMMMMMMMMMMMM
MMMMMMMMMM${c1}s${c2}        ${c1}.:${c2}ymMMMMMMMMMMMMMMM
MMMMMMMMMMN${c1}s:..-/${c2}ohNMMMMMMMMMMMMMMMMMM
MMMMMMMMMMMMMMMMMMMMMMMMMMMMMMMMMMMMMM
MMMMMMMMMMMMMMMMMMMMMMMMMMMMMMMMMMMMMM
 MMMMMMMMMMMMMMMMMMMMMMMMMMMMMMMMMMMM

EOF
        ;;

        "glaucus"*)
            set_colors 5
            read -rd '' ascii_data <<'EOF'
${c1}             ,,        ,d88P
           ,d8P    ,ad8888*
         ,888P    d88888*     ,,ad8888P*
    d   d888P   a88888P*  ,ad8888888*
  .d8  d8888:  d888888* ,d888888P*
 .888; 88888b d8888888b8888888P
 d8888J888888a88888888888888P*    ,d
 88888888888888888888888888P   ,,d8*
 888888888888888888888888888888888*
 *8888888888888888888888888888888*
  Y888888888P* `*``*888888888888*
   *^888^*            *Y888P**
EOF
        ;;

        "gNewSense"*)
            set_colors 4 5 7 6
            read -rd '' ascii_data <<'EOF'
${c1}                     ..,,,,..
               .oocchhhhhhhhhhccoo.
        .ochhlllllllc hhhhhh ollllllhhco.
    ochlllllllllll hhhllllllhhh lllllllllllhco
 .cllllllllllllll hlllllo  +hllh llllllllllllllc.
ollllllllllhco''  hlllllo  +hllh  ``ochllllllllllo
hllllllllc'       hllllllllllllh       `cllllllllh
ollllllh          +llllllllllll+          hllllllo
 `cllllh.           ohllllllho           .hllllc'
    ochllc.            ++++            .cllhco
       `+occooo+.                .+ooocco+'
              `+oo++++      ++++oo+'
EOF
        ;;

        "GNOME"*)
            set_colors 4
            read -rd '' ascii_data <<'EOF'
${c1}                               ,@@@@@@@@,
                 @@@@@@      @@@@@@@@@@@@
        ,@@.    @@@@@@@    *@@@@@@@@@@@@
       @@@@@%   @@@@@@(    @@@@@@@@@@@&
       @@@@@@    @@@@*     @@@@@@@@@#
@@@@*   @@@@,              *@@@@@%
@@@@@.
 @@@@#         @@@@@@@@@@@@@@@@
         ,@@@@@@@@@@@@@@@@@@@@@@@,
      ,@@@@@@@@@@@@@@@@@@@@@@@@@@&
    .@@@@@@@@@@@@@@@@@@@@@@@@@@@@
    @@@@@@@@@@@@@@@@@@@@@@@@@@@
   @@@@@@@@@@@@@@@@@@@@@@@@(
   @@@@@@@@@@@@@@@@@@@@%
    @@@@@@@@@@@@@@@@
     @@@@@@@@@@@@*        @@@@@@@@/
      &@@@@@@@@@@        @@@@@@@@@*
        @@@@@@@@@@@,    @@@@@@@@@*
          ,@@@@@@@@@@@@@@@@@@@@&
              &@@@@@@@@@@@@@@
                     ...
EOF
        ;;

        "GNU")
            set_colors fg 7
            read -rd '' ascii_data <<'EOF'
${c1}    _-`````-,           ,- '- .
  .'   .- - |          | - -.  `.
 /.'  /                     `.   \
:/   :      _...   ..._      ``   :
::   :     /._ .`:'_.._\.    ||   :
::    `._ ./  ,`  :    \ . _.''   .
`:.      /   |  -.  \-. \\_      /
  \:._ _/  .'   .@)  \@) ` `\ ,.'
     _/,--'       .- .\,-.`--`.
       ,'/''     (( \ `  )
        /'/'  \    `-'  (
         '/''  `._,-----'
          ''/'    .,---'
           ''/'      ;:
             ''/''  ''/
               ''/''/''
                 '/'/'
                  `;
EOF
        ;;

        "GoboLinux"*)
            set_colors 5 4 6 2
            read -rd '' ascii_data <<'EOF'
${c1}  _____       _
 / ____|     | |
| |  __  ___ | |__   ___
| | |_ |/ _ \| '_ \ / _ \
| |__| | (_) | |_) | (_) |
 \_____|\___/|_.__/ \___/
EOF
        ;;

        "GrapheneOS"*)
            set_colors 7 4
            read -rd '' ascii_data <<'EOF'
${c1}                        B?
                        G~
                        G~&
                      G!^:^?#
                     &^.:::.J
    &PG&          #G5JJ7~^~?JY5B&          #PG
     B5JJPGJ77YG5JYP#   &&   &B5JYPGJ7?YG5JYP#
        &Y..::.:P&               &?..::.:G
         #!::::?                  B~::::J
           B~J#                     B!?#
            !P                       75
            !P                       75
            !5                       7Y
         &Y~:^!P                  &J~:^!P
         P..::.:B                 Y..::.:#
      #PYJJ~^^!JJYP#          &B5YJ?~^^!JJYG#
    &YYG#   &&   #PYJ5G5??JGGYJ5G&   &&   #PYP
                     B^.::..7&
                      J::::^G
                       #Y^G&
                        B~
                        G!
                        #
EOF
        ;;

        "Grombyang"*)
            set_colors 4 2 1
            read -rd '' ascii_data <<'EOF'
${c1}            eeeeeeeeeeee
         eeeeeeeeeeeeeeeee
      eeeeeeeeeeeeeeeeeeeeeee
    eeeee       ${c2}.o+       ${c1}eeee
  eeee         ${c2}`ooo/         ${c1}eeee
 eeee         ${c2}`+oooo:         ${c1}eeee
eee          ${c2}`+oooooo:          ${c1}eee
eee          ${c2}-+oooooo+:         ${c1}eee
ee         ${c2}`/:oooooooo+:         ${c1}ee
ee        ${c2}`/+   +++    +:        ${c1}ee
ee              ${c2}+o+\             ${c1}ee
eee             ${c2}+o+\            ${c1}eee
eee        ${c2}//  \\ooo/  \\\        ${c1}eee
 eee      ${c2}//++++oooo++++\\\     ${c1}eee
  eeee    ${c2}::::++oooo+:::::   ${c1}eeee
    eeeee   ${c3}Grombyang OS ${c1}  eeee
      eeeeeeeeeeeeeeeeeeeeeee
         eeeeeeeeeeeeeeeee
EOF
        ;;

        "guix_small"*)
            set_colors 3 7 6 1 8
            read -rd '' ascii_data <<'EOF'
${c1}|.__          __.|
|__ \\        / __|
   \\ \\      / /
    \\ \\    / /
     \\ \\  / /
      \\ \\/ /
       \\__/
EOF
        ;;

        "Guix"*)
            set_colors 3 7 6 1 8
            read -rd '' ascii_data <<'EOF'
${c1} ..                             `.
 `--..```..`           `..```..--`
   .-:///-:::.       `-:::///:-.
      ````.:::`     `:::.````
           -//:`    -::-
            ://:   -::-
            `///- .:::`
             -+++-:::.
              :+/:::-
              `-....`
EOF
        ;;

        "haiku_small"*)
            set_colors 2 8
            read -rd '' ascii_data <<'EOF'
${c1}       ,^,
      /   \\
*--_ ;     ; _--*
\\   '"     "'   /
 '.           .'
.-'"         "'-.
 '-.__.   .__.-'
       |_|
EOF
        ;;

        "Haiku"*)
            set_colors 1 3 7 2
            read -rd '' ascii_data <<'EOF'
${c3}

           MMMM              MMMM
           MMMM              MMMM
           MMMM              MMMM
           MMMM              MMMM
           MMMM${c4}       .ciO| /YMMMMM*"
${c3}           MMMM${c4}   .cOMMMMM|/MMMMM/`
 ,         ,iMM|/MMMMMMMMMMMMMMM*
  `*.__,-cMMMMMMMMMMMMMMMMM/`${c3}.MMM
           MM${c4}MMMMMMM/`:MMM/  ${c3}MMMM
           MMMM              MMMM
           MMMM              MMMM
           """"              """"
EOF
        ;;

        "Huayra"*)
            set_colors 4 7
            read -rd '' ascii_data <<'EOF'
${c2}                     `
            .       .       `
       ``    -      .      .
        `.`   -` `. -  `` .`
          ..`-`-` + -  / .`     ```
          .--.+--`+:- :/.` .-``.`
            -+/so::h:.d-`./:`.`
              :hNhyMomy:os-...-.  ````
               .dhsshNmNhoo+:-``.```
                ${c1}`ohy:-${c2}NMds+::-.``
            ````${c1}.hNN+`${c2}mMNho/:-....````
       `````     `../dmNhoo+/:..``
    ````            .dh++o/:....`
.+s/`                `/s-.-.:.`` ````
::`                    `::`..`
                          .` `..
                                ``
EOF
        ;;

        "HydroOS"*)
            set_colors 1 2 3 4 5
            read -rd '' ascii_data <<'EOF'
${c1}
  _    _           _            ____   _____
 | |  | |         | |          / __ \ / ____|
 | |__| |_   _  __| |_ __ ___ | |  | | (___
 |  __  | | | |/ _` | '__/ _ \| |  | |\___ \
 | |  | | |_| | (_| | | | (_) | |__| |____) |
 |_|  |_|\__, |\__,_|_|  \___/ \____/|_____/
          __/ |
         |___/
EOF
        ;;

        "hyperbola_small"*)
            set_colors 8
            read -rd '' ascii_data <<'EOF'
${c1}    |`__.`/
    \____/
    .--.
   /    \\
  /  ___ \\
 / .`   `.\\
/.`      `.\\
EOF
        ;;

        "Hyperbola"*)
            set_colors 8
            read -rd '' ascii_data <<'EOF'
${c1}                     WW
                     KX              W
                    WO0W          NX0O
                    NOO0NW  WNXK0OOKW
                    W0OOOOOOOOOOOOKN
                     N0OOOOOOO0KXW
                       WNXXXNW
                 NXK00000KN
             WNK0OOOOOOOOOO0W
           NK0OOOOOOOOOOOOOO0W
         X0OOOOOOO00KK00OOOOOK
       X0OOOO0KNWW      WX0OO0W
     X0OO0XNW              KOOW
   N00KNW                   KOW
 NKXN                       W0W
WW                           W
EOF
        ;;

        "iglunix"*|"iglu"*)
            set_colors 8
            read -rd '' ascii_data <<'EOF'
${c1}     |
     |        |
              |
|    ________
|  /\   |    \
  /  \  |     \  |
 /    \        \ |
/      \________\
\      /        /
 \    /        /
  \  /        /
   \/________/
EOF
        ;;

        "januslinux"*|"janus"*|"Ataraxia Linux"*|"Ataraxia"*)
            set_colors 4 5 6 2
            read -rd '' ascii_data <<'EOF'
${c1}               'l:
        loooooo
          loooo coooool
 looooooooooooooooooool
  looooooooooooooooo
         lool   cooo
        coooooooloooooooo
     clooooo  ;lood  cloooo
  :loooocooo cloo      loooo
 loooo  :ooooool       loooo
looo    cooooo        cooooo
looooooooooooo      ;loooooo ${c2}looooooc
${c1}looooooooo loo   cloooooool    ${c2}looooc
${c1} cooo       cooooooooooo       ${c2}looolooooool
${c1}            cooo:     ${c2}coooooooooooooooooool
                       loooooooooooolc:   loooc;
                             cooo:    loooooooooooc
                            ;oool         looooooo:
                           coool          olc,
                          looooc   ,,
                        coooooc    loc
                       :oooool,    coool:, looool:,
                       looool:      ooooooooooooooo:
                       cooolc        .ooooooooooool
EOF
        ;;

        "Kaisen"*)
            set_colors 1 7 3
            read -rd '' ascii_data <<'EOF'
${c1}                          `
                  `:+oyyho.
             `+:`sdddddd/
        `+` :ho oyo++ohds-`
       .ho :dd.  .: `sddddddhhyso+/-
       ody.ddd-:yd- +hysssyhddddddddho`
       yddddddhddd` ` `--`   -+hddddddh.
       hddy-+dddddy+ohh/..+sddddy/:::+ys
      :ddd/sdddddddddd- oddddddd       `
     `yddddddddddddddd/ /ddddddd/
:.  :ydddddddddddddddddo..sddddddy/`
odhdddddddo- `ddddh+-``....-+hdddddds.
-ddddddhd:   /dddo  -ydddddddhdddddddd-
 /hdy:o - `:sddds   .`./hdddddddddddddo
  `/-  `+hddyosy+       :dddddddy-.-od/
      :sydds           -hddddddd`    /
       .+shd-      `:ohddddddddd`
                `:+ooooooooooooo:
EOF
        ;;

        "Kali"*)
            set_colors 4 8
            read -rd '' ascii_data <<'EOF'
${c1}..............
            ..,;:ccc,.
          ......''';lxO.
.....''''..........,:ld;
           .';;;:::;,,.x,
      ..'''.            0Xxoc:,.  ...
  ....                ,ONkc;,;cokOdc',.
 .                   OMo           ':${c2}dd${c1}o.
                    dMc               :OO;
                    0M.                 .:o.
                    ;Wd
                     ;XO,
                       ,d0Odlc;,..
                           ..',;:cdOOd::,.
                                    .:d;.':;.
                                       'd,  .'
                                         ;l   ..
                                          .o
                                            c
                                            .'
                                             .
EOF
        ;;

        "KaOS"*)
            set_colors 4 7 1
            read -rd '' ascii_data <<'EOF'
${c1}                     ..
  .....         ..OSSAAAAAAA..
 .KKKKSS.     .SSAAAAAAAAAAA.
.KKKKKSO.    .SAAAAAAAAAA...
KKKKKKS.   .OAAAAAAAA.
KKKKKKS.  .OAAAAAA.
KKKKKKS. .SSAA..
.KKKKKS..OAAAAAAAAAAAA........
 DKKKKO.=AA=========A===AASSSO..
  AKKKS.==========AASSSSAAAAAASS.
  .=KKO..========ASS.....SSSSASSSS.
    .KK.       .ASS..O.. =SSSSAOSS:
     .OK.      .ASSSSSSSO...=A.SSA.
       .K      ..SSSASSSS.. ..SSA.
                 .SSS.AAKAKSSKA.
                    .SSS....S..
EOF
        ;;

        "KDE"*)
            set_colors 2 7
            read -rd '' ascii_data <<'EOF'
${c1}             `..---+/---..`
         `---.``   ``   `.---.`
      .--.`        ``        `-:-.
    `:/:     `.----//----.`     :/-
   .:.    `---`          `--.`    .:`
  .:`   `--`                .:-    `:.
 `/    `:.      `.-::-.`      -:`   `/`
 /.    /.     `:++++++++:`     .:    .:
`/    .:     `+++++++++++/      /`   `+`
/+`   --     .++++++++++++`     :.   .+:
`/    .:     `+++++++++++/      /`   `+`
 /`    /.     `:++++++++:`     .:    .:
 ./    `:.      `.:::-.`      -:`   `/`
  .:`   `--`                .:-    `:.
   .:.    `---`          `--.`    .:`
    `:/:     `.----//----.`     :/-
      .-:.`        ``        `-:-.
         `---.``   ``   `.---.`
             `..---+/---..`
EOF
        ;;

        "Kibojoe"*)
            set_colors 2 7 4
            read -rd '' ascii_data <<'EOF'
            ${c3}           ./+oooooo+/.
           -/+ooooo+/:.`
          ${c1}`${c3}yyyo${c2}+++/++${c3}osss${c1}.
         ${c1}+NMN${c3}yssssssssssss${c1}.
       ${c1}.dMMMMN${c3}sssssssssssy${c1}Ns`
      +MMMMMMMm${c3}sssssssssssh${c1}MNo`
    `hMMMMMNNNMd${c3}sssssssssssd${c1}MMN/
   .${c3}syyyssssssy${c1}NNmmmmd${c3}sssss${c1}hMMMMd:
  -NMmh${c3}yssssssssyhhhhyssyh${c1}mMMMMMMMy`
 -NMMMMMNN${c3}mdhyyyyyyyhdm${c1}NMMMMMMMMMMMN+
`NMMMMMMMMMMMMMMMMMMMMMMMMMMMMMMMMMMMd.
ods+/:-----://+oyydmNMMMMMMMMMMMMMMMMMN-
`                     .-:+osyhhdmmNNNmdo
EOF
        ;;

        "Kogaion"*)
            set_colors 4 7 1
            read -rd '' ascii_data <<'EOF'
${c1}            ;;      ,;
           ;;;     ,;;
         ,;;;;     ;;;;
      ,;;;;;;;;    ;;;;
     ;;;;;;;;;;;   ;;;;;
    ,;;;;;;;;;;;;  ';;;;;,
    ;;;;;;;;;;;;;;, ';;;;;;;
    ;;;;;;;;;;;;;;;;;, ';;;;;
;    ';;;;;;;;;;;;;;;;;;, ;;;
;;;,  ';;;;;;;;;;;;;;;;;;;,;;
;;;;;,  ';;;;;;;;;;;;;;;;;;,
;;;;;;;;,  ';;;;;;;;;;;;;;;;,
;;;;;;;;;;;;, ';;;;;;;;;;;;;;
';;;;;;;;;;;;; ';;;;;;;;;;;;;
 ';;;;;;;;;;;;;, ';;;;;;;;;;;
  ';;;;;;;;;;;;;  ;;;;;;;;;;
    ';;;;;;;;;;;; ;;;;;;;;
        ';;;;;;;; ;;;;;;
           ';;;;; ;;;;
             ';;; ;;
EOF
        ;;

        "Korora"*)
            set_colors 4 7 1
            read -rd '' ascii_data <<'EOF'
${c2}                ____________
             _add55555555554${c1}:
           _w?'${c1}``````````'${c2})k${c1}:
          _Z'${c1}`${c2}            ]k${c1}:
          m(${c1}`${c2}             )k${c1}:
     _.ss${c1}`${c2}m[${c1}`${c2},            ]e${c1}:
   .uY"^`${c1}`${c2}Xc${c1}`${c2}?Ss.         d(${c1}`
  jF'${c1}`${c2}    `@.  ${c1}`${c2}Sc      .jr${c1}`
 jr${c1}`${c2}       `?n_ ${c1}`${c2}$;   _a2"${c1}`
.m${c1}:${c2}          `~M${c1}`${c2}1k${c1}`${c2}5?!`${c1}`
:#${c1}:${c2}             ${c1}`${c2})e${c1}```
:m${c1}:${c2}             ,#'${c1}`
:#${c1}:${c2}           .s2'${c1}`
:m,________.aa7^${c1}`
:#baaaaaaas!J'${c1}`
 ```````````
EOF
        ;;

        "KSLinux"*)
            set_colors 4 7 1
            read -rd '' ascii_data <<'EOF'
${c1} K   K U   U RRRR   ooo
 K  K  U   U R   R o   o
 KKK   U   U RRRR  o   o
 K  K  U   U R  R  o   o
 K   K  UUU  R   R  ooo

${c2}  SSS   AAA  W   W  AAA
 S     A   A W   W A   A
  SSS  AAAAA W W W AAAAA
     S A   A WW WW A   A
  SSS  A   A W   W A   A
EOF
        ;;

        "Kubuntu"*)
            set_colors 4 7 1
            read -rd '' ascii_data <<'EOF'
${c1}           `.:/ossyyyysso/:.
        .:oyyyyyyyyyyyyyyyyyyo:`
      -oyyyyyyyo${c2}dMMy${c1}yyyyyyysyyyyo-
    -syyyyyyyyyy${c2}dMMy${c1}oyyyy${c2}dmMMy${c1}yyyys-
   oyyys${c2}dMy${c1}syyyy${c2}dMMMMMMMMMMMMMy${c1}yyyyyyo
 `oyyyy${c2}dMMMMy${c1}syysoooooo${c2}dMMMMy${c1}yyyyyyyyo`
 oyyyyyy${c2}dMMMMy${c1}yyyyyyyyyyys${c2}dMMy${c1}sssssyyyo
-yyyyyyyy${c2}dMy${c1}syyyyyyyyyyyyyys${c2}dMMMMMy${c1}syyy-
oyyyysoo${c2}dMy${c1}yyyyyyyyyyyyyyyyyy${c2}dMMMMy${c1}syyyo
yyys${c2}dMMMMMy${c1}yyyyyyyyyyyyyyyyyysosyyyyyyyy
yyys${c2}dMMMMMy${c1}yyyyyyyyyyyyyyyyyyyyyyyyyyyyy
oyyyyysos${c2}dy${c1}yyyyyyyyyyyyyyyyyy${c2}dMMMMy${c1}syyyo
-yyyyyyyy${c2}dMy${c1}syyyyyyyyyyyyyys${c2}dMMMMMy${c1}syyy-
 oyyyyyy${c2}dMMMy${c1}syyyyyyyyyyys${c2}dMMy${c1}oyyyoyyyo
 `oyyyy${c2}dMMMy${c1}syyyoooooo${c2}dMMMMy${c1}oyyyyyyyyo
   oyyysyyoyyyys${c2}dMMMMMMMMMMMy${c1}yyyyyyyo
    -syyyyyyyyy${c2}dMMMy${c1}syyy${c2}dMMMy${c1}syyyys-
      -oyyyyyyy${c2}dMMy${c1}yyyyyysosyyyyo-
        ./oyyyyyyyyyyyyyyyyyyo/.
           `.:/oosyyyysso/:.`
EOF
        ;;

        "LEDE"*)
            set_colors 4 7 1
            read -rd '' ascii_data <<'EOF'
${c1}     _________
    /        /\
   /  LE    /  \
  /    DE  /    \
 /________/  LE  \
 \        \   DE /
  \    LE  \    /
   \  DE    \  /
    \________\/
EOF
        ;;

        "LangitKetujuh_old")
            set_colors 7 4
            read -rd '' ascii_data <<'EOF'
${c1}
   L7L7L7L7L7L7L7L7L7L7L7L7L7L7L7L7L7L7L7L7L7L
      'L7L7L7L7L7L7L7L7L7L7L7L7L7L7L7L7L7L7L7L
   L7L.   'L7L7L7L7L7L7L7L7L7L7L7L7L7L7L7L7L7L
   L7L7L7L                             L7L7L7L
   L7L7L7L                             L7L7L7L
   L7L7L7L             L7L7L7L7L7L7L7L7L7L7L7L
   L7L7L7L                'L7L7L7L7L7L7L7L7L7L
   L7L7L7L                    'L7L7L7L7L7L7L7L
   L7L7L7L                             L7L7L7L
   L7L7L7L                             L7L7L7L
   L7L7L7L7L7L7L7L7L7L7L7L7L7L7L7L7L7L.   'L7L
   L7L7L7L7L7L7L7L7L7L7L7L7L7L7L7L7L7L7L7L.
   L7L7L7L7L7L7L7L7L7L7L7L7L7L7L7L7L7L7L7L7L7L
${c2}
EOF
        ;;

        "LangitKetujuh"*)
            set_colors 4 2
            read -rd '' ascii_data <<'EOF'
${c1}
. 'MMMMMMMMMMMMMMMMMMMMMMMMMMMMMMMMML7
MM.   'MMMMMMMMMMMMMMMMMMMMMMMMMMML7L7
MMMMMM     MMMMMMML7L7L7L7L7L7L7L7L7L7
L7MMMM                          L7L7L7
L7L7MM           'L7L7L7L7L7L7L7L7L7L:
L7L7L7               'L7L7L7L7L7L7L:::
L7L7L7                   'L7L7L7::::::
:7L7L7                          ::::::
::L7L7L7L7L7L7L7L7L7L::::::.    ::::::
:::::7L7L7L7L7L7:::::::::::::::.   '::
:::::::::::::::::::::::::::::::::::. '
${c2}

EOF
        ;;

        "LaxerOS"*)
            set_colors 7 4
            read -rd '' ascii_data <<'EOF'
${c2}
                    /.
                 `://:-
                `//////:
               .////////:`
              -//////////:`
             -/////////////`
            :///////////////.
          `://////.```-//////-
         `://///:`     .//////-
        `//////:        `//////:
       .//////-          `://///:`
      -//////-            `://///:`
     -//////.               ://////`
    ://////`                 -//////.
   `/////:`                   ./////:
    .-::-`                     .:::-`

.:://////////////////////////////////::.
////////////////////////////////////////
.:////////////////////////////////////:.

EOF
        ;;

        "LibreELEC"*)
            set_colors 2 3 7 14 13
            read -rd '' ascii_data <<'EOF'
${c1}          :+ooo/.      ${c2}./ooo+:
${c1}        :+ooooooo/.  ${c2}./ooooooo+:
${c1}      :+ooooooooooo:${c2}:ooooooooooo+:
${c1}    :+ooooooooooo+-  ${c2}-+ooooooooooo+:
${c1}  :+ooooooooooo+-  ${c3}--  ${c2}-+ooooooooooo+:
${c1}.+ooooooooooo+-  ${c3}:+oo+:  ${c2}-+ooooooooooo+-
${c1}-+ooooooooo+-  ${c3}:+oooooo+:  ${c2}-+oooooooooo-
${c1}  :+ooooo+-  ${c3}:+oooooooooo+:  ${c2}-+oooooo:
${c1}    :+o+-  ${c3}:+oooooooooooooo+:  ${c2}-+oo:
${c4}     ./   ${c3}:oooooooooooooooooo:   ${c5}/.
${c4}   ./oo+:  ${c3}-+oooooooooooooo+-  ${c5}:+oo/.
${c4} ./oooooo+:  ${c3}-+oooooooooo+-  ${c5}:+oooooo/.
${c4}-oooooooooo+:  ${c3}-+oooooo+-  ${c5}:+oooooooooo-
${c4}.+ooooooooooo+:  ${c3}-+oo+-  ${c5}:+ooooooooooo+.
${c4}  -+ooooooooooo+:  ${c3}..  ${c5}:+ooooooooooo+-
${c4}    -+ooooooooooo+:  ${c5}:+ooooooooooo+-
${c4}      -+oooooooooo+:${c5}:+oooooooooo+-
${c4}        -+oooooo+:    ${c5}:+oooooo+-
${c4}          -+oo+:        ${c5}:+oo+-
${c4}            ..            ${c5}..
EOF
        ;;

        "Linux")
            set_colors fg 8 3
            read -rd '' ascii_data <<'EOF'
${c2}        #####
${c2}       #######
${c2}       ##${c1}O${c2}#${c1}O${c2}##
${c2}       #${c3}#####${c2}#
${c2}     ##${c1}##${c3}###${c1}##${c2}##
${c2}    #${c1}##########${c2}##
${c2}   #${c1}############${c2}##
${c2}   #${c1}############${c2}###
${c3}  ##${c2}#${c1}###########${c2}##${c3}#
${c3}######${c2}#${c1}#######${c2}#${c3}######
${c3}#######${c2}#${c1}#####${c2}#${c3}#######
${c3}  #####${c2}#######${c3}#####
EOF
        ;;

        "linuxlite_small"*)
            set_colors 3 7
            read -rd '' ascii_data <<'EOF'
${c1}   /\\
  /  \\
 / ${c2}/ ${c1}/
> ${c2}/ ${c1}/
\\ ${c2}\\ ${c1}\\
 \\_${c2}\\${c1}_\\
${c2}    \\
EOF
        ;;

        "Linux Lite"* | "Linux_Lite"*)
            set_colors 3 7
            read -rd '' ascii_data <<'EOF'
${c1}          ,xXc
      .l0MMMMMO
   .kNMMMMMWMMMN,
   KMMMMMMKMMMMMMo
  'MMMMMMNKMMMMMM:
  kMMMMMMOMMMMMMO
 .MMMMMMX0MMMMMW.
 oMMMMMMxWMMMMM:
 WMMMMMNkMMMMMO
:MMMMMMOXMMMMW
.0MMMMMxMMMMM;
:;cKMMWxMMMMO
'MMWMMXOMMMMl
 kMMMMKOMMMMMX:
 .WMMMMKOWMMM0c
  lMMMMMWO0MNd:'
   oollXMKXoxl;.
     ':. .: .'
              ..
                .
EOF
        ;;

        "LMDE"*)
            set_colors 2 7
            read -rd '' ascii_data <<'EOF'
${c2}         `.-::---..
${c1}      .:++++ooooosssoo:.
    .+o++::.      `.:oos+.
${c1}   :oo:.`             -+oo${c2}:
${c1} ${c2}`${c1}+o/`    .${c2}::::::${c1}-.    .++-${c2}`
${c1}${c2}`${c1}/s/    .yyyyyyyyyyo:   +o-${c2}`
${c1}${c2}`${c1}so     .ss       ohyo` :s-${c2}:
${c1}${c2}`${c1}s/     .ss  h  m  myy/ /s`${c2}`
${c1}`s:     `oo  s  m  Myy+-o:`
`oo      :+sdoohyoydyso/.
 :o.      .:////////++:
${c1} `/++        ${c2}-:::::-
${c1}  ${c2}`${c1}++-
${c1}   ${c2}`${c1}/+-
${c1}     ${c2}.${c1}+/.
${c1}       ${c2}.${c1}:+-.
          `--.``
EOF
        ;;

        "Lubuntu"*)
            set_colors 4 7 1
            read -rd '' ascii_data <<'EOF'
${c1}           `.:/ossyyyysso/:.
        `.:yyyyyyyyyyyyyyyyyy:.`
      .:yyyyyyyyyyyyyyyyyyyyyyyy:.
    .:yyyyyyyyyyyyyyyyyyyyyyyyyyyy:.
   -yyyyyyyyyyyyyy${c2}+hNMMMNh+${c1}yyyyyyyyy-
  :yy${c2}mNy+${c1}yyyyyyyy${c2}+Nmso++smMdhyysoo+${c1}yy:
 -yy${c2}+MMMmmy${c1}yyyyyy${c2}hh${c1}yyyyyyyyyyyyyyyyyyy-
.yyyy${c2}NMN${c1}yy${c2}shhs${c1}yyy${c2}+o${c1}yyyyyyyyyyyyyyyyyyyy.
:yyyy${c2}oNM+${c1}yyyy${c2}+sso${c1}yyyyyyy${c2}ss${c1}yyyyyyyyyyyyy:
:yyyyy${c2}+dNs${c1}yyyyyyy${c2}++${c1}yyyyy${c2}oN+${c1}yyyyyyyyyyyy:
:yyyyy${c2}oMMmhysso${c1}yyyyyyyyyy${c2}mN+${c1}yyyyyyyyyyy:
:yyyyyy${c2}hMm${c1}yyyyy${c2}+++${c1}yyyyyyy${c2}+MN${c1}yyyyyyyyyyy:
.yyyyyyy${c2}ohmy+${c1}yyyyyyyyyyyyy${c2}NMh${c1}yyyyyyyyyy.
 -yyyyyyyyyy${c2}++${c1}yyyyyyyyyyyy${c2}MMh${c1}yyyyyyyyy-
  :yyyyyyyyyyyyyyyyyyyyy${c2}+mMN+${c1}yyyyyyyy:
   -yyyyyyyyyyyyyyyyy${c2}+sdMMd+${c1}yyyyyyyy-
    .:yyyyyyyyy${c2}hmdmmNMNdy+${c1}yyyyyyyy:.
      .:yyyyyyy${c2}my${c1}yyyyyyyyyyyyyyy:.
        `.:yyyy${c2}s${c1}yyyyyyyyyyyyy:.`
           `.:/oosyyyysso/:.`
EOF
        ;;

        "Lunar"*)
            set_colors 4 7 3
            read -rd '' ascii_data <<'EOF'
${c1}`-.                                 `-.
  -ohys/-`                    `:+shy/`
     -omNNdyo/`          :+shmNNy/`
             ${c3}      -
                 /mMmo
                 hMMMN`
                 .NMMs
    ${c1}  -:+oooo+//: ${c3}/MN${c1}. -///oooo+/-`
     /:.`          ${c3}/${c1}           `.:/`
${c3}          __
         |  |   _ _ ___ ___ ___
         |  |__| | |   | .'|  _|
         |_____|___|_|_|__,|_|
EOF
        ;;

        "mac"*"_small")
            set_colors 2 3 1 5 4
            read -rd '' ascii_data <<'EOF'
${c1}       .:'
    _ :'_
${c2} .'`_`-'_``.
:________.-'
${c3}:_______:
:_______:
${c4} :_______`-;
${c5}  `._.-._.'
EOF
        ;;

        "mac"* | "Darwin")
            set_colors 2 3 1 1 5 4
            read -rd '' ascii_data <<'EOF'
${c1}                    c.'
                 ,xNMM.
               .OMMMMo
               lMM"
     .;loddo:.  .olloddol;.
   cKMMMMMMMMMMNWMMMMMMMMMM0:
${c2} .KMMMMMMMMMMMMMMMMMMMMMMMWd.
 XMMMMMMMMMMMMMMMMMMMMMMMX.
${c3};MMMMMMMMMMMMMMMMMMMMMMMM:
:MMMMMMMMMMMMMMMMMMMMMMMM:
${c4}.MMMMMMMMMMMMMMMMMMMMMMMMX.
 kMMMMMMMMMMMMMMMMMMMMMMMMWd.
 ${c5}'XMMMMMMMMMMMMMMMMMMMMMMMMMMk
  'XMMMMMMMMMMMMMMMMMMMMMMMMK.
    ${c6}kMMMMMMMMMMMMMMMMMMMMMMd
     ;KMMMMMMMWXXWMMMMMMMk.
       "cooc*"    "*coo'"
EOF
        ;;

        "mageia_small"*)
            set_colors 6 7
            read -rd '' ascii_data <<'EOF'
${c1}   *
    *
   **
${c2} /\\__/\\
/      \\
\\      /
 \\____/
EOF
        ;;

        "Mageia"*)
            set_colors 6 7
            read -rd '' ascii_data <<'EOF'
${c1}        .°°.
         °°   .°°.
         .°°°. °°
         .   .
          °°° .°°°.
      .°°°.   '___'
${c2}     .${c1}'___'     ${c2}   .
   :dkxc;'.  ..,cxkd;
 .dkk. kkkkkkkkkk .kkd.
.dkk.  ';cloolc;.  .kkd
ckk.                .kk;
xO:                  cOd
xO:                  lOd
lOO.                .OO:
.k00.              .00x
 .k00;            ;00O.
  .lO0Kc;,,,,,,;c0KOc.
     ;d00KKKKKK00d;
        .,KKKK,.
EOF
        ;;

        "MagpieOS"*)
            set_colors 2 1 3 5
            read -rd '' ascii_data <<'EOF'
${c1}        ;00000     :000Ol
     .x00kk00:    O0kk00k;
    l00:   :00.  o0k   :O0k.
  .k0k.     x${c2}d$dddd${c1}k'    .d00;
  k0k.      ${c2}.dddddl       ${c1}o00,
 o00.        ${c2}':cc:.        ${c1}d0O
.00l                       ,00.
l00.                       d0x
k0O                     .:k0o
O0k                 ;dO0000d.
k0O               .O0O${c2}xxxxk${c1}00:
o00.              k0O${c2}dddddd${c1}occ
'00l              x0O${c2}dddddo${c3};..${c1}
 x00.             .x00${c2}kxxd${c3}:..${c1}
 .O0x               .:oxxx${c4}Okl.${c1}
  .x0d                     ${c4},xx,${c1}
    .:o.          ${c4}.xd       ckd${c1}
       ..          ${c4}dxl     .xx;
                    :xxolldxd'
                      ;oxdl.
EOF
        ;;

        "Mandriva"* | "Mandrake"*)
            set_colors 4 3
            read -rd '' ascii_data <<'EOF'
${c2}                        ``
                       `-.
${c1}      `               ${c2}.---
${c1}    -/               ${c2}-::--`
${c1}  `++    ${c2}`----...```-:::::.
${c1} `os.      ${c2}.::::::::::::::-```     `  `
${c1} +s+         ${c2}.::::::::::::::::---...--`
${c1}-ss:          ${c2}`-::::::::::::::::-.``.``
${c1}/ss-           ${c2}.::::::::::::-.``   `
${c1}+ss:          ${c2}.::::::::::::-
${c1}/sso         ${c2}.::::::-::::::-
${c1}.sss/       ${c2}-:::-.`   .:::::
${c1} /sss+.    ${c2}..`${c1}  `--`    ${c2}.:::
${c1}  -ossso+/:://+/-`        ${c2}.:`
${c1}    -/+ooo+/-.              ${c2}`
EOF
        ;;

        "manjaro_small"*)
            set_colors 2 7
            read -rd '' ascii_data <<'EOF'
${c1}||||||||| ||||
||||||||| ||||
||||      ||||
|||| |||| ||||
|||| |||| ||||
|||| |||| ||||
|||| |||| ||||
EOF
        ;;

        "Manjaro"*)
            set_colors 2 7
            read -rd '' ascii_data <<'EOF'
${c1}██████████████████  ████████
██████████████████  ████████
██████████████████  ████████
██████████████████  ████████
████████            ████████
████████  ████████  ████████
████████  ████████  ████████
████████  ████████  ████████
████████  ████████  ████████
████████  ████████  ████████
████████  ████████  ████████
████████  ████████  ████████
████████  ████████  ████████
████████  ████████  ████████
EOF
        ;;

        "MassOS"*)
            set_colors 7
            read -rd '' ascii_data <<'EOF'
${c1} -+++/+++osyyhdmNNMMMMNdy/
 /MMMMMMMMMMMMMMMMMMMMMMMMm.
 /MMMMMMMMMMMMMMMMMMMMMMMMMm
 /MMMMMMMMMMMMMMMMMMMMMMMMMM:
 :ddddddddhddddddddhdddddddd/
 /NNNNNNNm:NNNNNNNN-NNNNNNNNo
 /MMMMMMMN:MMMMMMMM-MMMMMMMMs
 /MMMMMMMN:MMMMMMMM-MMMMMMMMs
 /MMMMMMMN:MMMMMMMM-MMMMMMMMs
 /MMMMMMMN:MMMMMMMM-MMMMMMMMs
 /MMMMMMMN:MMMMMMMM-MMMMMMMMs
 /MMMMMMMN:MMMMMMMM-MMMMMMMMs
 /MMMMMMMN:MMMMMMMM-MMMMMMMMs
 /MMMMMMMN:MMMMMMMM-MMMMMMMMs
 :MMMMMMMN:MMMMMMMM-MMMMMMMMs
  dMMMMMMN:MMMMMMMM-MMMMMMMMs
  `yNMMMMN:MMMMMMMM-MMMMMMMMs
    `:+oss.ssssssss.ssssssss/
EOF
        ;;

        "TeArch"*)
            set_colors 39 7 1
            read -rd '' ascii_data <<'EOF'
${c1}          @@@@@@@@@@@@@@
      @@@@@@@@@              @@@@@@
     @@@@@                     @@@@@
     @@                           @@
      @%                         @@
       @                         @
       @@@@@@@@@@@@@@@@@@@@@@@@ @@
       .@@@@@@@@@@@@/@@@@@@@@@@@@
       @@@@@@@@@@@@///@@@@@@@@@@@@
      @@@@@@@@@@@@@((((@@@@@@@@@@@@
     @@@@@@@@@@@#(((((((#@@@@@@@@@@@
    @@@@@@@@@@@#//////////@@@@@@@@@@&
    @@@@@@@@@@////@@@@@////@@@@@@@@@@
    @@@@@@@@//////@@@@@/////@@@@@@@@@
    @@@@@@@//@@@@@@@@@@@@@@@//@@@@@@@
 @@@@@@@@@@@@@@@@@@@@@@@@@@@@@@@@@@@@@@@
@@     .@@@@@@@@@@@@@@@@@@@@@@@@@      @
 @@@@@@           @@@.           @@@@@@@
   @@@@@@@&@@@@@@@#  #@@@@@@@@@@@@@@@@
      @@@@@@@@@@@@@@@@@@@@@@@@@@@@@
          @@@@@@@@@@@@@@@@@@@@@
EOF
        ;;

        "Maui"*)
            set_colors 6 7
            read -rd '' ascii_data <<'EOF'
${c1}             `.-://////:--`
         .:/oooooooooooooooo+:.
      `:+ooooooooooooooooooooooo:`
    `:oooooooooooooooooooooooooooo/`
    ..```-oooooo/-`` `:oooooo+:.` `--
  :.      +oo+-`       /ooo/`       -/
 -o.     `o+-          +o/`         -o:
`oo`     ::`  :o/     `+.  .+o`     /oo.
/o+      .  -+oo-     `   /oo/     `ooo/
+o-        /ooo+`       .+ooo.     :ooo+
++       .+oooo:       -oooo+     `oooo+
:.      .oooooo`      :ooooo-     :oooo:
`      .oooooo:      :ooooo+     `ooo+-`
      .+oooooo`     -oooooo:     `o/-
      +oooooo:     .ooooooo.
     /ooooooo`     /ooooooo/       ..
    `:oooooooo/:::/ooooooooo+:--:/:`
      `:+oooooooooooooooooooooo+:`
         .:+oooooooooooooooo+:.
             `.-://////:-.`
EOF
        ;;

        "Mer"*)
            set_colors 4 7 1
            read -rd '' ascii_data <<'EOF'
${c1}                         dMs
                         .-`
                       `y`-o+`
                        ``NMMy
                      .--`:++.
                    .hNNNNs
                    /MMMMMN
                    `ommmd/ +/
                      ````  +/
                     `:+sssso/-`
  .-::. `-::-`     `smNMNmdmNMNd/      .://-`
.ymNMNNdmNMMNm+`  -dMMh:.....+dMMs   `sNNMMNo
dMN+::NMMy::hMM+  mMMo `ohhy/ `dMM+  yMMy::-
MMm   yMM-  :MMs  NMN` `:::::--sMMh  dMM`
MMm   yMM-  -MMs  mMM+ `ymmdsymMMMs  dMM`
NNd   sNN-  -NNs  -mMNs-.--..:dMMh`  dNN
---   .--`  `--.   .smMMmdddmMNdo`   .--
                     ./ohddds+:`
                     +h- `.:-.
                     ./`.dMMMN+
                        +MMMMMd
                        `+dmmy-
                      ``` .+`
                     .dMNo-y.
                     `hmm/
                         .:`
                         dMs
EOF
        ;;

        "Minix"*)
            set_colors 1 7 3
            read -rd '' ascii_data <<'EOF'
${c2}   -sdhyo+:-`                -/syymm:
   sdyooymmNNy.     ``    .smNmmdysNd
   odyoso+syNNmysoyhhdhsoomNmm+/osdm/
    :hhy+-/syNNmddhddddddmNMNo:sdNd:
     `smNNdNmmNmddddddddddmmmmmmmy`
   `ohhhhdddddmmNNdmddNmNNmdddddmdh-
   odNNNmdyo/:/-/hNddNy-`..-+ydNNNmd:
 `+mNho:`   smmd/ sNNh :dmms`   -+ymmo.
-od/       -m${c1}mm${c2}mo -NN+ +m${c1}mm${c2}m-       yms:
+sms -.`    :so:  .NN+  :os/     .-`mNh:
.-hyh+:////-     -sNNd:`    .--://ohNs-
 `:hNNNNNNNMMd/sNMmhsdMMh/ymmNNNmmNNy/
  -+sNNNNMMNNNsmNMo: :NNmymNNNNMMMms:
    //oydNMMMMydMMNysNMMmsMMMMMNyo/`
       ../-yNMMy--/::/-.sMMmos+.`
           -+oyhNsooo+omy/```
              `::ohdmds-`
EOF
        ;;

        "MIRACLE LINUX"* | "MIRACLE_LINUX"*)
            set_colors 29
            read -rd '' ascii_data <<'EOF'
${c1}            ,A
          .###
     .#' .####   .#.
   r##:  :####   ####.
  +###;  :####  ######C
  :####:  #### ,######".#.
.# :####. :### #####'.#####.
##: `####. ### ###'.########+.
#### `####::## ##'.#######+'
 ####+.`###i## #',####:'
 `+###MI`##### 'l###:'
   `+####+`### ;#E'
      `+###:## #'
         `:### '
           '##
            ';
EOF
        ;;

		
        "Linspire"* | "Freespire"* | "Lindows"*)
            set_colors 4 2
            read -rd '' ascii_data <<'EOF'
${c2}                                                   __^ 	
${c2}                                                __/    \\
${c2}   MMy        dMy                            __/        \\
${c2}  dMMy        MMy                            ${c1}MM${c2}          \\
${c2}  MMMy            ,,        ${c1}dMMMMn                        ${c2}\\
${c2} dMMy        dMM dMMMMMMy  ${c1}dMM  MM dMMMMMy  dMM MM.nMMM dMMMMMM
${c1}MMM          ${c2}MMy MMy  MMy ${c1}dMM      MMy  MMy MMy MMy    dy   dMy
${c1}MMM         ${c2}dMM dMM   MMy  ${c1}dMMMMy dMM  dMM dMM dMM    dMMMMMMM
${c2} dMMy       MMy MMy  MMy     ${c1}dMMy MM  MMy MMy  MMy    dMM
${c2}dMMy       dMM dMM  dMM ${c1}dMM  MMy dMMMMMy dMM  dMM     MMy   MM
${c2}MMMMMMMMMM MMy MMy  MMy ${c1}dMMMyyy MMy     MMy  MMy      dMMMMMMy
${c2}                                ${c1}dy
EOF
        ;;
		
        "linuxmint_small"*)
            set_colors 2 7
            read -rd '' ascii_data <<'EOF'
${c1} ___________
|_          \\
  | ${c2}| _____ ${c1}|
  | ${c2}| | | | ${c1}|
  | ${c2}| | | | ${c1}|
  | ${c2}\\__${c2}___/ ${c1}|
  \\_________/
EOF
        ;;

        "Linux Mint Old"* | "LinuxMintOld"* | "mint_old"*)
            set_colors 2 7
            read -rd '' ascii_data <<'EOF'
${c1}MMMMMMMMMMMMMMMMMMMMMMMMMmds+.
MMm----::-://////////////oymNMd+`
MMd      ${c2}/++                ${c1}-sNMd:
MMNso/`  ${c2}dMM    `.::-. .-::.` ${c1}.hMN:
ddddMMh  ${c2}dMM   :hNMNMNhNMNMNh: ${c1}`NMm
    NMm  ${c2}dMM  .NMN/-+MMM+-/NMN` ${c1}dMM
    NMm  ${c2}dMM  -MMm  `MMM   dMM. ${c1}dMM
    NMm  ${c2}dMM  -MMm  `MMM   dMM. ${c1}dMM
    NMm  ${c2}dMM  .mmd  `mmm   yMM. ${c1}dMM
    NMm  ${c2}dMM`  ..`   ...   ydm. ${c1}dMM
    hMM- ${c2}+MMd/-------...-:sdds  ${c1}dMM
    -NMm- ${c2}:hNMNNNmdddddddddy/`  ${c1}dMM
     -dMNs-${c2}``-::::-------.``    ${c1}dMM
      `/dMNmy+/:-------------:/yMMM
         ./ydNMMMMMMMMMMMMMMMMMMMMM
            .MMMMMMMMMMMMMMMMMMM
EOF
        ;;

        "Linux Mint"* | "LinuxMint"* | "mint"*)
            set_colors 2 7
            read -rd '' ascii_data <<'EOF'
${c2}             ...-:::::-...
${c2}          .-MMMMMMMMMMMMMMM-.
      .-MMMM${c1}`..-:::::::-..`${c2}MMMM-.
    .:MMMM${c1}.:MMMMMMMMMMMMMMM:.${c2}MMMM:.
   -MMM${c1}-M---MMMMMMMMMMMMMMMMMMM.${c2}MMM-
 `:MMM${c1}:MM`  :MMMM:....::-...-MMMM:${c2}MMM:`
 :MMM${c1}:MMM`  :MM:`  ``    ``  `:MMM:${c2}MMM:
.MMM${c1}.MMMM`  :MM.  -MM.  .MM-  `MMMM.${c2}MMM.
:MMM${c1}:MMMM`  :MM.  -MM-  .MM:  `MMMM-${c2}MMM:
:MMM${c1}:MMMM`  :MM.  -MM-  .MM:  `MMMM:${c2}MMM:
:MMM${c1}:MMMM`  :MM.  -MM-  .MM:  `MMMM-${c2}MMM:
.MMM${c1}.MMMM`  :MM:--:MM:--:MM:  `MMMM.${c2}MMM.
 :MMM${c1}:MMM-  `-MMMMMMMMMMMM-`  -MMM-${c2}MMM:
  :MMM${c1}:MMM:`                `:MMM:${c2}MMM:
   .MMM${c1}.MMMM:--------------:MMMM.${c2}MMM.
     '-MMMM${c1}.-MMMMMMMMMMMMMMM-.${c2}MMMM-'
       '.-MMMM${c1}``--:::::--``${c2}MMMM-.'
${c2}            '-MMMMMMMMMMMMM-'
${c2}               ``-:::::-``
EOF
        ;;

        "Live Raizo"* | "Live_Raizo"*)
            set_colors 3
            read -rd '' ascii_data <<'EOF'
${c1}             `......`
        -+shmNMMMMMMNmhs/.
     :smMMMMMmmhyyhmmMMMMMmo-
   -hMMMMd+:. `----` .:odMMMMh-
 `hMMMN+. .odNMMMMMMNdo. .yMMMMs`
 hMMMd. -dMMMMmdhhdNMMMNh` .mMMMh
oMMMm` :MMMNs.:sddy:-sMMMN- `NMMM+
mMMMs  dMMMo sMMMMMMd yMMMd  sMMMm
----`  .---` oNMMMMMh `---.  .----
              .sMMy:
               /MM/
              +dMMms.
             hMMMMMMN
            `dMMMMMMm:
      .+ss+sMNysMMoomMd+ss+.
     +MMMMMMN` +MM/  hMMMMMNs
     sMMMMMMm-hNMMMd-hMMMMMMd
      :yddh+`hMMMMMMN :yddy/`
             .hMMMMd:
               `..`
EOF
        ;;

        "mx_small"*)
            set_colors 4 6 7
            read -rd '' ascii_data <<'EOF'
${c3}    \\\\  /
     \\\\/
      \\\\
   /\\/ \\\\
  /  \\  /\\
 /    \\/  \\
/__________\\
EOF
        ;;

        "MX"*)
            set_colors 4 6 7
            read -rd '' ascii_data <<'EOF'
${c3}MMMMMMMMMMMMMMMMMMMMMMMMMMMMMMNMMMMMMMMM
MMMMMMMMMMNs..yMMMMMMMMMMMMMm: +NMMMMMMM
MMMMMMMMMN+    :mMMMMMMMMMNo` -dMMMMMMMM
MMMMMMMMMMMs.   `oNMMMMMMh- `sNMMMMMMMMM
MMMMMMMMMMMMN/    -hMMMN+  :dMMMMMMMMMMM
MMMMMMMMMMMMMMh-    +ms. .sMMMMMMMMMMMMM
MMMMMMMMMMMMMMMN+`   `  +NMMMMMMMMMMMMMM
MMMMMMMMMMMMMMNMMd:    .dMMMMMMMMMMMMMMM
MMMMMMMMMMMMm/-hMd-     `sNMMMMMMMMMMMMM
MMMMMMMMMMNo`   -` :h/    -dMMMMMMMMMMMM
MMMMMMMMMd:       /NMMh-   `+NMMMMMMMMMM
MMMMMMMNo`         :mMMN+`   `-hMMMMMMMM
MMMMMMh.            `oNMMd:    `/mMMMMMM
MMMMm/                -hMd-      `sNMMMM
MMNs`                   -          :dMMM
Mm:                                 `oMM
MMMMMMMMMMMMMMMMMMMMMMMMMMMMMMMMMMMMMMMM
EOF
        ;;

        "Namib"*)
            set_colors 1
            read -rd '' ascii_data <<'EOF'
${c1}          .:+shysyhhhhysyhs+:.
       -/yyys              syyy/-
     -shy                      yhs-
   -yhs                          shy-
  +hy                              yh+
 +ds                                sd+
/ys                  so              sy/
sh                 smMMNdyo           hs
yo               ymMMMMNNMMNho        oy
N             ydMMMNNMMMMMMMMMmy       N
N         shmMMMMNNMMMMMMMMMMMMMNy     N
yo  ooshmNMMMNNNNMMMMMMMMMMMMMMMMMms  oy
sd yyyyyyyyyyyyyyyyyyyyyyyyyyyyyyyyyy ds
/ys                                  sy/
 +ds                                sd+
  +hy                              yh+
   -yhs                          shy-
     -shy                      yhs-
       -/yyys              syyy/-
          .:+shysyhyhhysyhs+:.
EOF
        ;;

        "Neptune"*)
            set_colors 7
            read -rd '' ascii_data <<'EOF'
${c1}            ./+sydddddddys/-.
        .+ymNNdyooo/:+oooymNNmy/`
     `/hNNh/.`             `-+dNNy:`
    /mMd/.          .++.:oy/   .+mMd-
  `sMN/             oMMmdy+.     `oNNo
 `hMd.           `/ymy/.           :NMo
 oMN-          `/dMd:               /MM-
`mMy          -dMN+`                 mMs
.MMo         -NMM/                   yMs
 dMh         mMMMo:`                `NMo
 /MM/        /ymMMMm-               sMN.
  +Mm:         .hMMd`              oMN/
   +mNs.      `yNd/`             -dMm-
    .yMNs:    `/.`            `/yNNo`
      .odNNy+-`           .:ohNNd/.
         -+ymNNmdyyyyyyydmNNmy+.
             `-//sssssss//.
EOF
        ;;

        "netbsd_small"*)
            set_colors 5 7
            read -rd '' ascii_data <<'EOF'
${c2}\\\\${c1}\`-______,----__
${c2} \\\\        ${c1}__,---\`_
${c2}  \\\\       ${c1}\`.____
${c2}   \\\\${c1}-______,----\`-
${c2}    \\\\
     \\\\
      \\\\
EOF
        ;;

        "NetBSD"*)
            set_colors 5 7
            read -rd '' ascii_data <<'EOF'
${c1}                     `-/oshdmNMNdhyo+:-`
${c2}y${c1}/s+:-``    `.-:+oydNMMMMNhs/-``
${c2}-m+${c1}NMMMMMMMMMMMMMMMMMMMNdhmNMMMmdhs+/-`
 ${c2}-m+${c1}NMMMMMMMMMMMMMMMMMMMMmy+:`
  ${c2}-N/${c1}dMMMMMMMMMMMMMMMds:`
   ${c2}-N/${c1}hMMMMMMMMMmho:`
    ${c2}-N/${c1}-:/++/:.`
${c2}     :M+
      :Mo
       :Ms
        :Ms
         :Ms
          :Ms
           :Ms
            :Ms
             :Ms
              :Ms
EOF
        ;;

        "Netrunner"*)
            set_colors 4 7 1
            read -rd '' ascii_data <<'EOF'
${c1}           .:oydmMMMMMMmdyo:`
        -smMMMMMMMMMMMMMMMMMMds-
      +mMMMMMMMMMMMMMMMMMMMMMMMMd+
    /mMMMMMMMMMMMMMMMMMMMMMMMMMMMMm/
  `hMMMMMMMMMMMMMMMMMMMMMMMMMMMMMMMMy`
 .mMMMMMMMMMMMMMMMMMMMMMMMMMMMMMMMMMMd`
 dMMMMMMMMMMMMMMMMMMMMMMNdhmMMMMMMMMMMh
+MMMMMMMMMMMMMNmhyo+/-.   -MMMMMMMMMMMM/
mMMMMMMMMd+:.`           `mMMMMMMMMMMMMd
MMMMMMMMMMMdy/.          yMMMMMMMMMMMMMM
MMMMMMMMMMMMMMMNh+`     +MMMMMMMMMMMMMMM
mMMMMMMMMMMMMMMMMMs    -NMMMMMMMMMMMMMMd
+MMMMMMMMMMMMMMMMMN.  `mMMMMMMMMMMMMMMM/
 dMMMMMMMMMMMMMMMMMy  hMMMMMMMMMMMMMMMh
 `dMMMMMMMMMMMMMMMMM-+MMMMMMMMMMMMMMMd`
  `hMMMMMMMMMMMMMMMMmMMMMMMMMMMMMMMMy
    /mMMMMMMMMMMMMMMMMMMMMMMMMMMMMm:
      +dMMMMMMMMMMMMMMMMMMMMMMMMd/
        -odMMMMMMMMMMMMMMMMMMdo-
           `:+ydmNMMMMNmhy+-`
EOF
        ;;

        "Nitrux"*)
            set_colors 4
            read -rd '' ascii_data <<'EOF'
${c1}`:/.
`/yo
`/yo
`/yo      .+:.
`/yo      .sys+:.`
`/yo       `-/sys+:.`
`/yo           ./sss+:.`
`/yo              .:oss+:-`
`/yo                 ./o///:-`
`/yo              `.-:///////:`
`/yo           `.://///++//-``
`/yo       `.-:////++++/-`
`/yo    `-://///++o+/-`
`/yo `-/+o+++ooo+/-`
`/s+:+oooossso/.`
`//+sssssso:.
`+syyyy+:`
:+s+-
EOF
        ;;

        "nixos_small")
            set_colors 4 6
            read -rd '' ascii_data <<'EOF'
  ${c1}  \\\\  \\\\ //
 ==\\\\__\\\\/ //
   //   \\\\//
==//     //==
 //\\\\___//
// /\\\\  \\\\==
  // \\\\  \\\\
EOF
        ;;

        "nixos_old"*)
            set_colors 4 6
            read -rd '' ascii_data <<'EOF'
${c1}              ____       ${c2}_______        ____
${c1}             /####\      ${c2}\######\      /####\
${c1}             ######\      ${c2}\######\    /#####/
${c1}             \######\      ${c2}\######\  /#####/
${c1}              \######\      ${c2}\######\/#####/    ${c1}/\
${c1}               \######\      ${c2}\###########/    ${c1}/##\
${c1}        ________\######\______${c2}\#########/    ${c1}/####\
${c1}       /#######################${c2}\#######/    ${c1}/######
${c1}      /#########################${c2}\######\   ${c1}/######/
${c1}     /###########################${c2}\######\ ${c1}/######/
${c1}     ¯¯¯¯¯¯¯¯¯¯¯¯${c2}/######/${c1}¯¯¯¯¯¯¯¯¯${c2}\######${c1}/######/
${c2}                /######/           ${c2}\####${c1}/######/________
${c2}  _____________/######/             ${c2}\##${c1}/################\
${c2} /###################/               ${c2}\${c1}/##################\
${c2} \##################/${c1}\               /###################/
${c2}  \################/${c1}##\             /######/¯¯¯¯¯¯¯¯¯¯¯¯¯
${c2}   ¯¯¯¯¯¯¯¯/######/${c1}####\           /######/
${c2}          /######/${c1}######\${c2}_________${c1}/######/${c2}____________
${c2}         /######/ ${c1}\######\${c2}###########################/
${c2}        /######/   ${c1}\######\${c2}#########################/
${c2}        ######/    ${c1}/#######\${c2}#######################/
${c2}        \####/    ${c1}/#########\${c2}¯¯¯¯¯¯\######\¯¯¯¯¯¯¯¯
${c2}         \##/    ${c1}/###########\${c2}      \######\
${c2}          \/    ${c1}/#####/\######\${c2}      \######\
${c1}               ${c1}/#####/  \######\${c2}      \######\
${c1}              ${c1}/#####/    \######\${c2}      \######
${c1}              ${c1}\####/      \######\${c2}      \####/
${c1}               ${c1}¯¯¯¯        ¯¯¯¯¯¯¯${c2}       ¯¯¯¯
EOF
        ;;

        "NixOS"*)
            set_colors 4 6
            read -rd '' ascii_data <<'EOF'
${c1}          ▗▄▄▄       ${c2}▗▄▄▄▄    ▄▄▄▖
${c1}          ▜███▙       ${c2}▜███▙  ▟███▛
${c1}           ▜███▙       ${c2}▜███▙▟███▛
${c1}            ▜███▙       ${c2}▜██████▛
${c1}     ▟█████████████████▙ ${c2}▜████▛     ${c1}▟▙
${c1}    ▟███████████████████▙ ${c2}▜███▙    ${c1}▟██▙
${c2}           ▄▄▄▄▖           ▜███▙  ${c1}▟███▛
${c2}          ▟███▛             ▜██▛ ${c1}▟███▛
${c2}         ▟███▛               ▜▛ ${c1}▟███▛
${c2}▟███████████▛                  ${c1}▟██████████▙
${c2}▜██████████▛                  ${c1}▟███████████▛
${c2}      ▟███▛ ${c1}▟▙               ▟███▛
${c2}     ▟███▛ ${c1}▟██▙             ▟███▛
${c2}    ▟███▛  ${c1}▜███▙           ▝▀▀▀▀
${c2}    ▜██▛    ${c1}▜███▙ ${c2}▜██████████████████▛
${c2}     ▜▛     ${c1}▟████▙ ${c2}▜████████████████▛
${c1}           ▟██████▙       ${c2}▜███▙
${c1}          ▟███▛▜███▙       ${c2}▜███▙
${c1}         ▟███▛  ▜███▙       ${c2}▜███▙
${c1}         ▝▀▀▀    ▀▀▀▀▘       ${c2}▀▀▀▘
EOF
        ;;

        "NomadBSD"*)
            set_colors 4
            read -rd '' ascii_data <<'EOF'
${c1}         _======__
     (===============\\
   (===================\\
   _              _---__
  (=               ====-
 (=                ======
 (==                ======
 (==                ======
 (==\\ \\=-_      _=/ /====/
  (==\\ \\========/ /====/  /====-_
   (==\\ \\=====/ /==/   /===--
/================/  /===-
\\===========/
EOF
        ;;

        "Nurunner"*)
            set_colors 4
            read -rd '' ascii_data <<'EOF'
${c1}                  ,xc
                ;00cxXl
              ;K0,   .xNo.
            :KO'       .lXx.
          cXk.    ;xl     cXk.
        cXk.    ;k:.,xo.    cXk.
     .lXx.    :x::0MNl,dd.    :KO,
   .xNx.    cx;:KMMMMMNo'dx.    ;KK;
 .dNl.    cd,cXMMMMMMMMMWd,ox'    'OK:
;WK.    'K,.KMMMMMMMMMMMMMWc.Kx     lMO
 'OK:    'dl'xWMMMMMMMMMM0::x:    'OK:
   .kNo    .xo'xWMMMMMM0;:O:    ;KK;
     .dXd.   .do,oNMMO;ck:    ;00,
        oNd.   .dx,;'cO;    ;K0,
          oNx.    okk;    ;K0,
            lXx.        :KO'
              cKk'    cXk.
                ;00:lXx.
                  ,kd.
EOF
        ;;

        "NuTyX"*)
            set_colors 4 1
            read -rd '' ascii_data <<'EOF'
${c1}                                      .
                                    .
                                 ...
                               ...
            ....     .........--.
       ..-++-----....--++++++---.
    .-++++++-.   .-++++++++++++-----..
  .--...  .++..-+++--.....-++++++++++--..
 .     .-+-. .**-            ....  ..-+----..
     .+++.  .*+.         +            -++-----.
   .+++++-  ++.         .*+.     .....-+++-----.
  -+++-++. .+.          .-+***++***++--++++.  .
 -+-. --   -.          -*- ......        ..--.
.-. .+-    .          -+.
.  .+-                +.
   --                 --
  -+----.              .-
  -++-.+.                .
 .++. --
  +.  ----.
  .  .+. ..
      -  .
      .
EOF
        ;;

        "OBRevenge"*)
            set_colors 1 7 3
            read -rd '' ascii_data <<'EOF'
${c1}   __   __
     _@@@@   @@@g_
   _@@@@@@   @@@@@@
  _@@@@@@M   W@@@@@@_
 j@@@@P        ^W@@@@
 @@@@L____  _____Q@@@@
Q@@@@@@@@@@j@@@@@@@@@@
@@@@@    T@j@    T@@@@@
@@@@@ ___Q@J@    _@@@@@
@@@@@fMMM@@j@jggg@@@@@@
@@@@@    j@j@^MW@P @@@@
Q@@@@@ggg@@f@   @@@@@@L
^@@@@WWMMP  ^    Q@@@@
 @@@@@_         _@@@@l
  W@@@@@g_____g@@@@@P
   @@@@@@@@@@@@@@@@l
    ^W@@@@@@@@@@@P
       ^TMMMMTll
EOF
        ;;

        "openbsd_small")
            set_colors 3 7 6 1 8
            read -rd '' ascii_data <<'EOF'
${c1}      _____
    \\-     -/
 \\_/         \\
 |        ${c2}O O${c1} |
 |_  <   )  3 )
 / \\         /
    /-_____-\\
EOF
        ;;

        "OpenBSD"*)
            set_colors 3 7 6 1 8
            read -rd '' ascii_data <<'EOF'
${c3}                                     _
                                    (_)
${c1}              |    .
${c1}          .   |L  /|   .         ${c3} _
${c1}      _ . |\ _| \--+._/| .       ${c3}(_)
${c1}     / ||\| Y J  )   / |/| ./
    J  |)'( |        ` F`.'/       ${c3} _
${c1}  -<|  F         __     .-<        ${c3}(_)
${c1}    | /       .-'${c3}. ${c1}`.  /${c3}-. ${c1}L___
    J \\      <    ${c3}\ ${c1} | | ${c5}O${c3}\\${c1}|.-' ${c3} _
${c1}  _J \\  .-    \\${c3}/ ${c5}O ${c3}| ${c1}| \\  |${c1}F    ${c3}(_)
${c1} '-F  -<_.     \\   .-'  `-' L__
__J  _   _.     >-'  ${c1})${c4}._.   ${c1}|-'
${c1} `-|.'   /_.          ${c4}\_|  ${c1} F
  /.-   .                _.<
 /'    /.'             .'  `\\
  /L  /'   |/      _.-'-\\
 /'J       ___.---'\|
   |\  .--' V  | `. `
   |/`. `-.     `._)
      / .-.\\
      \\ (  `\\
       `.\\
EOF
        ;;

        "openEuler"*)
            set_colors 4 7 1
            read -rd '' ascii_data <<'EOF'
${c1}                 `.cc.`
             ``.cccccccc..`
          `.cccccccccccccccc.`
      ``.cccccccccccccccccccccc.``
   `..cccccccccccccccccccccccccccc..`
`.ccccccccccccccc${c2}/++/${c1}ccccccccccccccccc.`
.ccccccccccccccc${c2}mNMMNdo+oso+${c1}ccccccccccc.
.cccccccccc${c2}/++odms+//+mMMMMm/:+syso/${c1}cccc
.ccccccccc${c2}yNNMMMs:::/::+o+/:${c1}c${c2}dMMMMMm${c1}cccc
.ccccccc${c2}:+NmdyyhNNmNNNd:${c1}ccccc${c1}${c2}:oyyyo:${c1}cccc
.ccc${c2}:ohdmMs:${c1}cccc${c2}+mNMNmy${c1}ccccccccccccccccc
.cc${c2}/NMMMMMo////:${c1}c${c2}:///:${c1}cccccccccccccccccc
.cc${c2}:syysyNMNNNMNy${c1}ccccccccccccccccccccccc
.cccccccc${c2}+MMMMMNy${c1}c${c2}:/+++/${c1}cccccccccccccccc
.ccccccccc${c2}ohhhs/${c1}c${c2}omMMMMNh${c1}ccccccccccccccc
.ccccccccccccccc${c2}:MMMMMMMM/${c1}cccccccccccccc
.cccccccccccccccc${c2}sNNNNNd+${c1}cccccccccccccc.
`..cccccccccccccccc${c2}/+/:${c1}cccccccccccccc..`
   ``.cccccccccccccccccccccccccccc.``
       `.cccccccccccccccccccccc.`
          ``.cccccccccccccc.``
              `.cccccccc.`
                 `....`
EOF
        ;;

        "OpenIndiana"*)
            set_colors 4 7 1
            read -rd '' ascii_data <<'EOF'
${c2}                         .sy/
                         .yh+

           ${c1}-+syyyo+-     ${c2} /+.
         ${c1}+ddo/---/sdh/   ${c2} ym-
       ${c1}`hm+        `sms${c2}   ym-```````.-.
       ${c1}sm+           sm/ ${c2} ym-         +s
       ${c1}hm.           /mo ${c2} ym-         /h
       ${c1}omo           ym: ${c2} ym-       `os`
        ${c1}smo`       .ym+ ${c2}  ym-     .os-
     ``  ${c1}:ymy+///oyms- ${c2}   ym-  .+s+.
   ..`     ${c1}`:+oo+/-`  ${c2}    -//oyo-
 -:`                   .:oys/.
+-               `./oyys/.
h+`      `.-:+oyyyo/-`
`/ossssysso+/-.`
EOF
        ;;

        "openmamba"*)
            set_colors 7 2
            read -rd '' ascii_data <<'EOF'
${c1}                 `````
           .-/+ooooooooo+/:-`
        ./ooooooooooooooooooo+:.
      -+oooooooooooooooooooooooo+-
    .+ooooooooo+/:---::/+ooooooooo+.
   :oooooooo/-`          `-/oo${c2}s´${c1}oooo.${c2}s´${c1}
  :ooooooo/`                `${c2}sNds${c1}ooo${c2}sNds${c1}
 -ooooooo-                   ${c2}:dmy${c1}ooo${c2}:dmy${c1}
 +oooooo:                      :oooooo-
.ooooooo                        .://:`
:oooooo+                        ./+o+:`
-ooooooo`                      `oooooo+
`ooooooo:                      /oooooo+
 -ooooooo:                    :ooooooo.
  :ooooooo+.                .+ooooooo:
   :oooooooo+-`          `-+oooooooo:
    .+ooooooooo+/::::://oooooooooo+.
      -+oooooooooooooooooooooooo+-
        .:ooooooooooooooooooo+:.
           `-:/ooooooooo+/:.`
                 ``````
EOF
        ;;

        "OpenMandriva"*)
            set_colors 4
            read -rd '' ascii_data <<'EOF'
${c1}                  ``````
            `-:/+++++++//:-.`
         .:+++oooo+/:.``   ``
      `:+ooooooo+:.  `-:/++++++/:.`
     -+oooooooo:` `-++o+/::::://+o+/-
   `/ooooooooo-  -+oo/.`        `-/oo+.
  `+ooooooooo.  :os/`              .+so:
  +sssssssss/  :ss/                 `+ss-
 :ssssssssss`  sss`                  .sso
 ossssssssss  `yyo                    sys
`sssssssssss` `yys                   `yys
`sssssssssss:  +yy/                  +yy:
 oyyyyyyyyyys. `oyy/`              `+yy+
 :yyyyyyyyyyyo. `+yhs:.         `./shy/
  oyyyyyyyyyyys:` .oyhys+:----/+syhy+. `
  `syyyyyyyyyyyyo-` .:osyhhhhhyys+:``.:`
   `oyyyyyyyyyyyyys+-`` `.----.```./oo.
     /yhhhhhhhhhhhhhhyso+//://+osyhy/`
      `/yhhhhhhhhhhhhhhhhhhhhhhhhy/`
        `:oyhhhhhhhhhhhhhhhhhhyo:`
            .:+syhhhhhhhhys+:-`
                 ``....``
EOF
        ;;

        "OpenStage"*)
            set_colors 2
            read -rd '' ascii_data <<'EOF'
${c1}                 /(/
              .(((((((,
             /(((((((((/
           .(((((/,/(((((,
          *(((((*   ,(((((/
          (((((*      .*/((
         *((((/  (//(/*
         /((((*  ((((((((((,
      .  /((((*  (((((((((((((.
     ((. *((((/        ,((((((((
   ,(((/  (((((/     **   ,((((((*
  /(((((. .(((((/   //(((*  *(((((/
 .(((((,    ((/   .(((((/.   .(((((,
 /((((*        ,(((((((/      ,(((((
 /(((((((((((((((((((/.  /(((((((((/
 /(((((((((((((((((,   /(((((((((((/
     */(((((//*.      */((/(/(/*
EOF
        ;;

        "OpenWrt"*)
            set_colors 4 7 1
            read -rd '' ascii_data <<'EOF'
${c1} _______
|       |.-----.-----.-----.
|   -   ||  _  |  -__|     |
|_______||   __|_____|__|__|
         |__|
 ________        __
|  |  |  |.----.|  |_
|  |  |  ||   _||   _|
|________||__|  |____|
EOF
        ;;

        "Open Source Media Center"* | "osmc")
            set_colors 4 7 1
            read -rd '' ascii_data <<'EOF'
${c1}            -+shdmNNNNmdhs+-
        .+hMNho/:..``..:/ohNMh+.
      :hMdo.                .odMh:
    -dMy-                      -yMd-
   sMd-                          -dMs
  hMy       +.            .+       yMh
 yMy        dMs.        .sMd        yMy
:Mm         dMNMs`    `sMNMd        `mM:
yM+         dM//mNs``sNm//Md         +My
mM-         dM:  +NNNN+  :Md         -Mm
mM-         dM: `oNN+    :Md         -Mm
yM+         dM/+NNo`     :Md         +My
:Mm`        dMMNs`       :Md        `mM:
 yMy        dMs`         -ms        yMy
  hMy       +.                     yMh
   sMd-                          -dMs
    -dMy-                      -yMd-
      :hMdo.                .odMh:
        .+hMNho/:..``..:/ohNMh+.
            -+shdmNNNNmdhs+-
EOF
        ;;

        "OPNsense"*)
            set_colors 7 202
            read -rd '' ascii_data <<'EOF'
${c1}    .'''''''''''''''''''''''''''''''''''
  oocc:::::::::::::::::::::::::::::::cox
 ;00;                                o0O
 .,:'  .;;;;;;;;;;;;;;;;;;;;;;;;;;   ;:,
  .',;;cxOOOOOOOOOOOOOOOOOOOOOOOkd:;;,..
     .,cll:'                 ':llc,.
    ,;;:okxdxd:           :dxdxko:;;,
   .xxxx0XNNK0O.         .O0KNNX0xxxx.
       ,${c2}cc:${c1},.               .,${c2}:cc${c1},
 ........;${c2}ccc:${c1};.         .;${c2}:ccc${c1};........
 ${c2}ccccccccccccccc         ccccccccccccccc${c1}
 ........;${c2}ccc:${c1};.         .;${c2}:ccc${c1};........
       ,${c2}cc:${c1},.               .,${c2}:cc${c1},
   .xxxx0XNNK0O.         .O0KNNX0xxxx.
    ,;;:okxdxd:           :dxdxko:;;,
     .,cll:'                 ':llc,.
  .,,;,ckOOOOOOOOOOOOOOOOOOOOOOOOx;,;,'.
 .:l'  ...........................   ;:;
 lOk'                                cdd
 ;lccccccccccccccccccccccccccccccccccc:.
EOF
        ;;

        "Oracle"*)
            set_colors 1 7 3
            read -rd '' ascii_data <<'EOF'
${c1}
      `-/+++++++++++++++++/-.`
   `/syyyyyyyyyyyyyyyyyyyyyyys/.
  :yyyyo/-...............-/oyyyy/
 /yyys-                     .oyyy+
.yyyy`                       `syyy-
:yyyo                         /yyy/
.yyyy`                       `syyy-
 /yyys.                     .oyyyo
  /yyyyo:-...............-:oyyyy/`
   `/syyyyyyyyyyyyyyyyyyyyyyys+.
     `.:/+ooooooooooooooo+/:.`
EOF
        ;;

        "orchid_small"*)
            set_colors 255 127
            read -rd '' ascii_data <<'EOF'
${c2}                       :##:
                     -#${c1}@@@@${c2}#-
                    #${c1}@@${c2}=..=${c1}@@${c2}#
                    +${c1}@@${c2}-  -${c1}@@${c2}+
               -#${c1}@@${c2}*..*${c1}@${c2}..${c1}@${c2}*..*${c1}@@${c2}#-
             :#${c1}@@${c2}*+%${c1}@${c2}= .  . =${c1}@${c2}%+*${c1}@@${c2}#:
           +${c1}@@@${c2}:    :-.    .-:   :${c1}@@@${c2}+
             :#${c1}@@${c2}*+%${c1}@${c2}= .  . =${c1}@${c2}%+*${c1}@@${c2}#:
               -#${c1}@@${c2}*..*${c1}@${c2}..${c1}@${c2}*..*${c1}@@${c2}#-
                    +${c1}@@${c2}-  -${c1}@@${c2}+
                    #${c1}@@${c2}=..=${c1}@@${c2}#
                     -#${c1}@@@@${c2}#-
                       :##:
EOF
        ;;

        "orchid"*)
            set_colors 255 127 127
            read -rd '' ascii_data <<'EOF'
${c2}                  .==.
                .-${c3}#${c1}@@${c3}#${c2}-.
              .-${c3}##${c1}@@@@${c3}##${c2}-.
            .-${c3}##${c1}@@@@@@@@${c3}##${c2}-.
           :*${c1}@@@@@${c3}####${c1}@@@@@${c2}*:
         ..:*${c1}@@@@${c2}==--==${c1}@@@@${c2}*:..
      .-*${c1}%%${c3}#${c2}==${c3}#${c1}@@${c3}#${c2}====${c3}#${c1}@@${c3}#${c2}==${c3}#${c1}%%${c2}*-.
    .-${c3}#${c1}@@@@@${c3}##${c2}==${c3}#${c1}@@${c2}++${c1}@@${c3}##${c2}==${c3}#${c1}@@@@@${c3}#${c2}-.
  .-${c3}#${c1}@@@@@${c2}#${c1}@@@${c3}#${c2}++#====${c3}#${c2}++#${c1}@@@${c2}#${c1}@@@@@${c3}#${c2}-.
.-${c3}#${c1}@@@@@${c3}#${c2}-==**${c3}###${c2}+:--:+${c3}###${c2}**==-${c3}#${c1}@@@@@${c3}#${c2}-.
.-${c3}#${c1}@@@@@${c3}#${c2}-==**${c3}###${c2}+:--:+${c3}###${c2}**==-${c3}#${c1}@@@@@${c3}#${c2}-.
  .-${c3}#${c1}@@@@@${c2}#${c1}@@@${c3}#${c2}++#====${c3}#${c2}++#${c1}@@@${c2}#${c1}@@@@@${c3}#${c2}-.
    .-${c3}#${c1}@@@@@${c3}##${c2}==${c3}#${c1}@@${c2}++${c1}@@${c3}##${c2}==${c3}#${c1}@@@@@${c3}#${c2}-.
      .-*${c1}%%${c3}#${c2}==${c3}#${c1}@@${c3}#${c2}====${c3}#${c1}@@${c3}#${c2}==${c3}#${c1}%%${c2}*-.
         ..:*${c1}@@@@${c2}==--==${c1}@@@@${c2}*:..
           :*${c1}@@@@@${c3}####${c1}@@@@@${c2}*:
            .-${c3}##${c1}@@@@@@@@${c3}##${c2}-.
              .-${c3}##${c1}@@@@${c3}##${c2}-.
                .-${c3}#${c1}@@${c3}#${c2}-.
                  .==.
EOF
        ;;

        "OS Elbrus"*)
            set_colors 4 7 3
            read -rd '' ascii_data <<'EOF'
${c1}   ▄▄▄▄▄▄▄▄▄▄▄▄▄▄▄▄▄▄▄▄▄▄▄▄▄▄▄
   ██▀▀▀▀▀▀▀▀▀▀▀▀▀▀▀▀▀▀▀▀▀▀▀██
   ██                       ██
   ██   ███████   ███████   ██
   ██   ██   ██   ██   ██   ██
   ██   ██   ██   ██   ██   ██
   ██   ██   ██   ██   ██   ██
   ██   ██   ██   ██   ██   ██
   ██   ██   ███████   ███████
   ██   ██                  ██
   ██   ██▄▄▄▄▄▄▄▄▄▄▄▄▄▄▄▄▄▄██
   ██   ▀▀▀▀▀▀▀▀▀▀▀▀▀▀▀▀▀▀▀▀██
   ██                       ██
   ███████████████████████████
EOF
        ;;

        "PacBSD"*)
            set_colors 1 7 3
            read -rd '' ascii_data <<'EOF'
${c1}      :+sMs.
  `:ddNMd-                         -o--`
 -sMMMMh:                          `+N+``
 yMMMMMs`     .....-/-...           `mNh/
 yMMMMMmh+-`:sdmmmmmmMmmmmddy+-``./ddNMMm
 yNMMNMMMMNdyyNNMMMMMMMMMMMMMMMhyshNmMMMm
 :yMMMMMMMMMNdooNMMMMMMMMMMMMMMMMNmy:mMMd
  +MMMMMMMMMmy:sNMMMMMMMMMMMMMMMMMMMmshs-
  :hNMMMMMMN+-+MMMMMMMMMMMMMMMMMMMMMMMs.
 .omysmNNhy/+yNMMMMMMMMMMNMMMMMMMMMNdNNy-
 /hMM:::::/hNMMMMMMMMMMMm/-yNMMMMMMN.mMNh`
.hMMMMdhdMMMMMMMMMMMMMMmo  `sMMMMMMN mMMm-
:dMMMMMMMMMMMMMMMMMMMMMdo+  oMMMMMMN`smMNo`
/dMMMMMMMMMMMMMMMMMMMMMNd/` :yMMMMMN:-hMMM.
:dMMMMMMMMMMMMMMMMMMMMMNh`  oMMMMMMNo/dMNN`
:hMMMMMMMMMMMMMMMMMMMMMMNs--sMMMMMMMNNmy++`
 sNMMMMMMMMMMMMMMMMMMMMMMMmmNMMMMMMNho::o.
 :yMMMMMMMMMMMMMNho+sydNNNNNNNmysso/` -//
  /dMMMMMMMMMMMMMs-  ````````..``
   .oMMMMMMMMMMMMNs`               ./y:`
     +dNMMNMMMMMMMmy`          ``./ys.
      `/hMMMMMMMMMMMNo-``    `.+yy+-`
        `-/hmNMNMMMMMMmmddddhhy/-`
            `-+oooyMMMdsoo+/:.
EOF
        ;;

        "parabola_small"*)
            set_colors 5 7
            read -rd '' ascii_data <<'EOF'
${c1}  __ __ __  _
.`_//_//_/ / `.
          /  .`
         / .`
        /.`
       /`
EOF
        ;;

        "Parabola"*)
            set_colors 5 7
            read -rd '' ascii_data <<'EOF'
${c1}                          `.-.    `.
                   `.`  `:++.   `-+o+.
             `` `:+/. `:+/.   `-+oooo+
        ``-::-.:+/. `:+/.   `-+oooooo+
    `.-:///-  ..`   .-.   `-+oooooooo-
 `..-..`                 `+ooooooooo:
``                        :oooooooo/
                          `ooooooo:
                          `oooooo:
                          -oooo+.
                          +ooo/`
                         -ooo-
                        `+o/.
                        /+-
                       //`
                      -.
EOF
        ;;

        "Pardus"*)
            set_colors 3 7 6 1 8
            read -rd '' ascii_data <<'EOF'
${c1} .smNdy+-    `.:/osyyso+:.`    -+ydmNs.
/Md- -/ymMdmNNdhso/::/oshdNNmdMmy/. :dM/
mN.     oMdyy- -y          `-dMo     .Nm
.mN+`  sMy hN+ -:             yMs  `+Nm.
 `yMMddMs.dy `+`               sMddMMy`
   +MMMo  .`  .                 oMMM+
   `NM/    `````.`    `.`````    +MN`
   yM+   `.-:yhomy    ymohy:-.`   +My
   yM:          yo    oy          :My
   +Ms         .N`    `N.      +h sM+
   `MN      -   -::::::-   : :o:+`NM`
    yM/    sh   -dMMMMd-   ho  +y+My
    .dNhsohMh-//: /mm/ ://-yMyoshNd`
      `-ommNMm+:/. oo ./:+mMNmmo:`
     `/o+.-somNh- :yy: -hNmos-.+o/`
    ./` .s/`s+sMdd+``+ddMs+s`/s. `/.
        : -y.  -hNmddmNy.  .y- :
         -+       `..`       +-
EOF
        ;;

        "Parrot"*)
            set_colors 6 7
            read -rd '' ascii_data <<'EOF'
${c1}  `:oho/-`
`mMMMMMMMMMMMNmmdhy-
 dMMMMMMMMMMMMMMMMMMs`
 +MMsohNMMMMMMMMMMMMMm/
 .My   .+dMMMMMMMMMMMMMh.
  +       :NMMMMMMMMMMMMNo
           `yMMMMMMMMMMMMMm:
             /NMMMMMMMMMMMMMy`
              .hMMMMMMMMMMMMMN+
                  ``-NMMMMMMMMMd-
                     /MMMMMMMMMMMs`
                      mMMMMMMMsyNMN/
                      +MMMMMMMo  :sNh.
                      `NMMMMMMm     -o/
                       oMMMMMMM.
                       `NMMMMMM+
                        +MMd/NMh
                         mMm -mN`
                         /MM  `h:
                          dM`   .
                          :M-
                           d:
                           -+
                            -
EOF
        ;;

        "Parsix"*)
            set_colors 3 1 7 8
            read -rd '' ascii_data <<'EOF'
                 ${c2}-/+/:.
               ${c2}.syssssys.
       ${c1}.--.    ${c2}ssssssssso${c1}   ..--.
     :++++++:  ${c2}+ssssssss+${c1} ./++/+++:
    /+++++++++.${c2}.yssooooy`${c1}-+///////o-
    /++++++++++.${c2}+soooos:${c1}:+////////+-
     :+++++////o-${c2}oooooo-${c1}+/////////-
      `-/++//++-${c4}.-----.-${c1}:+/////:-
  ${c3}-://::--${c1}-:/:${c4}.--.````.--.${c1}:::-${c3}--::::::.
${c3}-/:::::::://:${c4}.:-`      `-:${c3}`:/:::::::--/-
${c3}/::::::::::/-${c4}--.        .-.${c3}-/://///::::/
${c3}-/:::::::::/:${c4}`:-.      .-:${c3}`:///////////-
 `${c3}-::::--${c1}.-://.${c4}---....---${c1}`:+/:-${c3}--::::-`
       ${c1}-/+///+o/-${c4}.----.${c1}.:oo+++o+.
     ${c1}-+/////+++o:${c2}syyyyy.${c1}o+++++++++:
    ${c1}.+////+++++-${c2}+sssssy+${c1}.++++++++++\
    ${c1}.+:/++++++.${c2}.yssssssy-${c1}`+++++++++:
     ${c1}:/+++++-  ${c2}+sssssssss  ${c1}-++++++-
       ${c1}`--`    ${c2}+sssssssso    ${c1}`--`
                ${c2}+sssssy+`
                 ${c2}`.::-`
EOF
        ;;

        "PCBSD"* | "TrueOS"*)
            set_colors 1 7 3
            read -rd '' ascii_data <<'EOF'
${c1}                       ..
                        s.
                        +y
                        yN
                       -MN  `.
                      :NMs `m
                    .yMMm` `No
            `-/+++sdMMMNs+-`+Ms
        `:oo+-` .yMMMMy` `-+oNMh
      -oo-     +NMMMM/       oMMh-
    .s+` `    oMMMMM/     -  oMMMhy.
   +s`- ::   :MMMMMd     -o `mMMMy`s+
  y+  h .Ny+oNMMMMMN/    sh+NMMMMo  +y
 s+ .ds  -NMMMMMMMMMMNdhdNMMMMMMh`   +s
-h .NM`   `hMMMMMMMMMMMMMMNMMNy:      h-
y- hMN`     hMMmMMMMMMMMMNsdMNs.      -y
m` mMMy`    oMMNoNMMMMMMo`  sMMMo     `m
m` :NMMMdyydMMMMo+MdMMMs     sMMMd`   `m
h-  `+ymMMMMMMMM--M+hMMN/    +MMMMy   -h
:y     `.sMMMMM/ oMM+.yMMNddNMMMMMm   y:
 y:   `s  dMMN- .MMMM/ :MMMMMMMMMMh  :y
 `h:  `mdmMMM/  yMMMMs  sMMMMMMMMN- :h`
   so  -NMMMN   /mmd+  `dMMMMMMMm- os
    :y: `yMMM`       `+NMMMMMMNo`:y:
      /s+`.omy      /NMMMMMNh/.+s:
        .+oo:-.     /mdhs+::oo+.
            -/o+++++++++++/-
EOF
        ;;

        "PCLinuxOS"*)
            set_colors 4 7 1
            read -rd '' ascii_data <<'EOF'
${c1}            mhhhyyyyhhhdN
        dyssyhhhhhhhhhhhssyhN
     Nysyhhyo/:-.....-/oyhhhssd
   Nsshhy+.              `/shhysm
  dohhy/                    -shhsy
 dohhs`                       /hhys
N+hho   ${c2}+ssssss+-   .+syhys+   ${c1}/hhsy
ohhh`   ${c2}ymmo++hmm+`smmy/::+y`   ${c1}shh+
+hho    ${c2}ymm-  /mmy+mms          ${c1}:hhod
/hh+    ${c2}ymmhhdmmh.smm/          ${c1}.hhsh
+hhs    ${c2}ymm+::-`  /mmy`    `    ${c1}/hh+m
yyhh-   ${c2}ymm-       /dmdyosyd`  ${c1}`yhh+
 ohhy`  ${c2}://`         -/+++/-   ${c1}ohhom
 N+hhy-                      `shhoh
   sshho.                  `+hhyom
    dsyhhs/.            `:ohhhoy
      dysyhhhso///://+syhhhssh
         dhyssyhhhhhhyssyyhN
              mddhdhdmN
EOF
        ;;

        "pearOS"*)
            set_colors 2 3 1 1 5 4
            read -rd '' ascii_data <<'EOF'
\e[0;32m                  .+yh
                 sMMMo
                sMMN+
                +o:    \e[0m
\e[93m           ./oyyys+.
         :dMMMMMMMMMm/
        :MMMMMMMMMMMMMy
        yMMMMMMMMMMMMMN \e[0m
\e[31m        mMMMMMMMMMMMMs`
       yMMMMMMMMMMMMo
     -mMMMMMMMMMMMMM`
    oMMMMMMMMMMMMMMM` \e[0m
\e[95m   oMMMMMMMMMMMMMMMMy
  .MMMMMMMMMMMMMMMMMMy`
  +MMMMMMMMMMMMMMMMMMMMy/`
  /MMMMMMMMMMMMMMMMMMMMMMMNds \e[0m
\e[34m  `mMMMMMMMMMMMMMMMMMMMMMMMM/
   .mMMMMMMMMMMMMMMMMMMMMMM+
    `oNMMMMMMMMMMMMMMMMMMd-
      `+hMMMMMMMMMMMMMms-
          -/osyhhyso:. \e[0m
EOF
        ;;

        "Pengwin"*)
            set_colors 5 5 13
            read -rd '' ascii_data <<'EOF'
${c3}                     ...`
${c3}                     `-///:-`
${c3}                       .+${c2}ssys${c3}/
${c3}                        +${c2}yyyyy${c3}o    ${c2}
${c2}                        -yyyyyy:
${c2}           `.:/+ooo+/:` -yyyyyy+
${c2}         `:oyyyyyys+:-.`syyyyyy:
${c2}        .syyyyyyo-`   .oyyyyyyo
${c2}       `syyyyyy   `-+yyyyyyy/`
${c2}       /yyyyyy+ -/osyyyyyyo/.
${c2}       +yyyyyy-  `.-:::-.`
${c2}       .yyyyyy-
${c3}        :${c2}yyyyy${c3}o
${c3}         .+${c2}ooo${c3}+
${c3}           `.::/:.
EOF
        ;;

        "Peppermint"*)
            set_colors 1 15 3
            read -rd '' ascii_data <<'EOF'
${c1}               PPPPPPPPPPPPPP
${c1}           PPPP${c2}MMMMMMM${c1}PPPPPPPPPPP
${c1}         PPPP${c2}MMMMMMMMMM${c1}PPPPPPPP${c2}MM${c1}PP
${c1}       PPPPPPPP${c2}MMMMMMM${c1}PPPPPPPP${c2}MMMMM${c1}PP
${c1}     PPPPPPPPPPPP${c2}MMMMMM${c1}PPPPPPP${c2}MMMMMMM${c1}PP
${c1}    PPPPPPPPPPPP${c2}MMMMMMM${c1}PPPP${c2}M${c1}P${c2}MMMMMMMMM${c1}PP
${c1}   PP${c2}MMMM${c1}PPPPPPPPPP${c2}MMM${c1}PPPPP${c2}MMMMMMM${c1}P${c2}MM${c1}PPPP
${c1}   P${c2}MMMMMMMMMM${c1}PPPPPP${c2}MM${c1}PPPPP${c2}MMMMMM${c1}PPPPPPPP
${c1}  P${c2}MMMMMMMMMMMM${c1}PPPPP${c2}MM${c1}PP${c2}M${c1}P${c2}MM${c1}P${c2}MM${c1}PPPPPPPPPPP
${c1}  P${c2}MMMMMMMMMMMMMMMM${c1}PP${c2}M${c1}P${c2}MMM${c1}PPPPPPPPPPPPPPPP
${c1}  P${c2}MMM${c1}PPPPPPPPPPPPPPPPPPPPPPPPPPPPPP${c2}MMMMM${c1}P
${c1}  PPPPPPPPPPPPPPPP${c2}MMM${c1}P${c2}M${c1}P${c2}MMMMMMMMMMMMMMMM${c1}PP
${c1}  PPPPPPPPPPP${c2}MM${c1}P${c2}MM${c1}PPPP${c2}MM${c1}PPPPP${c2}MMMMMMMMMMM${c1}PP
${c1}   PPPPPPPP${c2}MMMMMM${c1}PPPPP${c2}MM${c1}PPPPPP${c2}MMMMMMMMM${c1}PP
${c1}   PPPP${c2}MM${c1}P${c2}MMMMMMM${c1}PPPPPP${c2}MM${c1}PPPPPPPPPP${c2}MMMM${c1}PP
${c1}    PP${c2}MMMMMMMMM${c1}P${c2}M${c1}PPPP${c2}MMMMMM${c1}PPPPPPPPPPPPP
${c1}     PP${c2}MMMMMMM${c1}PPPPPPP${c2}MMMMMM${c1}PPPPPPPPPPPP
${c1}       PP${c2}MMMM${c1}PPPPPPPPP${c2}MMMMMMM${c1}PPPPPPPP
${c1}         PP${c2}MM${c1}PPPPPPPP${c2}MMMMMMMMMM${c1}PPPP
${c1}           PPPPPPPPPP${c2}MMMMMMMM${c1}PPPP
${c1}               PPPPPPPPPPPPPP
EOF
        ;;

        "Pisi"*)
            set_colors 12 7 6 1 8
            read -rd '' ascii_data <<'EOF'
${c1}   \Fv/!-                      `:?lzC
${c1}   Q!::=zFx!  ${c2}`;v6WBCicl;`  ${c1},vCC\!::#.
${c1}  ,%:::,'` ${c2}+#%@@FQ@@.   ,cF%i${c1}``-',::a?
${c1}  +m:,'```${c2}}3,/@@Q\@@       "af-${c1} `-'"7f
  =o'.` ${c2}/m'   :Q@:Qg         ,kl${c1}  `.|o
  :k` '${c2}$+      'Narm           >d,${c1}  ii
   #`${c2}!p.        `C ,            'd+${c1} %'
${c2}   !0m                           `6Kv
   =a                              m+
  !A     !\L|:            :|L\!     $:
 .8`     Q''%Q#'        '#Q%''Q     `0-
 :6      E|.6QQu        uQQ6.|E      p:
  i{      \jts9?        ?9stj\      u\
   |a`            -''.            `e>
    ,m+     ${c1}'^ !`${c2}s@@@@a${c1}'"`+`${c2}     >e'
      !3|${c1}`|=>>r-  ${c2}'U%:${c1}  '>>>=:`\3!
       'xopE|      ${c2}`'${c1}     `ledoz-
    `;=>>+`${c2}`^llci/|==|/iclc;`${c1}'>>>>:
   `^`+~          ${c2}````${c1}          !!-^
EOF
        ;;

        "PNM Linux"* | "WHPNM Linux"*)
            set_colors 33 9 15 202
            read -rd '' ascii_data <<'EOF'

${c1}
               ``.---..` `--`
            ``.---........-:.${c2}-::`${c1}
           ${c2}./::-${c1}........${c2}--::.````${c1}
          ${c2}.:://:::${c1}----${c2}::::-..${c1}
          ..${c2}--:::::--::::++-${c1}.`
  ${c2}`-:-`${c1}   .-ohy+::${c2}-:::${c1}/sdmdd:.${c2}   `-:-
   .-:::${c1}...${c3}sNNmds$y${c1}o/+${c3}sy+NN$m${c1}d+.`${c2}-:::-.
     `.-:-${c1}./${c3}dN${c1}()${c3}yyooosd${c1}()${c3}$m${c1}dy${c2}-.::-.`${c1}
      ${c2}`.${c1}-...-${c3}+hNdyyyyyydmy${c1}:......${c2}`${c1}
 ``..--.....-${c3}yNNm${c4}hssssh${c3}mmdo${c1}.........```
`-:://:.....${c3}hNNNNN${c4}mddm${c3}NNNmds${c1}.....//::--`
  ```.:-...${c3}oNNNNNNNNNNNNNNmd/${c1}...:-.```
      .....${c3}hNNNNNNNNNNNNNNmds${c1}....`
      --...${c3}hNNNNNNNNNNNNNNmdo${c1}.....
      .:...${c3}/NNNNNNNNNNNNNNdd${c1}:....`
       `-...${c3}+mNNNNNNNNNNNmh${c1}:...-.
     ${c4}.:+o+/:-${c1}:+oo+///++o+/:-${c4}:/+ooo/:.
       ${c4}+oo/:o-            +oooooso.`
       ${c4}.`   `             `/  .-//-
EOF
        ;;

        "popos_small"* | "pop_os_small"*)
            set_colors 6 7
            read -rd '' ascii_data <<'EOF'
${c1}______
\\   _ \\        __
 \\ \\ \\ \\      / /
  \\ \\_\\ \\    / /
   \\  ___\\  /_/
    \\ \\    _
   __\\_\\__(_)_
  (___________)`
EOF
        ;;

        "Pop!_OS"* | "popos"* | "pop_os"*)
            set_colors 6 7
            read -rd '' ascii_data <<'EOF'
${c1}             /////////////
         /////////////////////
      ///////${c2}*767${c1}////////////////
    //////${c2}7676767676*${c1}//////////////
   /////${c2}76767${c1}//${c2}7676767${c1}//////////////
  /////${c2}767676${c1}///${c2}*76767${c1}///////////////
 ///////${c2}767676${c1}///${c2}76767${c1}.///${c2}7676*${c1}///////
/////////${c2}767676${c1}//${c2}76767${c1}///${c2}767676${c1}////////
//////////${c2}76767676767${c1}////${c2}76767${c1}/////////
///////////${c2}76767676${c1}//////${c2}7676${c1}//////////
////////////,${c2}7676${c1},///////${c2}767${c1}///////////
/////////////*${c2}7676${c1}///////${c2}76${c1}////////////
///////////////${c2}7676${c1}////////////////////
 ///////////////${c2}7676${c1}///${c2}767${c1}////////////
  //////////////////////${c2}'${c1}////////////
   //////${c2}.7676767676767676767,${c1}//////
    /////${c2}767676767676767676767${c1}/////
      ///////////////////////////
         /////////////////////
             /////////////
EOF
        ;;

        "Porteus"*)
            set_colors 6 7
            read -rd '' ascii_data <<'EOF'
${c1}             `.-:::-.`
         -+ydmNNNNNNNmdy+-
      .+dNmdhs+//////+shdmdo.
    .smmy+-`             ./sdy:
  `omdo.    `.-/+osssso+/-` `+dy.
 `yms.   `:shmNmdhsoo++osyyo-``oh.
 hm/   .odNmds/.`    ``.....:::-+s
/m:  `+dNmy:`   `./oyhhhhyyooo++so
ys  `yNmy-    .+hmmho:-.`     ```
s:  yNm+`   .smNd+.
`` /Nm:    +dNd+`
   yN+   `smNy.
   dm    oNNy`
   hy   -mNm.
   +y   oNNo
   `y`  sNN:
    `:  +NN:
     `  .mNo
         /mm`
          /my`
           .sy`
             .+:
                `
EOF
        ;;

        "postmarketos_small")
            set_colors 2 7
            read -rd '' ascii_data <<'EOF'
${c1}        /\\
       /  \\
      /    \\
      \\__   \\
    /\\__ \\  _\\
   /   /  \\/ __
  /   / ____/  \\
 /    \\ \\       \\
/_____/ /________\\
EOF
        ;;

        "PostMarketOS"*)
            set_colors 2 7
            read -rd '' ascii_data <<'EOF'
${c1}                 /\\
                /  \\
               /    \\
              /      \\
             /        \\
            /          \\
            \\           \\
          /\\ \\____       \\
         /  \\____ \\       \\
        /       /  \\       \\
       /       /    \\    ___\\
      /       /      \\  / ____
     /       /        \\/ /    \\
    /       / __________/      \\
   /        \\ \\                 \\
  /          \\ \\                 \\
 /           / /                  \\
/___________/ /____________________\\
EOF
        ;;

        "PuffOS"*)
            set_colors 3
            read -rd '' ascii_data <<'EOF'
${c1}
              _,..._,m,
            ,/'      '"";
           /             ".
         ,'mmmMMMMmm.      \
       _/-"^^^^^"""%#%mm,   ;
 ,m,_,'              "###)  ;,
(###%                 \#/  ;##mm.
 ^#/  __        ___    ;  (######)
  ;  //.\\     //.\\   ;   \####/
 _; (#\"//     \\"/#)  ;  ,/
@##\ \##/   =   `"=" ,;mm/
`\##>.____,...,____,<####@
EOF
        ;;

        "Proxmox"*)
            set_colors 7 202
            read -rd '' ascii_data <<'EOF'
${c1}         .://:`              `://:.
       `hMMMMMMd/          /dMMMMMMh`
        `sMMMMMMMd:      :mMMMMMMMs`
${c2}`-/+oo+/:${c1}`.yMMMMMMMh-  -hMMMMMMMy.`${c2}:/+oo+/-`
`:oooooooo/${c1}`-hMMMMMMMyyMMMMMMMh-`${c2}/oooooooo:`
  `/oooooooo:${c1}`:mMMMMMMMMMMMMm:`${c2}:oooooooo/`
    ./ooooooo+-${c1} +NMMMMMMMMN+ ${c2}-+ooooooo/.
      .+ooooooo+-${c1}`oNMMMMNo`${c2}-+ooooooo+.
        -+ooooooo/.${c1}`sMMs`${c2}./ooooooo+-
          :oooooooo/${c1}`..`${c2}/oooooooo:
          :oooooooo/`${c1}..${c2}`/oooooooo:
        -+ooooooo/.`${c1}sMMs${c2}`./ooooooo+-
      .+ooooooo+-`${c1}oNMMMMNo${c2}`-+ooooooo+.
    ./ooooooo+-${c1} +NMMMMMMMMN+ ${c2}-+ooooooo/.
  `/oooooooo:`${c1}:mMMMMMMMMMMMMm:${c2}`:oooooooo/`
`:oooooooo/`${c1}-hMMMMMMMyyMMMMMMMh-${c2}`/oooooooo:`
`-/+oo+/:`${c1}.yMMMMMMMh-  -hMMMMMMMy.${c2}`:/+oo+/-`
${c1}        `sMMMMMMMm:      :dMMMMMMMs`
       `hMMMMMMd/          /dMMMMMMh`
         `://:`              `://:`
EOF
        ;;

        "Puppy"* | "Quirky Werewolf"* | "Precise Puppy"*)
            set_colors 4 7
            read -rd '' ascii_data <<'EOF'
${c1}           `-/osyyyysosyhhhhhyys+-
  -ohmNNmh+/hMMMMMMMMNNNNd+dMMMMNM+
 yMMMMNNmmddo/NMMMNNNNNNNNNo+NNNNNy
.NNNNNNmmmddds:MMNNNNNNNNNNNh:mNNN/
-NNNdyyyhdmmmd`dNNNNNmmmmNNmdd/os/
.Nm+shddyooo+/smNNNNmmmmNh.   :mmd.
 NNNNy:`   ./hmmmmmmmNNNN:     hNMh
 NMN-    -++- +NNNNNNNNNNm+..-sMMMM-
.MMo    oNNNNo hNNNNNNNNmhdNNNMMMMM+
.MMs    /NNNN/ dNmhs+:-`  yMMMMMMMM+
 mMM+     .. `sNN+.      hMMMMhhMMM-
 +MMMmo:...:sNMMMMMms:` hMMMMm.hMMy
  yMMMMMMMMMMMNdMMMMMM::/+o+//dMMd`
   sMMMMMMMMMMN+:oyyo:sMMMNNMMMNy`
    :mMMMMMMMMMMMmddNMMMMMMMMmh/
      /dMMMMMMMMMMMMMMMMMMNdy/`
        .+hNMMMMMMMMMNmdhs/.
            .:/+ooo+/:-.
EOF
        ;;

        "pureos_small"*)
            set_colors 2 7 7
            read -rd '' ascii_data <<'EOF'
${c1} _____________
|  _________  |
| |         | |
| |         | |
| |_________| |
|_____________|
EOF
        ;;

        "PureOS"*)
            set_colors 2 7 7
            read -rd '' ascii_data <<'EOF'
${c1}dmmmmmmmmmmmmmmmmmmmmmmmmmmmmmmmmmmmmmmd
dNm//////////////////////////////////mNd
dNd                                  dNd
dNd                                  dNd
dNd                                  dNd
dNd                                  dNd
dNd                                  dNd
dNd                                  dNd
dNd                                  dNd
dNd                                  dNd
dNm//////////////////////////////////mNd
dmmmmmmmmmmmmmmmmmmmmmmmmmmmmmmmmmmmmmmd
EOF
        ;;

        "Q4OS"*)
            set_colors 4 1
            read -rd '' ascii_data <<'EOF'
${c1}           .:*****  :=====.
        ${c1}.:********  :========.
     ${c1} .***********  :===========.
    ${c1}.:************  :============-
  ${c1} .**************  :==============
 ${c1} :***************  :===============
 ${c1}:**************.    :===============
${c1}.*************:        .=============.
${c1}*************.          .============:

${c1}:############.          ${c2}:==:
${c1}:##############.      ${c2}:======:
 ${c1}:################  ${c2}.==========:
  ${c1}:###############   ${c2}.===========:
   ${c1}:##############     ${c2}.===========:
    ${c1}:#############       ${c2}.=========:
      ${c1}:###########         ${c2}.=====:
        ${c1}.#########           ${c2}.=:
            ${c1}.#####
EOF
        ;;

        "Qubes"*)
            set_colors 4 5 7 6
            read -rd '' ascii_data <<'EOF'
${c1}               `..--..`
            `.----------.`
        `..----------------..`
     `.------------------------.``
 `..-------------....-------------..`
.::----------..``    ``..----------:+:
:////:----..`            `..---:/ossso
:///////:`                  `/osssssso
:///////:                    /ssssssso
:///////:                    /ssssssso
:///////:                    /ssssssso
:///////:                    /ssssssso
:///////:                    /ssssssso
:////////-`                .:sssssssso
:///////////-.`        `-/osssssssssso
`//////////////:-```.:+ssssssssssssso-
  .-://////////////sssssssssssssso/-`
     `.:///////////sssssssssssssso:.
         .-:///////ssssssssssssssssss/`
            `.:////ssss+/+ssssssssssss.
                `--//-    `-/osssso/.
EOF
        ;;

        "Qubyt"*)
            set_colors 4 5 0 4
            read -rd '' ascii_data <<'EOF'
${c1}    ########################${c2}(${c3}ooo
${c1}    ########################${c2}(${c3}ooo
${c1}###${c2}(${c3}ooo                  ${c1}###${c2}(${c3}ooo
${c1}###${c2}(${c3}ooo                  ${c1}###${c2}(${c3}ooo
${c1}###${c2}(${c3}ooo                  ${c1}###${c2}(${c3}ooo
${c1}###${c2}(${c3}ooo                  ${c1}###${c2}(${c3}ooo
${c1}###${c2}(${c3}ooo                  ${c1}###${c2}(${c3}ooo
${c1}###${c2}(${c3}ooo                  ${c1}###${c2}(${c3}ooo
${c1}###${c2}(${c3}ooo           ${c1}##${c3}o    ${c2}((((${c3}ooo
${c1}###${c2}(${c3}ooo          o${c2}((${c1}###   ${c3}oooooo
${c1}###${c2}(${c3}ooo           oo${c2}((${c1}###${c3}o
${c1}###${c2}(${c3}ooo             ooo${c2}((${c1}###
${c1}################${c2}(${c3}oo    oo${c2}((((${c3}o
${c2}(((((((((((((((((${c3}ooo     ooooo
  oooooooooooooooooo        o
EOF
        ;;

        "Quibian"*)
            set_colors 3 7
            read -rd '' ascii_data <<'EOF'
${c1}            `.--::::::::--.`
        `.-:::-..``   ``..-::-.`
      .::::-`   .${c2}+${c1}:``       `.-::.`
    .::::.`    -::::::-`       `.::.
  `-:::-`    -:::::::::--..``     .::`
 `::::-     .${c2}oy${c1}:::::::---.```.:    `::`
 -::::  `.-:::::::::::-.```         `::
.::::.`-:::::::::::::.               `:.
-::::.:::::::::::::::                 -:
::::::::::::::::::::`                 `:
:::::::::::::::::::-                  `:
:::::::::::::::::::                   --
.:::::::::::::::::`                  `:`
`:::::::::::::::::                   -`
 .:::::::::::::::-                  -`
  `::::::::::::::-                `.`
    .::::::::::::-               ``
      `.--:::::-.
EOF
        ;;

        "Radix"*)
            set_colors 1 2
            read -rd '' ascii_data <<'EOF'
${c2}                .:oyhdmNo
             `/yhyoosdms`
            -o+/ohmmho-
           ..`.:/:-`
     `.--:::-.``${c1}
  .+ydNMMMMMMNmhs:`
`omMMMMMMMMMMMMMMNh-
oNMMMNmddhhyyhhhddmy.
mMMMMNmmddhhysoo+/:-`
yMMMMMMMMMMMMMMMMNNh.
-dmmmmmNNMMMMMMMMMMs`
 -+oossyhmMMMMMMMMd-
 `sNMMMMMMMMMMMMMm:
  `yMMMMMMNmdhhhh:
   `sNMMMMMNmmho.
    `+mMMMMMMMy.
      .yNMMMm+`
       `:yd+.
EOF
        ;;

        "Raspbian_small"*)
            set_colors 2 1
            read -rd '' ascii_data <<'EOF'
${c1}   ..    ,.
  :oo: .:oo:
  'o\\o o/o:
${c2} :: . :: . ::
:: :::  ::: ::
:'  '',.''  ':
 ::: :::: :::
 ':,  ''  ,:'
   ' ~::~ '
EOF
        ;;

        "Raspbian"*)
            set_colors 2 1
            read -rd '' ascii_data <<'EOF'
${c1}  `.::///+:/-.        --///+//-:``
 `+oooooooooooo:   `+oooooooooooo:
  /oooo++//ooooo:  ooooo+//+ooooo.
  `+ooooooo:-:oo-  +o+::/ooooooo:
   `:oooooooo+``    `.oooooooo+-
     `:++ooo/.        :+ooo+/.`
        ${c2}...`  `.----.` ``..
     .::::-``:::::::::.`-:::-`
    -:::-`   .:::::::-`  `-:::-
   `::.  `.--.`  `` `.---.``.::`
       .::::::::`  -::::::::` `
 .::` .:::::::::- `::::::::::``::.
-:::` ::::::::::.  ::::::::::.`:::-
::::  -::::::::.   `-::::::::  ::::
-::-   .-:::-.``....``.-::-.   -::-
 .. ``       .::::::::.     `..`..
   -:::-`   -::::::::::`  .:::::`
   :::::::` -::::::::::` :::::::.
   .:::::::  -::::::::. ::::::::
    `-:::::`   ..--.`   ::::::.
      `...`  `...--..`  `...`
            .::::::::::
             `.-::::-`
EOF
        ;;

        "Reborn OS"* | "Reborn"*)
            set_colors 2 2 8
            read -rd '' ascii_data <<'EOF'
${c3}
        mMMMMMMMMM  MMMMMMMMMm
       NM                    MN
      MM  ${c1}dddddddd  dddddddd  ${c3}MN
     mM  ${c1}dd                dd  ${c3}MM
        ${c1}dd  hhhhhh   hhhhh  dd
   ${c3}mM      ${c1}hh            hh      ${c3}Mm
  NM  ${c1}hd       ${c3}mMMMMMMd       ${c1}dh  ${c3}MN
 NM  ${c1}dd  hh   ${c3}mMMMMMMMMm   ${c1}hh  dd  ${c3}MN
NM  ${c1}dd  hh   ${c3}mMMMMMMMMMMm   ${c1}hh  dd  ${c3}MN
 NM  ${c1}dd  hh   ${c3}mMMMMMMMMm   ${c1}hh  dd  ${c3}MN
  NM  ${c1}hd       ${c3}mMMMMMMm       ${c1}dh  ${c3}MN
   mM      ${c1}hh            hh      ${c3}Mm
        ${c1}dd  hhhhhh  hhhhhh  dd
     ${c3}MM  ${c1}dd                dd  ${c3}MM
      MM  ${c1}dddddddd  dddddddd  ${c3}MN
       NM                    MN
        mMMMMMMMMM  MMMMMMMMMm
EOF
        ;;

        "Red Star"* | "Redstar"*)
            set_colors 1 7 3
            read -rd '' ascii_data <<'EOF'
${c1}                    ..
                  .oK0l
                 :0KKKKd.
               .xKO0KKKKd
              ,Od' .d0000l
             .c;.   .'''...           ..'.
.,:cloddxxxkkkkOOOOkkkkkkkkxxxxxxxxxkkkx:
;kOOOOOOOkxOkc'...',;;;;,,,'',;;:cllc:,.
 .okkkkd,.lko  .......',;:cllc:;,,'''''.
   .cdo. :xd' cd:.  ..';'',,,'',,;;;,'.
      . .ddl.;doooc'..;oc;'..';::;,'.
        coo;.oooolllllllcccc:'.  .
       .ool''lllllccccccc:::::;.
       ;lll. .':cccc:::::::;;;;'
       :lcc:'',..';::::;;;;;;;,,.
       :cccc::::;...';;;;;,,,,,,.
       ,::::::;;;,'.  ..',,,,'''.
        ........          ......
EOF
        ;;

        "Redcore"*)
            set_colors 1
            read -rd '' ascii_data <<'EOF'
${c1}                 RRRRRRRRR
               RRRRRRRRRRRRR
        RRRRRRRRRR      RRRRR
   RRRRRRRRRRRRRRRRRRRRRRRRRRR
 RRRRRRR  RRR         RRR RRRRRRRR
RRRRR    RR                 RRRRRRRRR
RRRR    RR     RRRRRRRR      RR RRRRRR
RRRR   R    RRRRRRRRRRRRRR   RR   RRRRR
RRRR   R  RRRRRRRRRRRRRRRRRR  R   RRRRR
RRRR     RRRRRRRRRRRRRRRRRRR  R   RRRR
 RRR     RRRRRRRRRRRRRRRRRRRR R   RRRR
  RRR    RRRRRRRRRRRRRRRRRRRR    RRRR
    RR   RRRRRRRRRRRRRRRRRRR    RRR
     RR   RRRRRRRRRRRRRRRRR    RRR
       RR   RRRRRRRRRRRRRR   RR
         R       RRRR      RR
EOF
        ;;

        "redhat_old" | "rhel_old"*)
            set_colors 1 7 3
            read -rd '' ascii_data <<'EOF'
${c1}             `.-..........`
            `////////::.`-/.
            -: ....-////////.
            //:-::///////////`
     `--::: `-://////////////:
     //////-    ``.-:///////// .`
     `://////:-.`    :///////::///:`
       .-/////////:---/////////////:
          .-://////////////////////.
${c2}         yMN+`.-${c1}::///////////////-`
${c2}      .-`:NMMNMs`  `..-------..`
       MN+/mMMMMMhoooyysshsss
MMM    MMMMMMMMMMMMMMyyddMMM+
 MMMM   MMMMMMMMMMMMMNdyNMMh`     hyhMMM
  MMMMMMMMMMMMMMMMyoNNNMMM+.   MMMMMMMM
   MMNMMMNNMMMMMNM+ mhsMNyyyyMNMMMMsMM
EOF
        ;;

        "Redhat"* | "Red Hat"* | "rhel"*)
            set_colors 1
            read -rd '' ascii_data <<'EOF'
${c1}           .MMM..:MMMMMMM
          MMMMMMMMMMMMMMMMMM
          MMMMMMMMMMMMMMMMMMMM.
         MMMMMMMMMMMMMMMMMMMMMM
        ,MMMMMMMMMMMMMMMMMMMMMM:
        MMMMMMMMMMMMMMMMMMMMMMMM
  .MMMM'  MMMMMMMMMMMMMMMMMMMMMM
 MMMMMM    `MMMMMMMMMMMMMMMMMMMM.
MMMMMMMM      MMMMMMMMMMMMMMMMMM .
MMMMMMMMM.       `MMMMMMMMMMMMM' MM.
MMMMMMMMMMM.                     MMMM
`MMMMMMMMMMMMM.                 ,MMMMM.
 `MMMMMMMMMMMMMMMMM.          ,MMMMMMMM.
    MMMMMMMMMMMMMMMMMMMMMMMMMMMMMMMMMMMM
      MMMMMMMMMMMMMMMMMMMMMMMMMMMMMMMMM:
         MMMMMMMMMMMMMMMMMMMMMMMMMMMMMM
            `MMMMMMMMMMMMMMMMMMMMMMMM:
                ``MMMMMMMMMMMMMMMMM'
EOF
        ;;

        "Refracted Devuan"* | "Refracted_Devuan"*)
            set_colors 8 7
            read -rd '' ascii_data <<'EOF'
${c2}                             A
                            VW
                           VVW\\
                         .yWWW\\
 ,;,,u,;yy;;v;uyyyyyyy  ,WWWWW^
    *WWWWWWWWWWWWWWWW/  $VWWWWw      ,
        ^*%WWWWWWVWWX  $WWWW**    ,yy
        ,    "**WWW/' **'   ,yy/WWW*`
       &WWWWwy    `*`  <,ywWW%VWWW*
     yWWWWWWWWWW*    .,   "**WW%W
   ,&WWWWWM*"`  ,y/  &WWWww   ^*
  XWWX*^   ,yWWWW09 .WWWWWWWWwy,
 *`        &WWWWWM  WWWWWWWWWWWWWww,
           (WWWWW` /#####WWW***********
           ^WWWW
            VWW
            Wh.
            V/
EOF
        ;;

        "Regata"*)
            set_colors 7 1 4 5 3 2
            read -rd '' ascii_data <<'EOF'
${c1}            ddhso+++++osydd
        dho/.`hh${c2}.:/+/:.${c1}hhh`:+yd
      do-hhhhhh${c2}/sssssss+`${c1}hhhhh./yd
    h/`hhhhhhh${c2}-sssssssss:${c1}hhhhhhhh-yd
  do`hhhhhhhhh${c2}`ossssssso.${c1}hhhhhhhhhh/d
 d/hhhhhhhhhhhh${c2}`/ossso/.${c1}hhhhhhhhhhhh.h
 /hhhhhhhhhhhh${c3}`-/osyso/-`${c1}hhhhhhhhhhhh.h
shh${c4}-/ooo+-${c1}hhh${c3}:syyso+osyys/`${c1}hhh${c5}`+oo`${c1}hhh/
h${c4}`ohhhhhhho`${c3}+yyo.${c1}hhhhh${c3}.+yyo`${c5}.sssssss.${c1}h`h
s${c4}:hhhhhhhhho${c3}yys`${c1}hhhhhhh${c3}.oyy/${c5}ossssssso-${c1}hs
s${c4}.yhhhhhhhy/${c3}yys`${c1}hhhhhhh${c3}.oyy/${c5}ossssssso-${c1}hs
hh${c4}./syyys+.${c1} ${c3}+yy+.${c1}hhhhh${c3}.+yyo`${c5}.ossssso/${c1}h`h
shhh${c4}``.`${c1}hhh${c3}`/syyso++oyys/`${c1}hhh${c5}`+++-`${c1}hh:h
d/hhhhhhhhhhhh${c3}`-/osyso+-`${c1}hhhhhhhhhhhh.h
 d/hhhhhhhhhhhh${c6}`/ossso/.${c1}hhhhhhhhhhhh.h
  do`hhhhhhhhh${c6}`ossssssso.${c1}hhhhhhhhhh:h
    h/`hhhhhhh${c6}-sssssssss:${c1}hhhhhhhh-yd
      h+.hhhhhh${c6}+sssssss+${c1}hhhhhh`/yd
        dho:.hhh${c6}.:+++/.${c1}hhh`-+yd
            ddhso+++++osyhd
EOF
        ;;

        "Regolith"*)
            set_colors 1
            read -rd '' ascii_data <<'EOF'
${c1}
                 ``....```
            `.:/++++++/::-.`
          -/+++++++:.`
        -++++++++:`
      `/++++++++-
     `/++++++++.                    -/+/
     /++++++++/             ``   .:+++:.
    -+++++++++/          ./++++:+++/-`
    :+++++++++/         `+++++++/-`
    :++++++++++`      .-/+++++++`
   `:++++++++++/``.-/++++:-:::-`      `
 `:+++++++++++++++++/:.`            ./`
:++/-:+++++++++/:-..              -/+.
+++++++++/::-...:/+++/-..````..-/+++.
`......``.::/+++++++++++++++++++++/.
         -/+++++++++++++++++++++/.
           .:/+++++++++++++++/-`
              `.-:://////:-.
EOF
        ;;

        "rocky_small"*)
            set_colors 2
                read -rd '' ascii_data <<'EOF'
${c1}    `-/+++++++++/-.`
 `-+++++++++++++++++-`
.+++++++++++++++++++++.
-+++++++++++++++++++++++.
+++++++++++++++/-/+++++++
+++++++++++++/.   ./+++++
+++++++++++:.       ./+++
+++++++++:`   `:/:`   .:/
-++++++:`   .:+++++:`
 .+++-`   ./+++++++++:`
  `-`   ./+++++++++++-
       -+++++++++:-.`
EOF
        ;;

        "rocky"*)
            set_colors 35
            read -rd '' ascii_data <<'EOF'
${c1}          __wgliliiligw_,
       _williiiiiiliilililw,
     _%iiiiiilililiiiiiiiiiii_
   .Qliiiililiiiiiiililililiilm.
  _iiiiiliiiiiililiiiiiiiiiiliil,
 .lililiiilililiiiilililililiiiii,
_liiiiiiliiiiiiiliiiiiF{iiiiiilili,
jliililiiilililiiili@`  ~ililiiiiiL
iiiliiiiliiiiiiili>`      ~liililii
liliiiliiilililii`         -9liiiil
iiiiiliiliiiiii~             "4lili
4ililiiiiilil~|      -w,       )4lf
-liiiiililiF'       _liig,       )'
 )iiiliii@`       _QIililig,
  )iiii>`       .Qliliiiililw
   )<>~       .mliiiiiliiiiiil,
            _gllilililiililii~
           giliiiiiiiiiiiiT`
          -^~$ililili@~~'
EOF
        ;;

        "Rosa"*)
            set_colors 4 7 1
            read -rd '' ascii_data <<'EOF'
${c1}           ROSAROSAROSAROSAR
        ROSA               AROS
      ROS   SAROSAROSAROSAR   AROS
    RO   ROSAROSAROSAROSAROSAR   RO
  ARO  AROSAROSAROSARO      AROS  ROS
 ARO  ROSAROS         OSAR   ROSA  ROS
 RO  AROSA   ROSAROSAROSA    ROSAR  RO
RO  ROSAR  ROSAROSAROSAR  R  ROSARO  RO
RO  ROSA  AROSAROSAROSA  AR  ROSARO  AR
RO AROS  ROSAROSAROSA   ROS  AROSARO AR
RO AROS  ROSAROSARO   ROSARO  ROSARO AR
RO  ROS  AROSAROS   ROSAROSA AROSAR  AR
RO  ROSA  ROS     ROSAROSAR  ROSARO  RO
 RO  ROS     AROSAROSAROSA  ROSARO  AR
 ARO  ROSA   ROSAROSAROS   AROSAR  ARO
  ARO  OROSA      R      ROSAROS  ROS
    RO   AROSAROS   AROSAROSAR   RO
     AROS   AROSAROSAROSARO   AROS
        ROSA               SARO
           ROSAROSAROSAROSAR
EOF
        ;;

        "sabotage"*)
            set_colors 4 7 1
            read -rd '' ascii_data <<'EOF'
${c2} .|'''.|      |     '||''|.    ..|''||
 ||..  '     |||     ||   ||  .|'    ||
  ''|||.    |  ||    ||'''|.  ||      ||
.     '||  .''''|.   ||    || '|.     ||
|'....|'  .|.  .||. .||...|'   ''|...|'

|''||''|     |      ..|'''.|  '||''''|
   ||       |||    .|'     '   ||  .
   ||      |  ||   ||    ....  ||''|
   ||     .''''|.  '|.    ||   ||
  .||.   .|.  .||.  ''|...'|  .||.....|
EOF
        ;;

        "Sabayon"*)
            set_colors 4 7 1
            read -rd '' ascii_data <<'EOF'
${c1}            ...........
         ..             ..
      ..                   ..
    ..           ${c2}o           ${c1}..
  ..            ${c2}:W'            ${c1}..
 ..             ${c2}.d.             ${c1}..
:.             ${c2}.KNO              ${c1}.:
:.             ${c2}cNNN.             ${c1}.:
:              ${c2}dXXX,              ${c1}:
:   ${c2}.          dXXX,       .cd,   ${c1}:
:   ${c2}'kc ..     dKKK.    ,ll;:'    ${c1}:
:     ${c2}.xkkxc;..dkkkc',cxkkl       ${c1}:
:.     ${c2}.,cdddddddddddddo:.       ${c1}.:
 ..         ${c2}:lllllll:           ${c1}..
   ..         ${c2}',,,,,          ${c1}..
     ..                     ..
        ..               ..
          ...............
EOF
        ;;

        "Sailfish"*)
            set_colors 4 5 7 6
            read -rd '' ascii_data <<'EOF'
${c1}                 _a@b
              _#b (b
            _@@   @_         _,
          _#^@ _#*^^*gg,aa@^^
          #- @@^  _a@^^
          @_  *g#b
          ^@_   ^@_
            ^@_   @
             @(b (b
            #b(b#^
          _@_#@^
       _a@a*^
   ,a@*^
EOF
        ;;

        "SalentOS"*)
            set_colors 2 1 3 7
            read -rd '' ascii_data <<'EOF'
${c1}                 ``..``
        .-:+oshdNMMMMMMNdhyo+:-.`
  -oydmMMMMMMMMMMMMMMMMMMMMMMMMMMNdhs/
${c4} +hdddm${c1}NMMMMMMMMMMMMMMMMMMMMMMMMN${c4}mdddh+`
${c2}`MMMMMN${c4}mdddddm${c1}MMMMMMMMMMMM${c4}mdddddm${c3}NMMMMM-
${c2} mMMMMMMMMMMMN${c4}ddddhyyhhddd${c3}NMMMMMMMMMMMM`
${c2} dMMMMMMMMMMMMMMMMM${c4}oo${c3}MMMMMMMMMMMMMMMMMN`
${c2} yMMMMMMMMMMMMMMMMM${c4}hh${c3}MMMMMMMMMMMMMMMMMd
${c2} +MMMMMMMMMMMMMMMMM${c4}hh${c3}MMMMMMMMMMMMMMMMMy
${c2} :MMMMMMMMMMMMMMMMM${c4}hh${c3}MMMMMMMMMMMMMMMMMo
${c2} .MMMMMMMMMMMMMMMMM${c4}hh${c3}MMMMMMMMMMMMMMMMM/
${c2} `NMMMMMMMMMMMMMMMM${c4}hh${c3}MMMMMMMMMMMMMMMMM-
${c2}  mMMMMMMMMMMMMMMMM${c4}hh${c3}MMMMMMMMMMMMMMMMN`
${c2}  hMMMMMMMMMMMMMMMM${c4}hh${c3}MMMMMMMMMMMMMMMMm
${c2}  /MMMMMMMMMMMMMMMM${c4}hh${c3}MMMMMMMMMMMMMMMMy
${c2}   .+hMMMMMMMMMMMMM${c4}hh${c3}MMMMMMMMMMMMMms:
${c2}      `:smMMMMMMMMM${c4}hh${c3}MMMMMMMMMNh+.
${c2}          .+hMMMMMM${c4}hh${c3}MMMMMMdo:
${c2}             `:smMM${c4}yy${c3}MMNy/`
                 ${c2}.- ${c4}`${c3}:.
EOF
        ;;

        "ShastraOS"*)
            set_colors 6
            read -rd '' ascii_data <<'EOF'
${c1}                          ..,;;,'.
                       ':oo.     ;o:
                     :o,           ol
                   .oo        ..';co:
                   ooo',;:looo;
               .;lddl
             cx   .xl     .c:'
            dd     xx     xx ,d;
           .xd     cx.    xx   dd.
            cx:    .xo    xx    ,x:
             'xl    xx    cx'    .xl
               xd,  xx    .xd     dx.
                .xo:xx     xx    .xx
                   'c      xx:.'lx:
                      ..,;cxxxo
             .';:codxxl   lxo
           cd.           'xo
           :o,         'ld
            .oc'...';lo
EOF
        ;;

        "Scientific"*)
            set_colors 4 7 1
            read -rd '' ascii_data <<'EOF'
${c1}                 =/;;/-
                +:    //
               /;      /;
              -X        H.
.//;;;:;;-,   X=        :+   .-;:=;:;#;.
M-       ,=;;;#:,      ,:#;;:=,       ,@
:#           :#.=/++++/=.$=           #=
 ,#;         #/:+/;,,/++:+/         ;+.
   ,+/.    ,;@+,        ,#H;,    ,/+,
      ;+;;/= @.  ${c3}.H${c2}#${c3}#X   ${c1}-X :///+;
      ;+=;;;.@,  ${c2}.X${c3}M${c2}@$.  ${c1}=X.//;=#/.
   ,;:      :@#=        =$H:     .+#-
 ,#=         #;-///==///-//         =#,
;+           :#-;;;:;;;;-X-           +:
@-      .-;;;;M-        =M/;;;-.      -X
 :;;::;;-.    #-        :+    ,-;;-;:==
              ,X        H.
               ;/      #=
                //    +;
                 '////'
EOF
        ;;

        "Septor"*)
            set_colors 4 7 4
            read -rd '' ascii_data <<'EOF'
${c1}ssssssssssssssssssssssssssssssssssssssss
ssssssssssssssssssssssssssssssssssssssss
ssssssssssssssssssssssssssssssssssssssss
ssssssssssssssssssssssssssssssssssssssss
ssssssssss${c2};okOOOOOOOOOOOOOOko;${c1}ssssssssss
sssssssss${c2}oNWWWWWWWWWWWWWWWWWWNo${c1}sssssssss
ssssssss${c2}:WWWWWWWWWWWWWWWWWWWWWW:${c1}ssssssss
ssssssss${c2}lWWWWWk${c1}ssssssssss${c2}lddddd:${c1}ssssssss
ssssssss${c2}cWWWWWNKKKKKKKKKKKKOx:${c1}ssssssssss
${c3}yy${c1}sssssss${c2}OWWWWWWWWWWWWWWWWWWWWx${c1}sssssss${c3}yy
yyyyyyyyyy${c2}:kKNNNNNNNNNNNNWWWWWW:${c3}yyyyyyyy
yyyyyyyy${c2}sccccc;${c3}yyyyyyyyyy${c2}kWWWWW:${c3}yyyyyyyy
yyyyyyyy${c2}:WWWWWWNNNNNNNNNNWWWWWW;${c3}yyyyyyyy
yyyyyyyy${c2}.dWWWWWWWWWWWWWWWWWWWNd${c3}yyyyyyyyy
yyyyyyyyyy${c2}sdO0KKKKKKKKKKKK0Od;${c3}yyyyyyyyyy
yyyyyyyyyyyyyyyyyyyyyyyyyyyyyyyyyyyyyyyy
yyyyyyyyyyyyyyyyyyyyyyyyyyyyyyyyyyyyyyyy
yyyyyyyyyyyyyyyyyyyyyyyyyyyyyyyyyyyyyyyy
yyyyyyyyyyyyyyyyyyyyyyyyyyyyyyyyyyyyyyyy
yyyyyyyyyyyyyyyyyyyyyyyyyyyyyyyyyyyyyyyy
EOF
        ;;

        "Serene"*)
            set_colors 6 6
            read -rd '' ascii_data <<'EOF'
${c1}              __---''''''---__
          .                      .
        :                          :
      -                       _______----_-
     s               __----'''     __----
 __h_            _-'           _-'     h
 '-._''--.._    ;           _-'         y
  :  ''-._  '-._/        _-'             :
  y       ':_       _--''                y
  m    .--'' '-._.;'                     m
  m   :        :                         m
  y    '.._     '-__                     y
  :        '--._    '''----___           :
   y            '--._         ''-- _    y
    h                '--._          :  h
     s                  __';         vs
      -         __..--''             -
        :_..--''                   :
          .                     _ .
            `''---______---''-``
EOF
        ;;

        "SharkLinux"*)
            set_colors 4 7
            read -rd '' ascii_data <<'EOF'
${c1}                              `:shd/
                          `:yNMMMMs
                       `-smMMMMMMN.
                     .+dNMMMMMMMMs
                   .smNNMMMMMMMMm`
                 .sNNNNNNNMMMMMM/
               `omNNNNNNNMMMMMMm
              /dNNNNNNNNMMMMMMM+
            .yNNNNNNNNNMMMMMMMN`
           +mNNNNNNNNNMMMMMMMMh
         .hNNNNNNNNNNMMMMMMMMMs
        +mMNNNNNNNNMMMMMMMMMMMs
      .hNMMNNNNMMMMMMMMMMMMMMMd
    .oNNNNNNNNNNMMMMMMMMMMMMMMMo
 `:+syyssoo++++ooooossssssssssso:
EOF
        ;;

        "Siduction"*)
            set_colors 4 4
            read -rd '' ascii_data <<'EOF'
${c1}                _aass,
               jQh: =$w
               QWmwawQW
               )$QQQQ@(   ..
         _a_a.   ~??^  syDY?Sa,
       _mW>-<$c       jWmi  imm.
       ]QQwayQE       4QQmgwmQQ`
        ?WWQWP'       -9QQQQQ@'._aas,
 _a%is.        .adYYs,. -"?!` aQB*~^3$c
_Qh;.nm       .QWc. {QL      ]QQp;..vmQ/
"QQmmQ@       -QQQggmQP      ]QQWmggmQQ(
 -???"         "$WQQQY`  __,  ?QQQQQQW!
        _yZ!?q,   -   .yWY!!Sw, "???^
       .QQa_=qQ       mQm>..vmm
        $QQWQQP       $QQQgmQQ@
         "???"   _aa, -9WWQQWY`
               _mB>~)$a  -~~
               mQms_vmQ.
               ]WQQQQQP
                -?T??"
EOF
        ;;

        "slackware_small"*)
            set_colors 4 7 1
            read -rd '' ascii_data <<'EOF'
${c1}   ________
  /  ______|
  | |______
  \\______  \\
   ______| |
| |________/
|____________
EOF
        ;;

        "Slackware"*)
            set_colors 4 7 1
            read -rd '' ascii_data <<'EOF'
${c1}                  :::::::
            :::::::::::::::::::
         :::::::::::::::::::::::::
       ::::::::${c2}cllcccccllllllll${c1}::::::
    :::::::::${c2}lc               dc${c1}:::::::
   ::::::::${c2}cl   clllccllll    oc${c1}:::::::::
  :::::::::${c2}o   lc${c1}::::::::${c2}co   oc${c1}::::::::::
 ::::::::::${c2}o    cccclc${c1}:::::${c2}clcc${c1}::::::::::::
 :::::::::::${c2}lc        cclccclc${c1}:::::::::::::
::::::::::::::${c2}lcclcc          lc${c1}::::::::::::
::::::::::${c2}cclcc${c1}:::::${c2}lccclc     oc${c1}:::::::::::
::::::::::${c2}o    l${c1}::::::::::${c2}l    lc${c1}:::::::::::
 :::::${c2}cll${c1}:${c2}o     clcllcccll     o${c1}:::::::::::
 :::::${c2}occ${c1}:${c2}o                  clc${c1}:::::::::::
  ::::${c2}ocl${c1}:${c2}ccslclccclclccclclc${c1}:::::::::::::
   :::${c2}oclcccccccccccccllllllllllllll${c1}:::::
    ::${c2}lcc1lcccccccccccccccccccccccco${c1}::::
      ::::::::::::::::::::::::::::::::
        ::::::::::::::::::::::::::::
           ::::::::::::::::::::::
                ::::::::::::
EOF
        ;;

        "SliTaz"*)
            set_colors 3 3
            read -rd '' ascii_data <<'EOF'
${c1}        @    @(               @
      @@   @@                  @    @/
     @@   @@                   @@   @@
    @@  %@@                     @@   @@
   @@  %@@@       @@@@@.       @@@@  @@
  @@@    @@@@    @@@@@@@    &@@@    @@@
   @@@@@@@ %@@@@@@@@@@@@ &@@@% @@@@@@@/
       ,@@@@@@@@@@@@@@@@@@@@@@@@@
  .@@@@@@@@@@@@@@@@@@@@@@@@@@@@@@@@@/
@@@@@@.  @@@@@@@@@@@@@@@@@@@@@  /@@@@@@
@@    @@@@@  @@@@@@@@@@@@,  @@@@@   @@@
@@ @@@@.    @@@@@@@@@@@@@%    #@@@@ @@.
@@ ,@@      @@@@@@@@@@@@@      @@@  @@
@   @@.     @@@@@@@@@@@@@     @@@  *@
@    @@     @@@@@@@@@@@@      @@   @
      @      @@@@@@@@@.     #@
       @      ,@@@@@       @
EOF
        ;;

        "SmartOS"*)
            set_colors 6 7
            read -rd '' ascii_data <<'EOF'
${c1}yyyyyyyyyyyyyyyyyyyyyyyyyyyyyyyyyyy
yyyyyyyyyyyyyyyyyyyyyyyyyyyyyyyyyyy
yyyys             oyyyyyyyyyyyyyyyy
yyyys  yyyyyyyyy  oyyyyyyyyyyyyyyyy
yyyys  yyyyyyyyy  oyyyyyyyyyyyyyyyy
yyyys  yyyyyyyyy  oyyyyyyyyyyyyyyyy
yyyys  yyyyyyyyy  oyyyyyyyyyyyyyyyy
yyyys  yyyyyyyyyyyyyyyyyyyyyyyyyyyy
yyyyy                         syyyy
yyyyyyyyyyyyyyyyyyyyyyyyyyyy  syyyy
yyyyyyyyyyyyyyyy  syyyyyyyyy  syyyy
yyyyyyyyyyyyyyyy  oyyyyyyyyy  syyyy
yyyyyyyyyyyyyyyy  oyyyyyyyyy  syyyy
yyyyyyyyyyyyyyyy  syyyyyyyyy  syyyy
yyyyyyyyyyyyyyyy              yyyyy
yyyyyyyyyyyyyyyyyyyyyyyyyyyyyyyyyyy
yyyyyyyyyyyyyyyyyyyyyyyyyyyyyyyyyyy
EOF
        ;;

        "SkiffOS"*)
            set_colors 4 7
            read -rd '' ascii_data <<'EOF'
${c2}
             ,@@@@@@@@@@@w,_
  ${c2}====~~~,,.${c2}A@@@@@@@@@@@@@@@@@W,_
  ${c1}`||||||||||||||L{${c2}"@$@@@@@@@@B"
   ${c1}`|||||||||||||||||||||L{${c2}"$D
     ${c2}@@@@@@@@@@@@@@@@@@@@@${c1}_||||}==,
      ${c2}*@@@@@@@@@@@@@@@@@@@@@@@@@p${c1}||||==,
        ${c1}`'||LLL{{""${c2}@$B@@@@@@@@@@@@@@@p${c1}||
            ${c1}`~=|||||||||||L"${c2}$@@@@@@@@@@@
                   ${c1}````'"""""""${c2}'""""""""
EOF
        ;;

        "Solus"*)
            set_colors 4 7 1
            read -rd '' ascii_data <<'EOF'
${c2}            -```````````
          `-+/------------.`
       .---:mNo---------------.
     .-----yMMMy:---------------.
   `------oMMMMMm/----------------`
  .------/MMMMMMMN+----------------.
 .------/NMMMMMMMMm-+/--------------.
`------/NMMMMMMMMMN-:mh/-------------`
.-----/NMMMMMMMMMMM:-+MMd//oso/:-----.
-----/NMMMMMMMMMMMM+--mMMMh::smMmyo:--
----+NMMMMMMMMMMMMMo--yMMMMNo-:yMMMMd/.
.--oMMMMMMMMMMMMMMMy--yMMMMMMh:-yMMMy-`
`-sMMMMMMMMMMMMMMMMh--dMMMMMMMd:/Ny+y.
`-/+osyhhdmmNNMMMMMm-/MMMMMMMmh+/ohm+
  .------------:://+-/++++++${c1}oshddys:
   -hhhhyyyyyyyyyyyhhhhddddhysssso-
    `:ossssssyysssssssssssssssso:`
      `:+ssssssssssssssssssss+-
         `-/+ssssssssssso+/-`
              `.-----..`
EOF
        ;;

        "Sulin"*)
            set_colors 4 7 1
            read -rd '' ascii_data <<'EOF'
${c2}
                         /\          /\
                        ( \\\\        // )
                         \ \\\\      // /
                          \_\\\\||||//_/
                           \/ _  _ \
                          \/|(O)(O)|
                         \/ |      |
     ___________________\/  \      /
    //                //     |____|
   //                ||     /      \
  //|                \|     \ 0  0 /
 // \       )         V    / \____/
//   \     /        (     /
      \   /_________|  |_/
      /  /\   /     |  ||
     /  / /  /      \  ||
     | |  | |        | ||
     | |  | |        | ||
     |_|  |_|        |_||
     \_\  \_\        \_\\
EOF
        ;;

        "Source Mage"* | "Source_Mage"*)
            set_colors 4 7 1
            read -rd '' ascii_data <<'EOF'
${c2}       :ymNMNho.
.+sdmNMMMMMMMMMMy`
.-::/yMMMMMMMMMMMm-
      sMMMMMMMMMMMm/
     /NMMMMMMMMMMMMMm:
    .MMMMMMMMMMMMMMMMM:
    `MMMMMMMMMMMMMMMMMN.
     NMMMMMMMMMMMMMMMMMd
     mMMMMMMMMMMMMMMMMMMo
     hhMMMMMMMMMMMMMMMMMM.
     .`/MMMMMMMMMMMMMMMMMs
        :mMMMMMMMMMMMMMMMN`
         `sMMMMMMMMMMMMMMM+
           /NMMMMMMMMMMMMMN`
             oMMMMMMMMMMMMM+
          ./sd.-hMMMMMMMMmmN`
      ./+oyyyh- `MMMMMMMMMmNh
                 sMMMMMMMMMmmo
                 `NMMMMMMMMMd:
                  -dMMMMMMMMMo
                    -shmNMMms.
EOF
        ;;

        "Sparky"*)
            set_colors 1 7
            read -rd '' ascii_data <<'EOF'
${c1}
           .            `-:-`
          .o`       .-///-`
         `oo`    .:/++:.
         os+`  -/+++:` ``.........```
        /ys+`./+++/-.-::::::----......``
       `syyo`++o+--::::-::/+++/-``
       -yyy+.+o+`:/:-:sdmmmmmmmmdy+-`
::-`   :yyy/-oo.-+/`ymho++++++oyhdmdy/`
`/yy+-`.syyo`+o..o--h..osyhhddhs+//osyy/`
  -ydhs+-oyy/.+o.-: ` `  :/::+ydhy+```-os-
   .sdddy::syo--/:.     `.:dy+-ohhho    ./:
     :yddds/:+oo+//:-`- /+ +hy+.shhy:     ``
      `:ydmmdysooooooo-.ss`/yss--oyyo
        `./ossyyyyo+:-/oo:.osso- .oys
       ``..-------::////.-oooo/   :so
    `...----::::::::--.`/oooo:    .o:
           ```````     ++o+:`     `:`
                     ./+/-`        `
                   `-:-.
                   ``
EOF
        ;;

        "Star"*)
            set_colors 7
            read -rd '' ascii_data <<'EOF'
${c1}                   ./
                  `yy-
                 `y.`y`
    ``           s-  .y            `
    +h//:..`    +/    /o    ``..:/so
     /o``.-::/:/+      o/://::-.`+o`
      :s`     `.        .`     `s/
       .y.                    .s-
        `y-                  :s`
      .-//.                  /+:.
   .:/:.                       .:/:.
-+o:.                             .:+:.
-///++///:::`              .-::::///+so-
       ``..o/              d-....```
           s.     `/.      d
           h    .+o-+o-    h.
           h  -o/`   `/o:  s:
          -s/o:`       `:o/+/
          /s-             -yo
EOF
        ;;

        "SteamOS"*)
            set_colors 5 7
            read -rd '' ascii_data <<'EOF'
${c1}              .,,,,.
        .,'onNMMMMMNNnn',.
     .'oNMANKMMMMMMMMMMMNNn'.
   .'ANMMMMMMMXKNNWWWPFFWNNMNn.
  ;NNMMMMMMMMMMNWW'' ,.., 'WMMM,
 ;NMMMMV+##+VNWWW' .+;'':+, 'WMW,
,VNNWP+${c2}######${c1}+WW,  ${c2}+:    ${c1}:+, +MMM,
'${c2}+#############,   +.    ,+' ${c1}+NMMM
${c2}  '*#########*'     '*,,*' ${c1}.+NMMMM.
${c2}     `'*###*'          ,.,;###${c1}+WNM,
${c2}         .,;;,      .;##########${c1}+W
${c2},',.         ';  ,+##############'
 '###+. :,. .,; ,###############'
  '####.. `'' .,###############'
    '#####+++################'
      '*##################*'
         ''*##########*''
              ''''''
EOF
        ;;

        "sunos_small" | "solaris_small")
            set_colors 3 7
            read -rd '' ascii_data <<'EOF'
${c1}       .   .;   .
   .   :;  ::  ;:   .
   .;. ..      .. .;.
..  ..             ..  ..
 .;,                 ,;.
EOF
        ;;

        "SunOS" | "Solaris")
            set_colors 3 7
            read -rd '' ascii_data <<'EOF'
${c1}                 `-     `
          `--    `+-    .:
           .+:  `++:  -/+-     .
    `.::`  -++/``:::`./+/  `.-/.
      `++/-`.`          ` /++:`
  ``   ./:`                .: `..`.-
``./+/:-                     -+++:-
    -/+`                      :.
EOF
        ;;

        "openSUSE Leap"* | "openSUSE_Leap"*)
            set_colors 2 7
            read -rd '' ascii_data <<'EOF'
${c2}                 `-++:`
               ./oooooo/-
            `:oooooooooooo:.
          -+oooooooooooooooo+-`
       ./oooooooooooooooooooooo/-
      :oooooooooooooooooooooooooo:
    `  `-+oooooooooooooooooooo/-   `
 `:oo/-   .:ooooooooooooooo+:`  `-+oo/.
`/oooooo:.   -/oooooooooo/.   ./oooooo/.
  `:+ooooo+-`  `:+oooo+-   `:oooooo+:`
     .:oooooo/.   .::`   -+oooooo/.
        -/oooooo:.    ./oooooo+-
          `:+ooooo+-:+oooooo:`
             ./oooooooooo/.
                -/oooo+:`
                  `:/.
EOF
        ;;

        "t2"*)
            set_colors 7 4
            read -rd '' ascii_data <<'EOF'
${c2}
TTTTTTTTTT
    tt   ${c1}222${c2}
    tt  ${c1}2   2${c2}
    tt     ${c1}2${c2}
    tt    ${c1}2${c2}
    tt  ${c1}22222${c2}
EOF
        ;;

        "openSUSE Tumbleweed"* | "openSUSE_Tumbleweed"*)
            set_colors 2 7
            read -rd '' ascii_data <<'EOF'
${c2}                                     ......
     .,cdxxxoc,.               .:kKMMMNWMMMNk:.
    cKMMN0OOOKWMMXo. ;        ;0MWk:.      .:OMMk.
  ;WMK;.       .lKMMNM,     :NMK,             .OMW;
 cMW;            'WMMMN   ,XMK,                 oMM'
.MMc               ..;l. xMN:                    KM0
'MM.                   'NMO                      oMM
.MM,                 .kMMl                       xMN
 KM0               .kMM0. .dl:,..               .WMd
 .XM0.           ,OMMK,    OMMMK.              .XMK
   oWMO:.    .;xNMMk,       NNNMKl.          .xWMx
     :ONMMNXMMMKx;          .  ,xNMWKkxllox0NMWk,
         .....                    .:dOOXXKOxl,
EOF
        ;;

        "opensuse_small" | "suse_small"*)
            set_colors 2 7
            read -rd '' ascii_data <<'EOF'
${c1}  _______
__|   __ \\
     / .\\ \\
     \\__/ |
   _______|
   \\_______
__________/
EOF
        ;;

        "openSUSE"* | "open SUSE"* | "SUSE"*)
            set_colors 2 7
            read -rd '' ascii_data <<'EOF'
${c2}           .;ldkO0000Okdl;.
       .;d00xl:^''''''^:ok00d;.
     .d00l'                'o00d.
   .d0Kd'${c1}  Okxol:;,.          ${c2}:O0d.
  .OK${c1}KKK0kOKKKKKKKKKKOxo:,      ${c2}lKO.
 ,0K${c1}KKKKKKKKKKKKKKK0P^${c2},,,${c1}^dx:${c2}    ;00,
.OK${c1}KKKKKKKKKKKKKKKk'${c2}.oOPPb.${c1}'0k.${c2}   cKO.
:KK${c1}KKKKKKKKKKKKKKK: ${c2}kKx..dd ${c1}lKd${c2}   'OK:
dKK${c1}KKKKKKKKKOx0KKKd ${c2}^0KKKO' ${c1}kKKc${c2}   dKd
dKK${c1}KKKKKKKKKK;.;oOKx,..${c2}^${c1}..;kKKK0.${c2}  dKd
:KK${c1}KKKKKKKKKK0o;...^cdxxOK0O/^^'  ${c2}.0K:
 kKK${c1}KKKKKKKKKKKKK0x;,,......,;od  ${c2}lKk
 '0K${c1}KKKKKKKKKKKKKKKKKKKK00KKOo^  ${c2}c00'
  'kK${c1}KKOxddxkOO00000Okxoc;''   ${c2}.dKk'
    l0Ko.                    .c00l'
     'l0Kk:.              .;xK0l'
        'lkK0xl:;,,,,;:ldO0kl'
            '^:ldxkkkkxdl:^'
EOF
        ;;
        "parch"* | "Parch"* | "PARCH"*)
            set_colors 4 6
            read -rd '' ascii_data <<'EOF'

   ${c1} ,#/*%*
  ${c1} #. ..,..,*,,
        ${c1} ,/,,...  ,.                  (/   ...
         ${c1} ,/,........   .,.      ./(/%/ .*      #*
         ${c1} .**,.....             ...,%&.           .,
          ${c1} ,%,....                .,                ,
          ${c1} ,&,...                .,,                &. .
          ${c1} (%,...               ..,&                *.
         ${c1} *&*..... &,,,,,,,#&   ..,&/               *.  /
        ${c1} *&*,..... &***%&&**,&  ...,&*              /   /
       ${c1} *&,....    &,**,,,**,#    ..,&/                .
      ${c1} (/,...      &***%%%(,       ..,%(               #
     ${c1} %*...        #,,,%             ..*%        .    *
    ${c1} %,..                              .,%     .     /
   ${c1} %,.                                 ..,,.      .%
  ${c1} /,.                             ${c1} ..#     .%
 ${c1} .,.           ${c2}    @@@@@#        ${c1} ./   ./.
 ${c1} ,..          ${c2}    #&%.%%@         ${c1} .#%&*
${c1} .,..          ${c2}    @//(*(@,        ${c1} ..
 ${c1} ,..        ${c2}    #@      /@@,      ${c1}
 ${c1} ...       ${c2}    &@         @@@     ${c1}
 ${c1} ,,.      ${c2}    (#         .@@#,     ${c1} ,
  ${c1} /,..   ${c2}    *****@%     #****/    ${c1} .
   ${c1} ((*....${c2}    /***%    %***   ${c1} .,.*
    ${c1} /&&&**,.., ${c2}*   **,*,,. ${c1} ...,(&%*
      ${c1} %&&&#*(**,,,,,,,,,,,,,,,*//(&&&&#
        ${c1} /, .,.......     .,,***/(/,,/
          ${c1} ./*/#*,,***,,***///(#%%*.

EOF
        ;;

        "SwagArch"*)
            set_colors 4 7 1
            read -rd '' ascii_data <<'EOF'
${c2}        .;ldkOKXXNNNNXXK0Oxoc,.
   ,lkXMMNK0OkkxkkOKWMMMMMMMMMM;
 'K0xo  ..,;:c:.     `'lKMMMMM0
     .lONMMMMMM'         `lNMk'
${c2}    ;WMMMMMMMMMO.              ${c1}....::...
${c2}    OMMMMMMMMMMMMKl.       ${c1}.,;;;;;ccccccc,
${c2}    `0MMMMMMMMMMMMMM0:         ${c1}.. .ccccccc.
${c2}      'kWMMMMMMMMMMMMMNo.   ${c1}.,:'  .ccccccc.
${c2}        `c0MMMMMMMMMMMMMN,${c1},:c;    :cccccc:
${c2} ckl.      `lXMMMMMMMMMX${c1}occcc:.. ;ccccccc.
${c2}dMMMMXd,     `OMMMMMMWk${c1}ccc;:''` ,ccccccc:
${c2}XMMMMMMMWKkxxOWMMMMMNo${c1}ccc;     .cccccccc.
${c2} `':ldxO0KXXXXXK0Okdo${c1}cccc.     :cccccccc.
                    :ccc:'     `cccccccc:,
                                   ''
EOF
        ;;

        "Tails"*)
            set_colors 5 7
            read -rd '' ascii_data <<'EOF'
${c1}      ``
  ./yhNh
syy/Nshh         `:o/
N:dsNshh  █   `ohNMMd
N-/+Nshh      `yMMMMd
N-yhMshh       yMMMMd
N-s:hshh  █    yMMMMd so//.
N-oyNsyh       yMMMMd d  Mms.
N:hohhhd:.     yMMMMd  syMMM+
Nsyh+-..+y+-   yMMMMd   :mMM+
+hy-      -ss/`yMMMM     `+d+
  :sy/.     ./yNMMMMm      ``
    .+ys- `:+hNMMMMMMy/`
      `hNmmMMMMMMMMMMMMdo.
       dMMMMMMMMMMMMMMMMMNh:
       +hMMMMMMMMMMMMMMMMMmy.
         -oNMMMMMMMMMMmy+.`
           `:yNMMMds/.`
              .//`
EOF
        ;;

        "TorizonCore"*)
            set_colors fg 3 4 8 5
            read -rd '' ascii_data <<'EOF'
${c2}                          `.::-.
                       `-://////:-.
                     `:////////////:.
                `.-.`  `-:///////-.     `
             `.://///:.`  `-::-.     `-://:.`
           .:///////////:.        `-:////////:.`
           `.://///////:-`       .:////////////:`
    `.-/:-`   `.:///:-`    ${c3}`-+o/.${c2}  `.://////-.     `.`
 `.:///////:-`   `.`    ${c3}`-+sssssso/.${c2}  `.--.     `-:///:-`
-/////////////:       ${c3}`+sssssssssssso-${c2}       `-://///////:-`
  .-///////:.`    ``    ${c3}-/sssssssso/.${c2}    `   .:///////////-.
     .-::.`    `-://:-.    ${c3}-/sso/.${c2}    `.:/:-.  `.://///-.
            `-:////////:-.    ${c3}`${c2}    `.:////////-.  `.-.
${c1}o-${c2}          -:///////////:`       .:////////////:`        ${c1}-o${c2}
${c1}hdho-${c2}         `-://///:.`    `..`   `-://////:.`       ${c1}-ohdh${c2}
${c1}/ydddho-${c2}         `--.`    `.:////:.`   `-::.`       ${c1}-ohdddy/${c2}
  ${c1}./ydddho:`${c2}           `.://////////:.          ${c1}`:ohdddy/.${c2}
`    ${c1}`/shddho:`${c2}        `.://////////:.       ${c1}`:ohddds/`${c2}    `
::-`    ${c1}`/shddhs:`${c2}        `.:////:.`      ${c1}`:shddhs/`${c2}    `-::
:///:-`    ${c1}`:shddhs/`${c2}        `..`      ${c1}`/shddhs:`${c2}    `-:///-
 `.:///:-`    ${c1}`:ohddhs/`${c2}            ${c1}`/shddho:`${c2}    `-:///:.`
    `.:///:-.     ${c1}-ohdddy/.${c2}      ${c1}./ydddho-${c2}     .-:///-.`
       `.:///:-.     ${c1}-+hdddy+//+ydddh+-${c2}     .-://:-.
          `.-///:-.     ${c1}-+yddddddy+-${c2}     .-://:-.
              .-://:-.     ${c1}./++/.${c2}     .-///:-.
                 .-:///:.`        `.:///:-`
                    `-:///:.````.:///:-`
                       `-:////////:-`
                          `-::::-`
EOF
        ;;

        "Trisquel"*)
            set_colors 4 6
            read -rd '' ascii_data <<'EOF'
${c1}                         ,o$$$o.
                      ,o$$Y"""Y$$b
    ,o$$$$$$o.       ,$$'   ,   Y$$b
 ,o$$$$$$$$$$$$o.    :$      b   Y$$.
,$$"'      "Y$$$$o.   'b.   ,b  d$$$
$$'  .d$$$$b  '$$$$o   'Y$$$Y  d$$$'
$$'  q'    'b  '$$$$$o._   _.o$$$$'
.$$,_    _,d$  ,$$$$$$$$$$$$${c2}$$$$Y'
${c1} '$$$$aaa$$$' .$$$$$$${c2}$$$$$$$$'
${c1}     """"     ${c2}d$$$$"'
             d$$$'   .d$$b.
             $$$$  .$"   'a$.
             $$$$  $b      $$.
             '$$$. '$b,,.  $$$
              '$$$.       .$$'
               'a$$$o._.o$$a'
                  'a$$$$a'
EOF
        ;;

        "Twister"*)
            set_colors 2 1 4 5 7
            read -rd '' ascii_data <<'EOF'
${c3}.......................${c4}.......${c5}.,:ccllllcc:.${c4}...
${c3}.......................${c5}.,;cldxkO0KXNNNWNNNX0x:
${c3}.................${c5}.,:ldkOOKK0OkkkkkOKWMMMMMMMNo
${c3}.............${c5},;coxO0Oxo::'${c4}.........${c5},oXMMMMMM0'
${c3}.........${c5},:ldkOOkc;'${c3}...${c4}.............${c5};OMMMMW0:${c4}.
${c3}.......${c5};ldkOxol:'${c3}......${c4}............${c5},dNMMX0''${c4}..
${c3}....${c5};:oxkxl:'${c3}..........${c4}..........${c5},lOWWXx:.,'${c4}..
${c3}..${c5},ldxkkd:'${c3}............${c5}.:c${c4}....${c5}':lkNMNOc,cdl'${c4}..
${c3}.${c5};oxxkkkc'${c3}.........${c5}.:clc;'.';lkKNNKk;;ck00l${c4}...
${c5}.lxxxkkkxoooooddxkOOko'..cok0KOd':::o0NXd;'${c4}...
${c3}.${c5}:odxxkkOOOOOOOkdoi'..:ddxdoc:::od0NWW0c'${c4}.....
${c3}...${c5}':;gggggg;::''.......::::x0XWMMMNO.::'${c4}.....
${c3}..............${c5};......,;od0KNWMWNK0O:::do'${c4}.....
${c3}...............${c5}'cclgggggggxdll":::'XKoo,${c4}......
${c3}.................${c5}',,,,,,,::::;ooNWMWOc'${c4}.......
${c3}..................${c5},:loxxxO0KXNNXK0ko:'${c4}........
${c3}..................${c5}';::;oTcoggcoF":::'${c4}.........
${c3}..................${c5}':o,.:::::::::,p'${c4}...........
${c3}..................${c5};'ccdxkOOOdxlf'${c4}.............
${c3}.................${c5},l;;XgggggXP:'${c4}...............
${c3}................${c5};lco;::::::'${c4}..................
${c3}..............${c5}.';ggggol'`${c4}.....................
${c3}.............${c5}':oo:''${c3}...${c4}.......................
EOF
        ;;

        "Ubuntu Cinnamon"* | "Ubuntu-Cinnamon"*)
            set_colors 1 7
            read -rd '' ascii_data <<'EOF'
${c1}            .-/+oooooooo+/-.
        `:+oooooooooooooooooo+:`
      -+oooooooooooooooooooooooo+-
    .ooooooooooooooooooo${c2}:ohNd${c1}oooooo.
   /oooooooooooo${c2}:/+oo++:/ohNd${c1}ooooooo/
  +oooooooooo${c2}:osNdhyyhdNNh+:+${c1}oooooooo+
 /ooooooooo${c2}/dN/${c1}ooooooooo${c2}/sNNo${c1}ooooooooo/
.ooooooooo${c2}oMd:${c1}oooooooooooo${c2}:yMy${c1}ooooooooo.
+ooooo${c2}:+o/Md${c1}oooooo${c2}:sm/${c1}oo/ooo${c2}yMo${c1}oooooooo+
ooo${c2}:sdMdosMo${c1}ooooo${c2}oNMd${c1}//${c2}dMd+${c1}o${c2}:so${c1}ooooooooo
oooo${c2}+ymdosMo${c1}ooo${c2}+mMm${c1}+/${c2}hMMMMMh+hs${c1}ooooooooo
+oooooo${c2}:${c1}:${c2}/Nm:${c1}/${c2}hMNo${c1}:y${c2}MMMMMMMMMM+${c1}oooooooo+
.ooooooooo${c2}/NNMNy${c1}:o${c2}NMMMMMMMMMMo${c1}ooooooooo.
/oooooooooo${c2}:yh:${c1}+m${c2}MMMMMMMMMMd/${c1}ooooooooo/
  +oooooooooo${c2}+${c1}/h${c2}mMMMMMMNds//o${c1}oooooooo+
   /oooooooooooo${c2}+:////:o/ymMd${c1}ooooooo/
    .oooooooooooooooooooo${c2}/sdh${c1}oooooo.
      -+oooooooooooooooooooooooo+-
        `:+oooooooooooooooooo+:`
            .-/+oooooooo+/-.
EOF
        ;;

        "Ubuntu Budgie"* | "Ubuntu-Budgie"*)
            set_colors 4 7 1
            read -rd '' ascii_data <<'EOF'
${c2}           ./oydmMMMMMMmdyo/.
        :smMMMMMMMMMMMhs+:++yhs:
     `omMMMMMMMMMMMN+`        `odo`
    /NMMMMMMMMMMMMN-            `sN/
  `hMMMMmhhmMMMMMMh               sMh`
 .mMmo-     /yMMMMm`              `MMm.
 mN/       yMMMMMMMd-              MMMm
oN-        oMMMMMMMMMms+//+o+:    :MMMMo
m/          +NMMMMMMMMMMMMMMMMm. :NMMMMm
M`           .NMMMMMMMMMMMMMMMNodMMMMMMM
M-            sMMMMMMMMMMMMMMMMMMMMMMMMM
mm`           mMMMMMMMMMNdhhdNMMMMMMMMMm
oMm/        .dMMMMMMMMh:      :dMMMMMMMo
 mMMNyo/:/sdMMMMMMMMM+          sMMMMMm
 .mMMMMMMMMMMMMMMMMMs           `NMMMm.
  `hMMMMMMMMMMM.oo+.            `MMMh`
    /NMMMMMMMMMo                sMN/
     `omMMMMMMMMy.            :dmo`
        :smMMMMMMMh+-`   `.:ohs:
           ./oydmMMMMMMdhyo/.
EOF
        ;;

        "Ubuntu-GNOME"*)
            set_colors 4 5 7 6
            read -rd '' ascii_data <<'EOF'
${c3}          ./o.
        .oooooooo
      .oooo```soooo
    .oooo`     `soooo
   .ooo`   ${c4}.o.${c3}   `\/ooo.
   :ooo   ${c4}:oooo.${c3}   `\/ooo.
    sooo    ${c4}`ooooo${c3}    \/oooo
     \/ooo    ${c4}`soooo${c3}    `ooooo
      `soooo    ${c4}`\/ooo${c3}    `soooo
${c4}./oo    ${c3}`\/ooo    ${c4}`/oooo.${c3}   `/ooo
${c4}`\/ooo.   ${c3}`/oooo.   ${c4}`/oooo.${c3}   ``
${c4}  `\/ooo.    ${c3}/oooo     ${c4}/ooo`
${c4}     `ooooo    ${c3}``    ${c4}.oooo
${c4}       `soooo.     .oooo`
         `\/oooooooooo`
            ``\/oo``
EOF
        ;;

        "Ubuntu Kylin"* | "Ubuntu-Kylin"*)
            set_colors 1 7 3
            read -rd '' ascii_data <<'EOF'
${c1}            .__=liiiiiii=__,
        ._=liiliii|i|i|iiilii=_.
      _=iiiii|ii|i|ii|i|inwwwzii=,
    .=liiii|ii|ii|wwww|i${c2}3QWWWW${c1}ziii=,
   =lii|i|ii|i|${c2}QQQWWWWWm]QWWQD${c1}||iiii=
  =lii|iiivw${c2}Qm${c1}>3${c2}WWWWWQWQQwwQw${c1}cii|i|ii=
 =lii|ii|n${c2}QWWWQ${c1}|)i${c2}|i${c1}%i|]${c2}TQWWWWm${c1}|ii|i|i=
.li|i|i|m${c2}WWWQV${c1}|ii${c2}wmD${c1}|iiii|${c2}TWWWWm${c1}|i|iiii,
=iii${c2}www|$WQWk${c1}|i${c2}aWWWD${c1}|i|i|ii]${c2}QQWQk${c1}|ii|i|=
iii${c2}QWWWQz$WW${c1}|i${c2}jQQWQm${c1}w|ii${c2}wW${c1}k|${c2}TTTTY${c1}i|i|iii
iiI${c2}QWQWWtyQQ${c1}|i|${c2}$WWWWWQWk${c1}||i|i|ii||i|ii|i
<|i|${c2}TTT|mQQWz${c1}|i${c2}3D${c1}]C|${c2}nD$W${c1}|ii${c2}vWWWWk${c1}||ii|i>
-|ii|i|i${c2}WWWQw${c1}|${c2}Tt${c1}|i3${c2}T${c1}|${c2}T${c1}|i|${c2}nQWQWDk${c1}|ii|ii`
 <|i|iii|${c2}VWQWWQ${c1}|i|i|||ii${c2}wmWWQWD${c1}||ii|ii+
  <|ii|i|i]${c2}$W@${c1}tv${c2}QQQWQQQWWTTHT${c1}1|iii|i|>
   <|i|ii|ii||v${c2}QWWWQWWW@vmWWWm${c1}|i|i|i>
    -<|i|ii|ii|i|${c2}TTTTTT${c1}|]${c2}QQWWWC${c1}|ii>`
      -<|i|ii|i|ii|i|i|ii3${c2}TTT${c1}t|i>`
         ~<|ii|ii|iiiii|i|||i>~
            -~~<|ii|i||i>~~`
EOF
        ;;


        "Ubuntu Touch"*)
            set_colors 3 7
            read -rd '' ascii_data <<'EOF'
${c1}
     ###############
   ##               ##
  ##  ${c2}##${c1}         ${c2}##${c1}  ##
  ##  ${c2}##${c1}  ${c2}#${c1}   ${c2}#${c1}  ${c2}##${c1}  ##
  ##       ${c2}###${c1}       ##
   ##               ##
     ###############
EOF
        ;;

        "Ubuntu MATE"* | "Ubuntu-MATE"*)
            set_colors 2 7
            read -rd '' ascii_data <<'EOF'
${c1}            .:/+oossssoo+/:.`
        `:+ssssssssssssssssss+:`
      -+sssssssssssssss${c2}y${c1}ssssssss+-
    .osssssssssssss${c2}yy${c1}ss${c2}mMmh${c1}ssssssso.
   /sssssssss${c2}ydmNNNmmd${c1}s${c2}mMMMMNdy${c1}sssss/
 `+ssssssss${c2}hNNdy${c1}sssssss${c2}mMMMMNdy${c1}ssssss+`
 +sssssss${c2}yNNh${c1}ss${c2}hmNNNNm${c1}s${c2}mMmh${c1}s${c2}ydy${c1}sssssss+
-sssss${c2}y${c1}ss${c2}Nm${c1}ss${c2}hNNh${c1}ssssss${c2}y${c1}s${c2}hh${c1}ss${c2}mMy${c1}sssssss-
+ssss${c2}yMNdy${c1}ss${c2}hMd${c1}ssssssssss${c2}hMd${c1}ss${c2}NN${c1}sssssss+
sssss${c2}yMMMMMmh${c1}sssssssssssss${c2}NM${c1}ss${c2}dMy${c1}sssssss
sssss${c2}yMMMMMmhy${c1}ssssssssssss${c2}NM${c1}ss${c2}dMy${c1}sssssss
+ssss${c2}yMNdy${c1}ss${c2}hMd${c1}ssssssssss${c2}hMd${c1}ss${c2}NN${c1}sssssss+
-sssss${c2}y${c1}ss${c2}Nm${c1}ss${c2}hNNh${c1}ssssssss${c2}dh${c1}ss${c2}mMy${c1}sssssss-
 +sssssss${c2}yNNh${c1}ss${c2}hmNNNNm${c1}s${c2}mNmh${c1}s${c2}ymy${c1}sssssss+
  +ssssssss${c2}hNNdy${c1}sssssss${c2}mMMMMmhy${c1}ssssss+
   /sssssssss${c2}ydmNNNNmd${c1}s${c2}mMMMMNdh${c1}sssss/
    .osssssssssssss${c2}yy${c1}ss${c2}mMmdy${c1}sssssso.
      -+sssssssssssssss${c2}y${c1}ssssssss+-
        `:+ssssssssssssssssss+:`
            .:/+oossssoo+/:.

EOF
        ;;

        "ubuntu_old02")
            set_colors 1 7 3
            read -rd '' ascii_data <<'EOF'
${c1}                         ./+o+-
${c2}                 yyyyy- ${c1}-yyyyyy+
${c2}              ${c2}://+//////${c1}-yyyyyyo
${c3}          .++ ${c2}.:/++++++/-${c1}.+sss/`
${c3}        .:++o:  ${c2}/++++++++/:--:/-
${c3}       o:+o+:++.${c2}`..```.-/oo+++++/
${c3}      .:+o:+o/.${c2}          `+sssoo+/
${c2} .++/+:${c3}+oo+o:`${c2}             /sssooo.
${c2}/+++//+:${c3}`oo+o${c2}               /::--:.
${c2}+/+o+++${c3}`o++o${c1}               ++////.
${c2} .++.o+${c3}++oo+:`${c1}             /dddhhh.
${c3}      .+.o+oo:.${c1}          `oddhhhh+
${c3}       +.++o+o`${c1}`-````.:ohdhhhhh+
${c3}        `:o+++ ${c1}`ohhhhhhhhyo++os:
${c3}          .o:${c1}`.syhhhhhhh/${c3}.oo++o`
${c1}              /osyyyyyyo${c3}++ooo+++/
${c1}                  ````` ${c3}+oo+++o:
${c3}                         `oo++.
EOF
        ;;

        "Ubuntu Studio"* | "Ubuntu-Studio")
            set_colors 6 7
            read -rd '' ascii_data <<'EOF'
${c1}              ..-::::::-.`
         `.:+++++++++++${c2}ooo${c1}++:.`
       ./+++++++++++++${c2}sMMMNdyo${c1}+/.
     .++++++++++++++++${c2}oyhmMMMMms${c1}++.
   `/+++++++++${c2}osyhddddhys${c1}+${c2}osdMMMh${c1}++/`
  `+++++++++${c2}ydMMMMNNNMMMMNds${c1}+${c2}oyyo${c1}++++`
  +++++++++${c2}dMMNhso${c1}++++${c2}oydNMMmo${c1}++++++++`
 :+${c2}odmy${c1}+++${c2}ooysoohmNMMNmyoohMMNs${c1}+++++++:
 ++${c2}dMMm${c1}+${c2}oNMd${c1}++${c2}yMMMmhhmMMNs+yMMNo${c1}+++++++
`++${c2}NMMy${c1}+${c2}hMMd${c1}+${c2}oMMMs${c1}++++${c2}sMMN${c1}++${c2}NMMs${c1}+++++++.
`++${c2}NMMy${c1}+${c2}hMMd${c1}+${c2}oMMMo${c1}++++${c2}sMMN${c1}++${c2}mMMs${c1}+++++++.
 ++${c2}dMMd${c1}+${c2}oNMm${c1}++${c2}yMMNdhhdMMMs${c1}+y${c2}MMNo${c1}+++++++
 :+${c2}odmy${c1}++${c2}oo${c1}+${c2}ss${c1}+${c2}ohNMMMMmho${c1}+${c2}yMMMs${c1}+++++++:
  +++++++++${c2}hMMmhs+ooo+oshNMMms${c1}++++++++
  `++++++++${c2}oymMMMMNmmNMMMMmy+oys${c1}+++++`
   `/+++++++++${c2}oyhdmmmmdhso+sdMMMs${c1}++/
     ./+++++++++++++++${c2}oyhdNMMMms${c1}++.
       ./+++++++++++++${c2}hMMMNdyo${c1}+/.
         `.:+++++++++++${c2}sso${c1}++:.
              ..-::::::-..
EOF
        ;;

        "Ubuntu Sway"* | "Ubuntu-Sway")
            set_colors 6 7
            read -rd '' ascii_data <<'EOF'
${c1}            .-/+oossssoo+\-.
        ´:+ssssssssssssssssss+:`
      -+ssssssssssssssssss${c2}yy${c1}ssss+-
    .ossssssssssssssssss${c2}dMMMNyy${c1}ssso.
   /sssssssssss${c2}hdmmNNmmyNMMMMh${c1}ssssss\
  +sssssssss${c2}hm${c1}ydMMMMMMMNdd${c2}ddy${c1}ssssssss+
 /ssssssss${c2}hN${c1}MM${c2}M${c1}yh${c2}hyyyyhmNM${c1}MM${c2}Nh${c1}ssssssss\
.ssssssss${c2}dM${c1}MM${c2}Nh${c1}ssssssssss${c2}hN${c1}MM${c2}Md${c1}ssssssss.
+sss${c2}yyyyyN${c1}MM${c2}Ny${c1}ssssssssssss${c2}yN${c1}MM${c2}My${c1}sssssss+
ossy${c2}NMMMNy${c1}MM${c2}h${c1}ssssssssssssss${c2}hm${c1}mm${c2}h${c1}ssssssso
ossy${c2}NMMMNy${c1}MM${c2}h${c1}sssssssssssssshmmmh${c1}ssssssso
+sss${c2}yyyyyN${c1}MM${c2}Ny${c1}ssssssssssss${c2}yN${c1}MM${c2}My${c1}sssssss+
.ssssssss${c2}dM${c1}MM${c2}Nh${c1}ssssssssss${c2}hN${c1}MM${c2}Md${c1}ssssssss.
 \ssssssss${c2}hN${c1}MM${c2}M${c1}yh${c2}hyyyyhdNM${c1}M${c2}MNh${c1}ssssssss/
  +sssssssss${c2}dm${c1}ydMMMMMMMMdd${c2}ddy${c1}ssssssss+
   \sssssssssss${c2}hdmNNNNmyNMMMMh${c1}ssssss/
    .ossssssssssssssssss${c2}dMMMNyy${c1}ssso.
      -+sssssssssssssssss${c2}yy${c1}sss+-
        `:+ssssssssssssssssss+:`
            .-\+oossssoo+/-.
EOF
        ;;

        "ubuntu_small")
            set_colors 1
            read -rd '' ascii_data <<'EOF'
${c1}       ..;,; .,;,.
    .,lool: .ooooo,
   ;oo;:    .coool.
 ....         ''' ,l;
:oooo,            'oo.
looooc            :oo'
 '::'             ,oo:
   ,.,       .... co,
    lo:;.   :oooo; .
     ':ooo; cooooc
        '''  ''''
EOF
        ;;

        "Ubuntu_old"* | "i3buntu"*)
            set_colors 1 7 3
            read -rd '' ascii_data <<'EOF'
${c1}            .-/+oossssoo+\-.
        ´:+ssssssssssssssssss+:`
      -+ssssssssssssssssssyyssss+-
    .ossssssssssssssssss${c2}dMMMNy${c1}sssso.
   /sssssssssss${c2}hdmmNNmmyNMMMMh${c1}ssssss\
  +sssssssss${c2}hm${c1}yd${c2}MMMMMMMNddddy${c1}ssssssss+
 /ssssssss${c2}hNMMM${c1}yh${c2}hyyyyhmNMMMNh${c1}ssssssss\
.ssssssss${c2}dMMMNh${c1}ssssssssss${c2}hNMMMd${c1}ssssssss.
+ssss${c2}hhhyNMMNy${c1}ssssssssssss${c2}yNMMMy${c1}sssssss+
oss${c2}yNMMMNyMMh${c1}ssssssssssssss${c2}hmmmh${c1}ssssssso
oss${c2}yNMMMNyMMh${c1}sssssssssssssshmmmh${c1}ssssssso
+ssss${c2}hhhyNMMNy${c1}ssssssssssss${c2}yNMMMy${c1}sssssss+
.ssssssss${c2}dMMMNh${c1}ssssssssss${c2}hNMMMd${c1}ssssssss.
 \ssssssss${c2}hNMMM${c1}yh${c2}hyyyyhdNMMMNh${c1}ssssssss/
  +sssssssss${c2}dm${c1}yd${c2}MMMMMMMMddddy${c1}ssssssss+
   \sssssssssss${c2}hdmNNNNmyNMMMMh${c1}ssssss/
    .ossssssssssssssssss${c2}dMMMNy${c1}sssso.
      -+sssssssssssssssss${c2}yyy${c1}ssss+-
        `:+ssssssssssssssssss+:`
            .-\+oossssoo+/-.
EOF
        ;;

        "Ubuntu"*)
            set_colors 1
            read -rd '' ascii_data <<'EOF'
${c1}                             ....
              .',:clooo:  .:looooo:.
           .;looooooooc  .oooooooooo'
        .;looooool:,''.  :ooooooooooc
       ;looool;.         'oooooooooo,
      ;clool'             .cooooooc.  ,,
         ...                ......  .:oo,
  .;clol:,.                        .loooo'
 :ooooooooo,                        'ooool
'ooooooooooo.                        loooo.
'ooooooooool                         coooo.
 ,loooooooc.                        .loooo.
   .,;;;'.                          ;ooooc
       ...                         ,ooool.
    .cooooc.              ..',,'.  .cooo.
      ;ooooo:.           ;oooooooc.  :l.
       .coooooc,..      coooooooooo.
         .:ooooooolc:. .ooooooooooo'
           .':loooooo;  ,oooooooooc
               ..';::c'  .;loooo:'
                             .
EOF
        ;;

        "Ultramarine Linux"* | "ultramarine"*)
            set_colors 4 7
            read -rd '' ascii_data <<'EOF'
${c1}            .cd0NNNNNNNXOdc.
        .:xKNNNNNNNNNNNNNNNNKd;.
      ,dXNNNNNNNNNNNNNNNNNNNNNNNd,
    'ONNNNNNNNNNNNNNNNNNNNNNNNNNNNO'
  .xNNNNNNNNNNNNNNNNNNNNNNNNNNNNNNNNk.
 .0NNNNNNNNNNNNNNNNNNNNNNNNNNNNNNNNNN0.
.0NNNNNNNNNNNNNNNNNNNNNNNNNNNNNNNNNNNN0.
dNNNNNNNNNNNNWWWWWWWWNNNNNNNNNNNNNNNNNNd
NNNNNNNNNNNNNW${c2}MMMMMMMM${c1}WWNNNNNNNNNNNNNNNN
NNNNNNNNNNNNNNW${c2}MMMMMMMMM${c1}WWNNNNNNNNNNNNNN
NNNNNNNNNNNNNNW${c2}MMMMMMMMMMMM${c1}WNNNNNNNNNNNN
NNNNNNNNNNWWW${c2}MMMMMMMMMMMMMMMM${c1}WWWNNNNNNNX
oNWWWW${c2}MMMMMMMMMMMMMMMMMMMMMMMMMMMM${c1}WWWNNo
 OW${c2}MMMMMMMMMMMMMMMMMMMMMMMMMMMMMMMMMM${c1}WO
 .OW${c2}MMMMMMMMMMMMMMMMMMMMMMMMMMMMMMMM${c1}WO.
   lNW${c2}MMMMMMMMMMMMMMMMMMMMMMMMMMMM${c1}WNl
    .dNW${c2}MMMMMMMMMMMMMMMMMMMMMMMM${c1}WNd.
      .cKW${c2}MMMMMMMMMMMMMMMMMMMM${c1}WKc.
         'oOXWWW${c2}MMMMMMMM${c1}WWWXOl.
             ;lkXNNNNNNXkl'
EOF
        ;;


        "Univalent"*)
            set_colors 6 6
            read -rd '' ascii_data <<'EOF'
${c1}
   UUUUUUU                   UUUUUUU
   UUUUUUU                   UUUUUUU
   UUUUUUU         A         UUUUUUU
   UUUUUUU        A|A        UUUUUUU
   UUUUUUU       A | A       UUUUUUU
   UUUUUUU      A  |  A      UUUUUUU
   UUUUUUU     A|  |  |A     UUUUUUU
   UUUUUUU    A |  |  | A    UUUUUUU
   UUUUUUU    A |  |  | A    UUUUUUU
   UUUUUUU    A |  |  | A    UUUUUUU
   UUUUUUU    A |  |  | A    UUUUUUU
   UUUUUUU    A |  |  | A    UUUUUUU
   UUUUUUU    A |  |  | A    UUUUUUU
    UUUUUUU   A |  |  | A   UUUUUUU
     UUUUUUU  A |  |  | A  UUUUUUU
       UUUUUUUAAAAAAAAAAAUUUUUUU
          UUUUUUUUUUUUUUUUUUU
             UUUUUUUUUUUUU
EOF
        ;;

        "Uos"*)
            set_colors 1 7 3
            read -rd '' ascii_data << 'EOF'
${c1}
                        .......
                    ..............
                ......................
             .............................
  uuuuuu    uuuuuu     ooooooooooo       ssssssssss
  u::::u    u::::u   oo:::::::::::oo   ss::::::::::s
  u::::u    u::::u  o:::::::::::::::oss:::::::::::::s
  u::::u    u::::u  o:::::ooooo:::::os::::::ssss:::::s
  u::::u    u::::u  o::::o     o::::o s:::::s  ssssss
  u::::u    u::::u  o::::o     o::::o   s::::::s
  u::::u    u::::u  o::::o     o::::o      s::::::s
  u:::::uuuu:::::u  o::::o     o::::ossssss   s:::::s
  u:::::::::::::::uuo:::::ooooo:::::os:::::ssss::::::s
  u:::::::::::::::uo:::::::::::::::os::::::::::::::s
  uu::::::::uu:::u oo:::::::::::oo  s:::::::::::ss
      uuuuuuuu  uuuu   ooooooooooo     sssssssssss
            .............................
                .....................
                    .............
                        ......
EOF
        ;;

        "Univention"*)
            set_colors 1 7
            read -rd '' ascii_data <<'EOF'
${c1}         ./osssssssssssssssssssssso+-
       `ohhhhhhhhhhhhhhhhhhhhhhhhhhhhy:
       shhhhhhhhhhhhhhhhhhhhhhhhhhhhhhh-
   `-//${c2}sssss${c1}/hhhhhhhhhhhhhh+${c2}s${c1}.hhhhhhhhh+
 .ohhhy${c2}sssss${c1}.hhhhhhhhhhhhhh.${c2}sss${c1}+hhhhhhh+
.yhhhhy${c2}sssss${c1}.hhhhhhhhhhhhhh.${c2}ssss${c1}:hhhhhh+
+hhhhhy${c2}sssss${c1}.hhhhhhhhhhhhhh.${c2}sssss${c1}yhhhhh+
+hhhhhy${c2}sssss${c1}.hhhhhhhhhhhhhh.${c2}sssss${c1}yhhhhh+
+hhhhhy${c2}sssss${c1}.hhhhhhhhhhhhhh.${c2}sssss${c1}yhhhhh+
+hhhhhy${c2}sssss${c1}.hhhhhhhhhhhhhh.${c2}sssss${c1}yhhhhh+
+hhhhhy${c2}sssss${c1}.hhhhhhhhhhhhhh.${c2}sssss${c1}yhhhhh+
+hhhhhy${c2}sssss${c1}.hhhhhhhhhhhhhh.${c2}sssss${c1}yhhhhh+
+hhhhhy${c2}sssss${c1}.hhhhhhhhhhhhhh.${c2}sssss${c1}yhhhhh+
+hhhhhy${c2}ssssss${c1}+yhhhhhhhhhhy/${c2}ssssss${c1}yhhhhh+
+hhhhhh:${c2}sssssss${c1}:hhhhhhh+${c2}.ssssssss${c1}yhhhhy.
+hhhhhhh+`${c2}ssssssssssssssss${c1}hh${c2}sssss${c1}yhhho`
+hhhhhhhhhs+${c2}ssssssssssss${c1}+hh+${c2}sssss${c1}/:-`
-hhhhhhhhhhhhhhhhhhhhhhhhhhhhhhho
 :yhhhhhhhhhhhhhhhhhhhhhhhhhhhh+`
   -+ossssssssssssssssssssss+:`
EOF
        ;;

        "uwuntu"*)
            set_colors 225 206 52
            read -rd '' ascii_data <<'EOF'
${c1}                                  &&
                               &&&&&&&&
   ,                  *&&&&&&  &&&&&&&&(
    &%%%%&&&&     &&&&&&&&&&&&  ,&&&&&
     %%${c2}%%%%&&${c1}&&&   ,&&&&&&&&&&&&&,   %&&&$&&&%%$%%%.
     &%%%${c2}%&&&&&${c1}&&#   &,       &&&&&&${c2}&&&&&&&%%%${c1}%%
      &%%&&${c2}&&&&${c1}&&&(               &&&${c2}&&&&&&%${c1}%%%
       &&&&&${c2}&&&${c1}&%                  *&&${c2}&&&&&${c1}&&%
    &&&/  &&&&${c3}\${c1}&                    ,${c3}/${c1}*.**
 %&&&&&&&&  &&&${c3}⟩${c1}.,                *.${c3}⟨${c1}
 %&&&&&&&&  &&${c3}/${c1}..      ${c3}/    \${c1}      ..${c3}\${c1}(&&&&&&
   #&&&#%%%%.%%%(      ${c3}\_/\_/${c1}      (%%%.%%%%/
        /%%%%%%%&&*              ,&&&%%%%%%&
           &&&&&&&&           &&&&&&&&&&&
            (&&&&&    &&&&&&&&&&&
            ${c2}%%${c1}  &   &&&&&&&&&&&&  &&&&&&&
           ${c2}%%%${c1}        #&&&&&&#   &&&&&&&&&
 ${c2}%%%%%     %%${c1}                     #&&&&&(
${c2}&%.      %%%${c1}
  ${c2}%%%%%%%
EOF
        ;;

        "Venom"*)
            set_colors 8 4
            read -rd '' ascii_data <<'EOF'
${c1}   :::::::          :::::::
   mMMMMMMm        dMMMMMMm
   /MMMMMMMo      +MMMMMMM/
    yMMMMMMN      mMMMMMMy
     NMMMMMMs    oMMMMMMm
     +MMMMMMN:   NMMMMMM+
      hMMMMMMy  sMMMMMMy
      :NMMMMMM::NMMMMMN:
       oMMMMMMyyMMMMMM+
        dMMMMMMMMMMMMh
        /MMMMMMMMMMMN:
         sMMMMMMMMMMo
          mMMMMMMMMd
          +MMMMMMMN:
            ::::::
EOF
        ;;

        "void_small")
            set_colors 2 8
            read -rd '' ascii_data <<'EOF'
${c1}    _______
 _ \\______ -
| \\  ___  \\ |
| | /   \ | |
| | \___/ | |
| \\______ \\_|
 -_______\\
EOF
        ;;

        "Void"*)
            set_colors 8 2 7
            read -rd '' ascii_data <<'EOF'
${c1}                        ..........
                   .::::::::::::::::::..
               ..:::::::::::::::::::::::::.
                '::::::::::::::::::::::::::::.
                  ':::::''      '':::::::::::::.
${c3}         ..         ${c1}'                '':::::::::.
${c3}        .||.                            ${c1}':::::::::
${c3}       .|||||.                            ${c1}'::::::::
${c3}      .|||||||:                             ${c1}::::::::
${c3}      |||||||:          ${c1}.::::::::.           ::::::::
${c2} ######${c3}||||||'   ${c2}##^ v##########v${c1}::. ${c2}#####  #############v
${c2}  ######${c3}||||| ${c2}##^ v####${c1}::::::${c2}####v${c1}::${c2}#####  #####${c1}:::::${c2}#####
${c2}   ######${c3}||${c2}##^   #####${c1}::::::${c2}#####${c1}::${c2}#####  #####${c1}:::::${c2}######
${c2}    ######^${c3}||    ${c2}#####${c1}:::::${c2}####^${c1}::${c2}#####  #####${c1}:::::${c2}#####^
${c2}     ##^${c3}|||||    ${c2}^###########^${c1}:::${c2}#####  ##############^
${c3}      |||||||:          ${c1}'::::::::'          .::::::::
${c3}      '|||||||:                            ${c1}.::::::::'
${c3}       '|||||||:.                           ${c1}'::::::
${c3}        '||||||||:.                           ${c1}':::
${c3}         ':|||||||||.                .          ${c1}'
${c3}           '|||||||||||:...    ...:||||.
${c3}             ':||||||||||||||||||||||||||.
${c3}                ':|||||||||||||||||||||||''
${c3}                   '':||||||||||||||:''
${c3}                          ''''''
EOF
        ;;

        "VNux"*)
            set_colors 11 8 15 1 7
            read -rd '' ascii_data <<'EOF'
${c1}              `
           ^[XOx~.
        ^_nwdbbkp0ti'
        <vJCZw0LQ0Uj>
${c2}          _j>!vC1,,
     ${c4},${c2}   ,CY${c3}O${c2}t${c3}O${c2}1(l;"
`${c4}~-{r(1I${c2} ^${c1}/zmwJuc:${c2}I^
'${c4}?)|${c1}U${c4}/}-${c2} ^${c3}f${c1}OCLLOw${c3}_${c2},;
 ,${c4}i,``. ${c2}",${c3}k%ooW@$d"${c2}I,'
  '    ;^${c3}u$$$$$$$$^<${c2}:^
   ` .>>${c3}($$${c5}$@@@@$$${c3}$nl${c2}[::
    `!}?${c3}B$${c5}%&WMMW&%$${c3}$1}-${c2}}":
    ^?j${c3}Z$${c5}WMMWWWWMMW$${c3}ofc${c2};;`
    <~x&${c3}$${c5}&MWWWWWWWWp${c3}-${c5}l>[<
${c1} 'ljmwn${c2}~tk8${c5}MWWWWM8O${c2}X${c1}r${c2}+]nC${c1}[
!JZqwwdX${c2}:^C8${c5}#MMMM@${c2}X${c1}Odpdpq0<
<wwwwmmpO${c2}1${c3}0@%%%%8${c2}d${c1}nqmwmqqqJl
?QOZmqqqpb${c2}t[run/?!${c1}0pwqqQj-,
 ^:l<{nUUv>      ^x00J("
                   ^"
EOF

        ;;

        "VzLinux"*)
            set_colors 1 7 3
            read -rd '' ascii_data <<'EOF'
${c2}                 ${c1}.::::::::.${c2}
    `/////`      ${c1}:zzzzzzzz${c2}        ://///-
     VVVVVu`         ${c1}-zzz`${c2}       /VVVVV.
     `dVVVVV        ${c1}.zzz`${c2}       :VVVVV:
      `VVVVVo       ${c1}zzz${c2}        -VVVVV/
       .VVVVV\     ${c1}zzz/${c2}       .VVVVV+
        -VVVVV:   ${c1}zzzzzzzzz${c2}  .dVVVVs
         \VVVVV-  ${c1}`````````${c2}  VVVVVV
          +VVVVV.           sVVVVu`
           oVVVVd`         +VVVVd`
            VVVVVV        /VVVVV.
            `uVVVVs      -VVVVV-
             `dVVVV+    .VVVVV/
              .VVVVV\  `dVVVV+
               -VVVVV-`uVVVVo
                :VVVVVVVVVVV
                 \VVVVVVVVu
                  oVVVVVVd`
                   sVVVVV.
                    ----.
EOF
        ;;

        "yiffOS"*)
            set_colors 93 92
            read -rd '' ascii_data <<'EOF'
${c1}            NK
             NxKXW
             WOlcoXW
             0olccloxNW
             XxllllllloxOKNW
             Nklllllllllllodk0XWW
            N0dllllllllllllllodxOKNW
          WKxlllllllllllllllllllooxOKN
        WKdllllllllllllllooooooooooooo
       Nxllllllllllllllloooooooooo${c2}oooo
${c1}     XXNOolllllllllllloooooooooo${c2}oooooo
${c1}   WX0xolllllllllllooooooooooo${c2}oooooooo
${c1} XWN0xolllllllllloooooooo${c2}ooooooooooooo
${c1}   Kkdolllllllooooddddd${c2}doooooooooooddo
${c1}        K00XNW${c2}      WX0xdooooooddddddd
                       WXOxdoooooodddd
                          WXOxdddddddd
                                NX0ddd
                                  WN0d
EOF
        ;;

        "semc"*)
            set_colors 2 8 1
            read -rd '' ascii_data <<'EOF'
${c1}            /\
     ______/  \
    /      |()| ${c2}E M C
${c1}   |   (-- |  |
    \   \  |  |
.----)   | |__|
|_______/ / ${c3}"${c1}  \
              ${c3}"
            "
EOF

        ;;

        "Obarun"*)
            set_colors 6 6 7 1
            read -rd '' ascii_data <<'EOF'
${c1}                    ,;::::;
                ;cooolc;,
             ,coool;
           ,loool,
          loooo;
        :ooool
       cooooc            ,:ccc;
      looooc           :oooooool
     cooooo          ;oooooooooo,
    :ooooo;         :ooooooooooo
    oooooo          oooooooooooc
   :oooooo         :ooooooooool
   loooooo         ;oooooooool
   looooooc        .coooooooc
   cooooooo:           ,;co;
   ,ooooooool;       ,:loc
    cooooooooooooloooooc
     ;ooooooooooooool;
       ;looooooolc;
EOF
        ;;

        *"wii-linux-ngx"*|*"whiite-linux"*|\
        *"gc-linux"*)
            set_colors 6 7
            read -rd '' ascii_data <<'EOF'
${c1}'''''''            `~;:`            -''''''   ~kQ@@g\      ,EQ@@g/
h@@@@@@'          o@@@@@9`         `@@@@@@D  `@@@@@@@=     @@@@@@@?
'@@@@@@X         o@@@@@@@D         v@@@@@@:   R@@@@@@,     D@@@@@@_
 t@@@@@@'       _@@@@@@@@@;       `Q@@@@@U     ;fmo/-       ;fmo/-
 `Q@@@@@m       d@@@@@@@@@N       7@@@@@@'
  L@@@@@@'     :@@@@@&@@@@@|     `Q@@@@@Z     :]]]]]v      :]]]]]v
   Q@@@@@X     R@@@@Q`g@@@@Q     f@@@@@Q-     z@@@@@Q      v@@@@@Q
   r@@@@@@~   ;@@@@@/ ;@@@@@L   `@@@@@@/      z@@@@@Q      v@@@@@Q
    d@@@@@q   M@@@@#   H@@@@Q   ]@@@@@Q       z@@@@@Q      v@@@@@Q
    ,@@@@@@, >@@@@@;   _@@@@@c `@@@@@@>       z@@@@@Q      v@@@@@Q
     X@@@@@U Q@@@@R     Z@@@@Q`{@@@@@N        z@@@@@Q      v@@@@@Q
     .@@@@@@S@@@@@:     -@@@@@e@@@@@@:        z@@@@@Q      v@@@@@Q
      {@@@@@@@@@@U       t@@@@@@@@@@e         z@@@@@Q      v@@@@@Q
      `Q@@@@@@@@@'       `Q@@@@@@@@@-         z@@@@@Q      v@@@@@Q
       :@@@@@@@@|         ;@@@@@@@@=          z@@@@@Q      v@@@@@Q
        '2#@@Q6:           ,eQ@@QZ~           /QQQQQg      \QQQQQN
EOF
        ;;

        *"[Windows 11]"*|*"on Windows 11"*|\
        "Windows 11"* |"windows11")
            set_colors 4 6
            read -rd '' ascii_data <<'EOF'
${c1}
################  ################
################  ################
################  ################
################  ################
################  ################
################  ################
################  ################

################  ################
################  ################
################  ################
################  ################
################  ################
################  ################
################  ################
EOF
        ;;

        *"[Windows 10]"*|*"on Windows 10"*|"Windows 8"*|\
        "Windows 10"* |"windows10"|"windows8")
            set_colors 6 7
            read -rd '' ascii_data <<'EOF'
${c1}                                ..,
                    ....,,:;+ccllll
      ...,,+:;  cllllllllllllllllll
,cclllllllllll  lllllllllllllllllll
llllllllllllll  lllllllllllllllllll
llllllllllllll  lllllllllllllllllll
llllllllllllll  lllllllllllllllllll
llllllllllllll  lllllllllllllllllll
llllllllllllll  lllllllllllllllllll

llllllllllllll  lllllllllllllllllll
llllllllllllll  lllllllllllllllllll
llllllllllllll  lllllllllllllllllll
llllllllllllll  lllllllllllllllllll
llllllllllllll  lllllllllllllllllll
`'ccllllllllll  lllllllllllllllllll
       `' \\*::  :ccllllllllllllllll
                       ````''*::cll
                                 ``
EOF
        ;;

        "Windows"*)
            set_colors 1 2 4 3
            read -rd '' ascii_data <<'EOF'
${c1}        ,.=:!!t3Z3z.,
       :tt:::tt333EE3
${c1}       Et:::ztt33EEEL${c2} @Ee.,      ..,
${c1}      ;tt:::tt333EE7${c2} ;EEEEEEttttt33#
${c1}     :Et:::zt333EEQ.${c2} $EEEEEttttt33QL
${c1}     it::::tt333EEF${c2} @EEEEEEttttt33F
${c1}    ;3=*^```"*4EEV${c2} :EEEEEEttttt33@.
${c3}    ,.=::::!t=., ${c1}`${c2} @EEEEEEtttz33QF
${c3}   ;::::::::zt33)${c2}   "4EEEtttji3P*
${c3}  :t::::::::tt33.${c4}:Z3z..${c2}  ``${c4} ,..g.
${c3}  i::::::::zt33F${c4} AEEEtttt::::ztF
${c3} ;:::::::::t33V${c4} ;EEEttttt::::t3
${c3} E::::::::zt33L${c4} @EEEtttt::::z3F
${c3}{3=*^```"*4E3)${c4} ;EEEtttt:::::tZ`
${c3}             `${c4} :EEEEtttt::::z7
                 "VEzjt:;;z>*`
EOF
        ;;

        "Xubuntu"*)
            set_colors 4 7 1
            read -rd '' ascii_data <<'EOF'
${c1}           `.:/ossyyyysso/:.
        `.yyyyyyyyyyyyyyyyyyyy.`
      `yyyyyyyyyyyyyyyyyyyyyyyyyy`
    `yyyyyyyyyyyyyyyyyyyy${c2}::${c1}yyyyyyyy`
   .yyyyyyyyyyy${c2}/+:${c1}yyyyyyy${c2}ds${c1}yyy${c2}+y${c1}yyyy.
  yyyyyyy${c2}:o/${c1}yy${c2}dMMM+${c1}yyyyy${c2}/M+${c1}y${c2}:hM+${c1}yyyyyy
 yyyyyyy${c2}+MMMy${c1}y${c2}mMMMh${c1}yyyyy${c2}yM::mM+${c1}yyyyyyyy
`yyyyyyy${c2}+MMMMysMMMd${c1}yyyyy${c2}dh:mN+${c1}yyyyyyyyy`
yyyyyyyy${c2}:NMMMMmMMMMmmdhyy+/y:${c1}yyyyyyyyyyy
yyyyyyyy${c2}+MMMMMMMMMMMMMMMMMMNho:${c1}yyyyyyyyy
yyyyyyyy${c2}mMMMMMMMMMMMMMMMMMMMMMMy${c1}yyyyyyyy
yyyyyyy${c2}+MMMMMMMMMMMMMMMMMMMMMMMM/${c1}yyyyyyy
`yyyyyy${c2}sMMMMMMMMMMMMMMMMMMMMMMmo${c1}yyyyyyy`
 yyyyyy${c2}oMMMMMMMMMMMMMMMMMMMmy+${c1}yyyyyyyyy
  yyyyy${c2}:mMMMMMMMMMMMMMMNho/${c1}yyyyyyyyyyy
   .yyyy${c2}:yNMMMMMMMNdyo:${c1}yyyyyyyyyyyyy.
    `yyyyyy${c2}:/++/::${c1}yyyyyyyyyyyyyyyyy`
      `yyyyyyyyyyyyyyyyyyyyyyyyyy`
        `.yyyyyyyyyyyyyyyyyyyy.`
           `.:/oosyyyysso/:.`
EOF
        ;;

        "Soda"*)
            set_colors 1 7
            read -rd '' ascii_data <<'EOF'
${c2}                 @&&&&${c1}        *'*,
               ${c2}@@@@@@@&&&${c1}  **     '*,
              ${c2}@@@@@@@@@@@&&&&
            @&@@@@@@@@@@@@@@@&&&
           ${c1}******${c2}@@@@@@@@@@@@@@@&&&&
         ${c1}************${c2}@@@@@@@@@@@@@@
       ${c1}*****************${c2}@@@@@@@@@
      ${c1}**********************${c2}@@@
    @@@@@${c1}********************
   ${c2}@@@@@@@@@${c1}***************
 ${c2}@@@@@@@@@@@@@@@${c1}*********
 ${c2}@@@@@@@@@@@@@@@@@@${c1}****
    ${c2}@@@@@@@@@@@@@@@@@@
        @@@@@@@@@@@@
           @@@@@@@
EOF
        ;;

        "KrassOS"* | "Krass"*)
            set_colors 4 7
            read -rd '' ascii_data <<'EOF'
${c1}                  ${c2}**@@@@@@@@@@@*                  
             ${c2},@@@@%${c1}(((((((((((((${c2}%@@@@,            
          ${c2}#@@&${c1}(((((((((((((((((((((((${c2}&@@%         
        ${c2}@@&${c1}(((((((((((((((((((((((((((((${c2}@@@       
      ${c2}@@&${c1}(((((((((((((((((((((((((((((((((${c2}&@@     
    ${c2}.@@${c1}(((((((((((((((((((((((((((((((((((((${c2}@@.   
    ${c2}@@${c1}(((((((((((((((((((((((((((((((((((((((${c2}@@   
   ${c2}@@#${c1}(((((((((((((((((((((((((((((${c2}%@@@@@@@#${c1}(#${c2}@@  
  ${c2}.@@${c1}((((((((((((((((${c2}#%@@@@@@@@@&%#${c1}((((${c2}%@&${c1}((((${c2}@@. 
  ${c2}.@@${c1}(((((((/(${c2}&@@@@@@%${c1}(/((((((((((((((${c2}@@/${c1}(((((${c2}@@. 
  ${c2}.@@${c1}(///////////////////////////////${c2}@${c1}(///////${c2}@@  
   ${c2}%@#${c1}/////////////////////////////(${c2}#${c1}////////${c2}%@%  
   ${c2} @@${c1}(///////////////////////////${c2}%${c1}/////////(${c2}@@   
     ${c2}@@#${c1}***********************************${c2}%@@    
      ${c2}*@@${c1}********************************${c2}/@@/     
        ${c2},@@#${c1}***************************${c2}%@@*       
           ${c2}@@@&${c1}********************${c2}/@@@@          
               ${c2}&@@@@&${c1}(//***//(${c2}&@@@@&              
${c1}                  ${c2}**@@@@@@@@@@@*                    
EOF
        ;;

        "IRIX"*)
            set_colors 4 7
            read -rd '' ascii_data <<'EOF'
${c1}           ./ohmNd/  +dNmho/-
     `:+ydNMMMMMMMM.-MMMMMMMMMdyo:.
   `hMMMMMMNhs/sMMM-:MMM+/shNMMMMMMh`
   -NMMMMMmo-` /MMM-/MMM- `-omMMMMMN.
 `.`-+hNMMMMMNhyMMM-/MMMshmMMMMMmy+...`
+mMNds:-:sdNMMMMMMMyyMMMMMMMNdo:.:sdMMm+
dMMMMMMmy+.-/ymNMMMMMMMMNmy/-.+hmMMMMMMd
oMMMMmMMMMNds:.+MMMmmMMN/.-odNMMMMmMMMM+
.MMMM-/ymMMMMMmNMMy..hMMNmMMMMMmy/-MMMM.
 hMMM/ `/dMMMMMMMN////NMMMMMMMd/. /MMMh
 /MMMdhmMMMmyyMMMMMMMMMMMMhymMMMmhdMMM:
 `mMMMMNho//sdMMMMM//NMMMMms//ohNMMMMd
  `/so/:+ymMMMNMMMM` mMMMMMMMmh+::+o/`
     `yNMMNho-yMMMM` NMMMm.+hNMMNh`
     -MMMMd:  oMMMM. NMMMh  :hMMMM-
      -yNMMMmooMMMM- NMMMyomMMMNy-
        .omMMMMMMMM-`NMMMMMMMmo.
          `:hMMMMMM. NMMMMMh/`
             .odNm+  /dNms.
EOF
        ;;

        "Zorin"*)
            set_colors 4 6
            read -rd '' ascii_data <<'EOF'
${c1}        `osssssssssssssssssssso`
       .osssssssssssssssssssssso.
      .+oooooooooooooooooooooooo+.


  `::::::::::::::::::::::.         .:`
 `+ssssssssssssssssss+:.`     `.:+ssso`
.ossssssssssssssso/.       `-+ossssssso.
ssssssssssssso/-`      `-/osssssssssssss
.ossssssso/-`      .-/ossssssssssssssso.
 `+sss+:.      `.:+ssssssssssssssssss+`
  `:.         .::::::::::::::::::::::`


      .+oooooooooooooooooooooooo+.
       -osssssssssssssssssssssso-
        `osssssssssssssssssssso`
EOF
        ;;

        *)
            case $kernel_name in
                *"BSD")
                    set_colors 1 7 4 3 6
                    read -rd '' ascii_data <<'EOF'
${c1}             ,        ,
            /(        )`
            \ \___   / |
            /- _  `-/  '
           (${c2}/\/ \ ${c1}\   /\
           ${c2}/ /   | `    ${c1}\
           ${c3}O O   ${c2}) ${c1}/    |
           ${c2}`-^--'${c1}`<     '
          (_.)  _  )   /
           `.___/`    /
             `-----' /
${c4}<----.     __ / __   \
${c4}<----|====${c1}O)))${c4}==${c1}) \) /${c4}====|
<----'    ${c1}`--' `.__,' \
             |        |
              \       /       /\
         ${c5}______${c1}( (_  / \______/
       ${c5},'  ,-----'   |
       `--{__________)
EOF
                ;;

                "Darwin")
                    set_colors 2 3 1 1 5 4
                    read -rd '' ascii_data <<'EOF'
${c1}                    c.'
                 ,xNMM.
               .OMMMMo
               lMMM"
     .;loddo:.  .olloddol;.
   cKMMMMMMMMMMNWMMMMMMMMMM0:
${c2} .KMMMMMMMMMMMMMMMMMMMMMMMWd.
 XMMMMMMMMMMMMMMMMMMMMMMMX.
${c3};MMMMMMMMMMMMMMMMMMMMMMMM:
:MMMMMMMMMMMMMMMMMMMMMMMM:
${c4}.MMMMMMMMMMMMMMMMMMMMMMMMX.
 kMMMMMMMMMMMMMMMMMMMMMMMMWd.
 ${c5}'XMMMMMMMMMMMMMMMMMMMMMMMMMMk
  'XMMMMMMMMMMMMMMMMMMMMMMMMK.
    ${c6}kMMMMMMMMMMMMMMMMMMMMMMd
     ;KMMMMMMMWXXWMMMMMMMk.
       "cooc*"    "*coo'"
EOF
                ;;

                "GNU"*)
                    set_colors fg 7
                    read -rd '' ascii_data <<'EOF'
${c1}    _-`````-,           ,- '- .
  .'   .- - |          | - -.  `.
 /.'  /                     `.   \
:/   :      _...   ..._      ``   :
::   :     /._ .`:'_.._\.    ||   :
::    `._ ./  ,`  :    \ . _.''   .
`:.      /   |  -.  \-. \\_      /
  \:._ _/  .'   .@)  \@) ` `\ ,.'
     _/,--'       .- .\,-.`--`.
       ,'/''     (( \ `  )
        /'/'  \    `-'  (
         '/''  `._,-----'
          ''/'    .,---'
           ''/'      ;:
             ''/''  ''/
               ''/''/''
                 '/'/'
                  `;
EOF
                ;;


                "Linux")
                    set_colors fg 8 3
                    read -rd '' ascii_data <<'EOF'
${c2}        #####
${c2}       #######
${c2}       ##${c1}O${c2}#${c1}O${c2}##
${c2}       #${c3}#####${c2}#
${c2}     ##${c1}##${c3}###${c1}##${c2}##
${c2}    #${c1}##########${c2}##
${c2}   #${c1}############${c2}##
${c2}   #${c1}############${c2}###
${c3}  ##${c2}#${c1}###########${c2}##${c3}#
${c3}######${c2}#${c1}#######${c2}#${c3}######
${c3}#######${c2}#${c1}#####${c2}#${c3}#######
${c3}  #####${c2}#######${c3}#####
EOF
                ;;

                "Profelis SambaBOX"* | "SambaBOX"*)
                    set_colors 3 6
                    read -rd '' ascii_data <<'EOF'
${c1}
                    #
               *////#####
           /////////#########(
      .((((((/////    ,####(#(((((
  /#######(((*             (#(((((((((.
//((#(#(#,        ((##(        ,((((((//
//////        #(##########(       //////
//////    ((#(#(#(#(##########(/////////
/////(    (((((((#########(##((((((/////
/(((#(                             ((((/
####(#                             ((###
#########(((/////////(((((((((,    (#(#(
########(   /////////(((((((*      #####
####///,        *////(((         (((((((
.///////////                .//(((((((((
     ///////////,       *(/////((((*
         ,/(((((((((##########/.
             .((((((#######
                  ((##*
EOF
                ;;

                "SunOS")
                    set_colors 3 7
                    read -rd '' ascii_data <<'EOF'
${c1}                 `-     `
          `--    `+-    .:
           .+:  `++:  -/+-     .
    `.::`  -++/``:::`./+/  `.-/.
      `++/-`.`          ` /++:`
  ``   ./:`                .: `..`.-
``./+/:-                     -+++:-
    -/+`                      :.
EOF
                ;;
            esac
        ;;
    esac

    # Overwrite distro colors if '$ascii_colors' doesn't
    # equal 'distro'.
    [[ ${ascii_colors[0]} != distro ]] && {
        color_text=off
        set_colors "${ascii_colors[@]}"
    }
}

main() {
    cache_uname
    get_os
    get_cache_dir

    # Load default config.
    eval "$config"

    get_args "$@"
    [[ $verbose != on ]] && exec 2>/dev/null
    get_simple "$@"
    get_distro
    get_bold
    get_distro_ascii
    [[ $stdout == on ]] && stdout

    # Minix doesn't support these sequences.
    [[ $TERM != minix && $stdout != on ]] && {
        # If the script exits for any reason, unhide the cursor.
        trap 'printf "\e[?25h\e[?7h"' EXIT

        # Hide the cursor and disable line wrap.
        printf '\e[?25l\e[?7l'
    }

    image_backend
    old_functions
    print_info
    dynamic_prompt

    # w3m-img: Draw the image a second time to fix
    # rendering issues in specific terminal emulators.
    [[ $image_backend == *w3m* ]] && display_image
    [[ $image_backend == *ueberzug* ]] && display_image

    # Add neofetch info to verbose output.
    err "Neofetch command: $0 $*"
    err "Neofetch version: $version"

    [[ $verbose == on ]] && printf '%b\033[m' "$err" >&2

    # If `--loop` was used, constantly redraw the image.
    while [[ $image_loop == on && $image_backend == w3m ]]; do
        display_image
        sleep 1
    done

    return 0
}

get_ascii_distro_name() {
    get_distro
    echo "$ascii_distro"
}

get_print_ascii() {
    cache_uname
    get_os
    get_distro
    get_bold
    get_distro_ascii
    echo "$ascii_data"
}

get_print_custom_ascii() {
    distro="$CUSTOM_DISTRO"
    ascii_distro=$distro
    get_distro_ascii
    echo "$ascii_data"
}

main "$@"<|MERGE_RESOLUTION|>--- conflicted
+++ resolved
@@ -4613,28 +4613,20 @@
     LC_ALL="$sys_locale"
 
     # Calculate size of ascii file in line length / line count.
-<<<<<<< HEAD
     if [ -n "$ascii_len" ] && [ -n "$ascii_lines" ]
     then
         lines=$ascii_lines
     else
         while IFS=$'\n' read -r line; do
-            line=${line//\\\\/\\}
             line=${line//█/ }
+            # Fast method to strip codes
+            strip_escape_codes "${line}" line
+            # Use patterns to replace color codes that the above line did not catch
+            line=${line//\\033\[*([0-9;])[JKmsu]/}
+            line=${line//\[*([0-9;])[JKmsu]/}
             ((++lines,${#line}>ascii_len)) && ascii_len="${#line}"
         done <<< "${ascii_data//\$\{??\}}"
     fi
-=======
-    while IFS=$'\n' read -r line; do
-        line=${line//█/ }
-        # Fast method to strip codes
-        strip_escape_codes "${line}" line
-        # Use patterns to replace color codes that the above line did not catch
-        line=${line//\\033\[*([0-9;])[JKmsu]/}
-        line=${line//\[*([0-9;])[JKmsu]/}
-        ((++lines,${#line}>ascii_len)) && ascii_len="${#line}"
-    done <<< "${ascii_data//\$\{??\}}"
->>>>>>> bd9a01e3
 
     # Fallback if file not found.
     ((lines==1)) && {
